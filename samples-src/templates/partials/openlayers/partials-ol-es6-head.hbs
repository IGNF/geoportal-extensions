--- conflicted
+++ resolved
@@ -1,6 +1,2 @@
-<<<<<<< HEAD
-        <!-- Library OpenLayers 3 -->
-=======
         <!-- Library OpenLayers -->
->>>>>>> bdd6b337
         <script src="{{ baseurl }}/node_modules/openlayers/dist/ol{{ debug }}.js"></script>