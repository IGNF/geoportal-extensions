/*!
 * @brief Geoportal Extension for OpenLayers 3
 *
 * This software is released under the licence CeCILL-B (Free BSD compatible)
 * @see http://www.cecill.info/licences/Licence_CeCILL-B_V1-en.txt
 * @see http://www.cecill.info/licences/Licence_CeCILL-B_V1-fr.txt
 * @see http://www.cecill.info/
 *
 * copyright CeCILL-B
 * copyright IGN
 * @author IGN
 * @version 0.11.0
<<<<<<< HEAD
 * @date 2016-07-29
=======
 * @date 2016-07-28
>>>>>>> 373d9110
 *
 */
/* MOUSE POSITION */

/* Showing/hiding drawing panel */

label[id^=GPshowDrawingPicto-] {
  display: inline-block;
}

input[id^=GPshowDrawing-] + label {
  display: block;
}

input[id^=GPshowDrawing-]:checked + label {
  display: none;
}

input[id^=GPshowDrawing-] + label + div {
  display: none;
}

input[id^=GPshowDrawing-]:checked + label + div {
  display: block;
}

/* General panels */

div[^=GPdrawingPanel-] {
  width: 240px;
  overflow: hidden;
}

/* Basic infos */

div[^=GPdrawingBasicPanel-] {
  padding: 10px 15px;
}

.GPdrawingLabel,
.GPdrawingCoords {
  display: inline-block;
  line-height: 20px;
}

.GPdrawingLabel {
  width: 80px;
  font-weight: bold;
}

.GPdrawingCoords {
  width: 110px;
}

/* markers selector */
.marker-input-radio {
  display : none ;
}

input.marker-input-radio:checked + label {
  border: 1px solid red;
}


/* Widgets : general */

.GPwidget {
  position: absolute;
  font-family: "Helvetica Neue",Arial,Helvetica,sans-serif;
  font-size: 13px;
  color: #333;
}

.GPwidget input[type='text'],
.GPwidget input[type='button'] {
  -webkit-appearance: none;
  color: #333333;
}

.GPwidget input[type="checkbox"] {
  display: none;
}

.GPwidget select {
  padding-left: 3px;
  border-radius: 3px;
}

.GPwidget form {
  margin-bottom: 0;
}

.GPwidget * {
  box-sizing: border-box;
  background-repeat: no-repeat;
}

/* waiting */

.GPwaiting {
    background-image : url("img/waiting.gif");
    background-position : center center;
    background-repeat : no-repeat;
}

/* General panels */

.GPpanel {
  background-color: #FFF;
}

.GPpanelHeader {
  position: relative;
  width: 100%;
}

.GPpanelTitle {
  width: 100%;
  height: 100%;
  text-align: center;
  font-weight: bold;
}

.GPpanelClose, .GPpanelReduce {
  position: absolute;
  cursor: pointer;
}

/* Showing/hiding advanced panels */

.GPshowAdvancedToolPicto {
  position: relative;
  box-sizing: border-box;
  cursor: pointer;
}

.GPshowAdvancedToolOpen {
  position: absolute;
  display: block;
  box-sizing: border-box;
}

/* Flex inputs */

.GPflexInput {
  display: -webkit-flex;
  display: -ms-flexbox;
  display: -webkit-box;
  display: flex;
  transition: max-height 0.3s ease-out, opacity 0.3s ease-out;
}

.GPflexInput > * {
  display: block;
  height: 28px;
  line-height: 26px;
  border: 1px solid #999;
  border-radius: 0;
}

.GPflexInput *:not(:last-child) {
  border-right:none;
}

.GPflexInput *:first-child {
  border-radius: 3px 0 0 3px;
}

.GPflexInput *:last-child {
  border-radius: 0 3px 3px 0;
}

.GPflexInput > *:not(input) {
  overflow: hidden;
  white-space: nowrap;
  text-overflow: ellipsis;
}

.GPflexInput > input {
  -webkit-flex: 1;
  -webkit-box-flex: 1;
      -ms-flex: 1;
          flex: 1;
  padding: 0 5px;
  min-width: 0;
}

.GPflexInput > select {
  -webkit-flex: 1;
  -webkit-box-flex: 1;
      -ms-flex: 1;
          flex: 1;
  padding-right: 7px;
}

.GPflexInput > label {
  background-color:  #F2F2F2;
  color: #666;
  padding-left: 7px;
  padding-right: 9px;
  cursor: pointer;
}

/* Particular inputs */

.GPinputSelect {
  display: block;
  height: 28px;
  line-height: 26px;
  margin: auto;
  border: 1px solid #999;
  color: #333;
  cursor: pointer;
}

input.GPinputSubmit {
  display: block;
  width: 80px;
  margin: auto;
  height: 28px;
  line-height: 26px;
  padding: 0;
  background: none;
  border: none;
  border-radius: 3px;
  font-family: "Helvetica Neue",Arial,Helvetica,sans-serif;
  color: #FFF;
  font-weight: bold;
  opacity: 0.8;
  transition: opacity 0.2s ease-out;
  cursor: pointer;
}

input.GPinputSubmit:hover {
  opacity: 1;
}

/* Autocomplete/geocode results */

.GPautoCompleteList,
.GPadvancedAutoCompleteList {
  z-index: 2;
  display: none;
  position: absolute;
  max-height: 140px;
  background-color: #FFF;
  border: 1px solid #999;
  overflow-y: hidden;
}

.GPadvancedAutoCompleteList {
  width: calc(100% - 28px);
  border-top: none;
  font-size: 0.9em;
}

.GPautoCompleteProposal {
  width: 100%;
  height: 28px;
  line-height: 16px;
  padding: 6px 10px;
  color: #5E5E5E;
  font-size: 1.0em;
  overflow: hidden;
  white-space: nowrap;
  text-overflow:ellipsis;
  cursor: pointer;
}

.GPautoCompleteProposal:hover {
  color: #000000;
  background-color: #CEDBEF
}

/* Showing additional hidden options */

.GPshowMoreOptions {
  display: block;
  position: absolute;
  width: 28px;
  height: 28px;
  cursor: pointer;
  transition: all 0.5s ease-out 0s;
}

input[type="checkbox"]:checked + .GPshowMoreOptions {
  -webkit-transform: rotateX(180deg);
  transform: rotateX(180deg);
}

/* ISOCHRON */

div[id^=GPisochron-] {
  top: 140px;
}

/* Showing/hiding mouse position panel */

label[id^=GPshowIsochronPicto] {
  display: inline-block;
}

input[id^=GPshowIsochron-] + label {
  display: block;
}

input[id^=GPshowIsochron-]:checked + label {
  display: none;
}

input[id^=GPshowIsochron-] + label + div {
  display: none;
}

input[id^=GPshowIsochron-]:checked + label + div {
  display: block;
}

/* General panels */

div[id^=GPisochronPanel-] {
  width: 280px;
}

/* Calc waiting */

.GPisochronCalcWaitingContainerVisible,
.GPisochronCalcWaitingContainerHidden {
  position: absolute;
  top: 32px;
  bottom: 0;
  left: 0;
  right: 0;
  background-color: rgba(255,255,255,0.9);
  font-size: 1.5em;
  font-weight: bold;
  overflow: hidden;
}

.GPisochronCalcWaitingContainerVisible {
  display: -webkit-flex;
  display: -ms-flexbox;
  display: -webkit-box;
  display: flex;
}

.GPisochronCalcWaitingContainerHidden {
  display: none;
}

.GPisochronCalcWaiting {
  margin: auto;
}

/* Isochron form */

form[id^=GPisochronForm] {
  padding: 15px;
}

.GPisochronFormMini {
  max-height: 58px;
  overflow: hidden;
}

.GPisochronFormMini div[id^="GPisochronReset-"],
.GPisochronFormMini label[id^="GPshowIsoExclusionsPicto-"] {
    display: none;
}

.GPisochronOriginVisible {
  display: block;
}

.GPisochronOriginHidden {
  display: none;
}

.GPisochronOriginPointerImg {
  width: 28px;
  background-color: #F2F2F2;
  cursor: pointer;
}

input[id^="GPisochronOriginPointer"] + .GPisochronOriginPointerImg {
  background-position: -1px -1px;
}

input[id^="GPisochronOriginPointer"]:checked + .GPisochronOriginPointerImg {
  background-position: -29px -1px;
}

input[id^=GPisochronSubmit] {
  margin-top: 5px;
}

/* Alternative choice */

div[id^=GPisochronChoice] {
  display: -webkit-flex;
  display: -ms-flexbox;
  display: -webkit-box;
  display: flex;
  width: 160px;
  -webkit-justify-content: space-between;
  -webkit-box-pack: justify;
      -ms-flex-pack: justify;
          justify-content: space-between;
  margin: auto;
  margin-top: 15px;
  margin-bottom: 5px;
}

.GPisochronChoiceAlt input {
  display: none;
}

.GPisochronChoiceAltImg {
  display: block;
  width: 28px;
  height: 28px;
  margin: auto;
  cursor: pointer;
}

input[id^=GPisochronChoiceAltChron] + .GPisochronChoiceAltImg {
  background-position: -56px 0;
}

input[id^=GPisochronChoiceAltChron]:checked + .GPisochronChoiceAltImg {
  background-position: -84px 0;
}

input[id^=GPisochronChoiceAltDist] + .GPisochronChoiceAltImg {
  background-position: -112px 0;
}

input[id^=GPisochronChoiceAltDist]:checked + .GPisochronChoiceAltImg {
  background-position: -140px 0;
}

.GPisochronChoiceAlt span {
  cursor: pointer;
  display:block;
  color: #999;
}

.GPisochronValueHidden {
  display: none;
}

div[id^=GPisochronValueChron],
div[id^=GPisochronValueDist] {
  width: 220px;
  margin: auto;
}

/* Mode choice */

div[id^=GPisochronModeChoice] {
  display: -webkit-flex;
  display: -ms-flexbox;
  display: -webkit-box;
  display: flex;
  -webkit-justify-content: space-between;
  -webkit-box-pack: justify;
      -ms-flex-pack: justify;
          justify-content: space-between;
  margin: 15px 0;
}

.GPisochronModeLabel {
  display: block;
  text-align: center;
  margin-bottom: 5px;
}

div[id^=GPisochronTransportChoice] input {
  display: none;
}

.GPisochronTransportImg {
  display: inline-block;
  width: 28px;
  height: 28px;
  cursor: pointer;
}

.GPisochronTransportImg:first-of-type {
    margin-left: 18px;
    margin-right: 10px;
}

input[id^=GPisochronTransportCar] + .GPisochronTransportImg {
  background-position: -168px 0;
}

input[id^=GPisochronTransportCar]:checked + .GPisochronTransportImg {
  background-position: -196px 0;
}

input[id^=GPisochronTransportPedestrian] + .GPisochronTransportImg {
  background-position: -224px 0;
}

input[id^=GPisochronTransportPedestrian]:checked + .GPisochronTransportImg {
  background-position: -252px 0;
}

select[id^=GPisochronDirectionSelect] {
  width: 80px;
}

/* Showing/hiding exclusions */

input[id^=GPshowIsoExclusions] {
  display: none;
}

.GPshowIsoExclusionsPicto {
  top: 250px;
  right: 0;
  transition: all 0.5s ease-out 0s;
}

input[id^=GPshowIsoExclusions] + label + div[id^=GPisoExclusions] {
  max-height: 0;
  opacity: 0;
  margin-bottom: 0;
}

input[id^=GPshowIsoExclusions]:checked + label + div[id^=GPisoExclusions] {
  display: block;
  max-height: 60px;
  opacity: 1;
  margin-bottom: 15px;
}

/* Exclusions */

div[id^=GPisoExclusions] {
  transition: max-height 0.5s ease-in-out 0.25s, opacity 0.5s ease-in-out 0.25s, margin 0.3s ease-in-out 0.25s;
  overflow: hidden;
}

.GPisoExclusionsLabel {
  display: block;
  text-align: center;
  margin-bottom: 10px;
  font-weight: bold;
  line-height: 16px;
}

.GPisoExclusionsOptions {
  display: -webkit-flex;
  display: -webkit-box;
  display: -ms-flexbox;
  display: flex;
  -webkit-justify-content: space-around;
  -ms-flex-pack: distribute;
      justify-content: space-around;
}

.GPisoExclusionsOption {
  display: block;
  height: 28px;
  line-height: 26px;
  color: #A77;
  background-color: #FEE;
  padding-left: 28px;
  padding-right: 5px;
  border: 1px solid #A77;
  border-radius: 3px;
  cursor: pointer;
}

input:checked + .GPisoExclusionsOption {
  background-color: #EFE;
  background-position: 0 -28px;
  color: #797;
  border: 1px solid #797;
}

/* Reset picto */
div[id^=GPisochronReset] {
  position: absolute;
  margin-top: 5px;
  width: 28px;
  height: 28px;
  border-radius: 3px;
  opacity: 0.8;
  background-position: -281px 0;
  transition: opacity 0.2s ease-out;
  cursor: pointer;
}

div[id^=GPisochronReset]:hover {
  opacity: 1;
}

/* LAYER SWITCHER */

#GPlayerSwitcher {
  font-size: 11px;
}

#GPlayerSwitcher [draggable] {
  -moz-user-select: none;
  -khtml-user-select: none;
  -webkit-user-select: none;
  user-select: none;
  /* Required to make elements draggable in old WebKit */
  -khtml-user-drag: element;
  -webkit-user-drag: element;
}

/* Manage opening of the components through hiden checkboxes */

#GPlayerSwitcher input[type="checkbox"] + div,
#GPlayerSwitcher input[type="checkbox"] + label + div {
  max-height: 0px;
}

#GPlayerSwitcher label {
  display: block;
}

/* Showing/hiding layers list */

#GPshowLayersListPicto {
  position: relative;
  float: right;
  display: block;
  opacity: 1;
  transition: opacity 0.5s ease-out 0s, box-shadow  0.5s ease-out 0s, border  0.5s ease-out 0s, border-radius  0.5s ease-out 0s;
  cursor: pointer;
}

#GPshowLayersListOpen,
#GPshowLayersListClose {
  position: absolute;
  display: block;
  transition: border-radius 0.5s ease-out 0s, opacity 0.5s ease-out 0s;
}

#GPshowLayersListOpen {
  background-position: 0 0;
  opacity: 1;
}

#GPshowLayersListClose {
  opacity: 0;
}

#GPlayerSwitcher input[type="checkbox"]:checked + div + #GPshowLayersListPicto {
  border-top-left-radius: 0;
  border-top-right-radius: 0;
}

#GPlayerSwitcher input[type="checkbox"]:checked + div + #GPshowLayersListPicto #GPshowLayersListClose {
  opacity: 1;
}

/* Layers list */

#GPlayersList {
  position: relative;
  width: 180px;
  border-bottom-right-radius: 0;
  opacity: 0;
  overflow: auto;
  transition: max-height 0.5s ease-out 0s, opacity 0.5s ease-out 0.25s;
}

#GPlayerSwitcher input[type="checkbox"]:checked + #GPlayersList {
  max-height: 232px;
  opacity: 1;
  transition: max-height 0.5s ease-in 0s, opacity 0.25s ease-in 0s;
}

/* Layer : general */

.GPlayerSwitcher_layer {
  position: relative;
  top: 0;
  background-color: #FFF;
  border-bottom: 1px dotted #CCC;
  overflow: hidden;
}

#GPlayersList .GPlayerSwitcher_layer:last-child {
  border-bottom: none;
}

.GPlayerBasicTools,
.GPlayerAdvancedTools {
  position: relative;
  width: 100%;
  height: 28px;
}

.GPlayerVisibility,
.GPlayerInfo,
.GPlayerInfoOpened,
.GPlayerRemove {
  width: 28px;
  height: 28px;
  cursor: pointer;
}

.GPlayerVisibility,
.GPlayerName,
.GPlayerInfo,
.GPlayerInfoOpened,
.GPlayerRemove,
.GPlayerOpacity,
.GPlayerOpacityValue {
  position: absolute;
  top: 0;
}

.GPghostLayer {
  opacity: 0;
}

/* Layer basic tools */

.GPlayerBasicTools {
  background-color: #FFF;
}

.GPlayerVisibility {
  left: 0;
  background-position: -28px 0;
}

input[type="checkbox"]:checked + .GPlayerVisibility {
  background-position: 0 0;
}

.GPlayerName {
  left: 28px;
  width: calc(100% - 56px);
  line-height: 28px;
  overflow: hidden;
  white-space: nowrap;
  text-overflow: ellipsis;
  padding-left: 4px;
  cursor: move;
}

.outOfRange .GPlayerName {
  color: #AAA;
}

/* Showing layer advanced tools */

.GPshowLayerAdvancedTools {
  top: 0;
  right: 0;
  background-position: -112px 0;
}

.GPlayerAdvancedTools {
  display: block;
  max-height: 0;
  opacity: 0;
  transition: max-height 0.5s ease-out 0s, opacity 0.5s ease-out 0s;
}

#GPlayerSwitcher input[type="checkbox"]:checked + label + .GPlayerAdvancedTools {
  max-height: 28px;
  opacity: 1;
}

/* Layer advanced tools */

.GPlayerInfo {
  left: 0;
  background-position: -55px 0;
}

.GPlayerInfoOpened {
  left: 0;
  background-position: -83px 0;
}

.GPlayerOpacity {
  left: 28px;
  width: calc(100% - 100px);
  height: 28px;
  padding-left: 8px;
}

.GPlayerOpacityValue {
  width: 32px;
  left: calc(100% - 60px);
  line-height: 28px;
  font-size: 10px;
  font-style: italic;
  cursor: default;
}

.GPlayerRemove {
  right: 0;
  background-position: -140px 0;
}

/* Opacity slider : general */

.GPlayerOpacity input {
  -webkit-appearance: none;
  -moz-appearance: none;
  background: none;
  display: block;
  width: 100%;
  height: 100%;
  margin: 0;
  padding: 0;
  overflow: hidden;
  cursor: pointer;
}

.GPlayerOpacity input[type="range"]:focus {
  box-shadow: none;
  outline: none;
}

/* Opacity slider : Chrome, Safari, Opera */

.GPlayerOpacity input[type="range"]::-webkit-slider-runnable-track {
  -webkit-appearance: none;
  height: 3px;
}

.GPlayerOpacity input[type="range"]::-webkit-slider-thumb:before {
  position: absolute;
  top: 0;
  right: 50%;
  left: -200px;
  height: 3px;
  pointer-events: none;
}

.GPlayerOpacity input[type="range"]::-webkit-slider-thumb {
  width: 9px;
  height: 17px;
  -webkit-appearance: none;
  border: 2px solid #FFF;
  background-color: #505050;
  position: relative;
  top: -7px;
}

/* Opacity slider : Firefox */

.GPlayerOpacity input[type="range"]::-moz-range-track {
  width: 80px;
  height: 3px;
}

.GPlayerOpacity input[type="range"]::-moz-range-thumb {
  width: 5px;
  height: 13px;
  border: 2px solid #FFF;
  border-radius: 0;
  box-shadow: 0;
  background-color: #505050;
  position: relative;
}

/* Opacity slider : IE */

.GPlayerOpacity input[type="range"]::-ms-track {
  border: 0;
  border-color: transparent;
  border-radius: 0;
  border-width: 0;
  color: transparent;
  height: 3px;
  width: 80px;
}

.GPlayerOpacity input[type="range"]::-ms-fill-lower,
.GPlayerOpacity input[type="range"]::-ms-fill-upper {
  background: transparent;
  border-radius: 0;
}

.GPlayerOpacity input[type="range"]::-ms-thumb {
  width: 5px;
  height: 13px;
  border: 2px solid #FFF;
  background-color: #505050;
}

.GPlayerOpacity input[type="range"]::-ms-tooltip {
  display: none;
}

/* Layer info panel */

#GPlayerInfoPanel {
  position: absolute;
  top: 0;
  overflow-y: hidden;
  padding-top: 10px;
  padding-bottom: 10px;
}

.GPlayerInfoPanelOpened {
  display: block;
}

.GPlayerInfoPanelClosed {
  display: none;
}

#GPlayerInfoContent {
  position: relative;
  width: 280px;
  max-height: 200px;
  overflow-y: auto;
  padding-left: 10px;
  padding-right: 10px;
}

#GPlayerInfoTitle {
  width: calc(100% - 52px);
  margin: auto;
  margin-bottom: 10px;
  padding-bottom: 5px;
  text-align: center;
  font-size: 1.1em;
  font-weight: bold;
}

#GPlayerInfoQuicklook {
  position: absolute;
  top: -2px;
  left: 10px;
  width: 20px;
  height: 20px;
  cursor: pointer;
}

#GPlayerInfoClose {
  position: absolute;
  top: -8px;
  right: 10px;
  width: 28px;
  height: 28px;
  cursor: pointer;
}

#GPlayerInfoDescription {
  font-size: 0.9em;
}

.GPlayerInfoSubtitle {
  padding-left: 35px;
  font-weight: bold;
  margin-top: 10px;
  margin-bottom: 4px;
}

.GPlayerInfoLink,
.GPlayerInfoPopup {
  line-height: 20px;
  padding-left: 23px;
  white-space: nowrap;
  overflow-x: hidden;
  text-overflow: ellipsis;
  color: #999999;
  background-repeat: no-repeat;
  cursor: pointer;
}

.GPlayerInfoLink {
  background-position: 0 -20px;
}

.GPlayerInfoLink:hover,
.GPlayerInfoPopup:hover {
  color: #333;
}

.GPlayerInfoLink a,
.GPlayerInfoLink a:visited
.GPlayerInfoLink a:focus
.GPlayerInfoLink a:hover {
  text-decoration: none;
  color: inherit;
}
/* Location */

/* Location form */

.GPlocationStageFlexInput {
  max-height: 28px;
  opacity: 1;
}

.GPlocationStageFlexInputHidden {
  max-height: 0;
  opacity: 0;
  overflow: hidden;
}

.GPlocationOriginVisible {
  display: block;
}

.GPlocationOriginHidden {
  display: none;
}

label.GPlocationOriginPointerImg[id*="GPlocationOriginPointerImg"] {
  width: 28px;
  border-top-right-radius: 3px;
  border-bottom-right-radius: 3px;
  border-right: 1px solid #999;
}

input[id*="GPlocationOriginPointer"] + .GPlocationOriginPointerImg {
  background-position: -1px -1px;
}

input[id*="GPlocationOriginPointer"]:checked + .GPlocationOriginPointerImg {
  background-position: -29px -1px;
}

.GPlocationStageRemove,
div[id^=GPlocationStageAdd] {
  width: 28px;
  border: none;
  cursor: pointer;
}

.GPlocationStageRemove {
  background-position: -84px 0;
}

div[id^=GPlocationStageAdd] {
  background-position: -56px 0;
}

/* MOUSE POSITION */

/* Showing/hiding mouse position panel */

#GPshowMousePositionPicto {
  display: inline-block;
}

#GPshowMousePosition + label {
  display: block;
}

#GPshowMousePosition:checked + label {
  display: none;
}

#GPshowMousePosition + label + div {
  display: none;
}

#GPshowMousePosition:checked + label + div {
  display: block;
}

/* General panels */

#GPmousePositionPanel {
  width: 240px;
  overflow: hidden;
}

/* Basic infos */

#GPmousePositionBasicPanel {
  padding: 10px 15px;
}

.GPmousePositionLabel,
.GPmousePositionCoords {
  display: inline-block;
  line-height: 20px;
}

.GPmousePositionLabel {
  width: 80px;
  font-weight: bold;
}

.GPmousePositionCoords {
  width: 110px;
}

/* Showing settings */

.GPshowMousePositionSettingsPicto {
  bottom: 5px;
  right: 0;
  transition: all 0.5s ease-out 0s;
}

#GPmousePosition input[type="checkbox"]:checked + .GPshowMousePositionSettingsPicto {
  bottom: 100px;
}

#GPmousePositionSettings {
  display: block;
  max-height: 0;
  opacity: 0;
  transition: max-height 0.5s ease-out 0s, opacity 0.5s ease-out 0s;
}

#GPmousePosition input[type="checkbox"]:checked + label + #GPmousePositionSettings {
  max-height: 95px;
  opacity: 1;
}

/* Settings */

#GPmousePositionSettings {
  height: 95px;
  padding-left: 0 15px;
  overflow: hidden;
}

.GPmousePositionSettingsLabel {
  display: block;
  margin: auto;
  text-align: center;
  font-weight: bold;
  line-height: 16px;
}

.GPmousePositionSettingsSelect {
  width: 180px;
  margin-top: 5px;
}

/* Map center localisation */

#GPmapCenter {
  display: none;
  position: absolute;
  top: 50%;
  left: 50%;
  width: 50px;
  height: 50px;
  margin-top: -25px;
  margin-left: -25px;
}

#GPmapCenter.GPmapCenterVisible {
  display: block;
}

/* REVERSE GEOCODING */

[id^="GPreverseGeocoding-"] {
  top: 180px;
}

/* Showing/hiding reverse geocoding panel */

[id^="GPshowReverseGeocodingPicto-"] {
  display: inline-block;
}

[id^="GPshowReverseGeocoding-"] + label {
  display: block;
}

[id^="GPshowReverseGeocoding-"]:checked + label {
  display: none;
}

[id^="GPshowReverseGeocoding-"] + label + div {
  display: none;
}

[id^="GPshowReverseGeocoding-"]:checked + label + div {
  display: block;
}

/* General panels */

div[id^=GPreverseGeocodingResultsClose] {
  top: 0;
  right: 0;
  width: 30px;
  height: 32px;
  /*background-position: -26px 0;*/
}

[id^="GPreverseGeocodingPanel-"] {
  width: 280px;
}

.GPreverseGeocodingComponentHidden {
  display: none;
}

div[id^="GPreverseGeocodingReturnPicto-"] {
  position: absolute;
  width: 26px;
  height: 26px;
  border-radius: 3px;
  opacity: 1;
  background-position: 0 0;
  cursor: pointer;
}

.GPreverseGeocodingReturnPictoHidden {
    display: none;
}

/* Calc waiting */

.GPreverseGeocodingCalcWaitingContainerVisible,
.GPreverseGeocodingCalcWaitingContainerHidden {
  position: absolute;
  top: 32px;
  bottom: 0;
  left: 0;
  right: 0;
  background-color: rgba(255,255,255,0.9);
  font-size: 1.5em;
  font-weight: bold;
  overflow: hidden;
}

.GPreverseGeocodingCalcWaitingContainerVisible {
  display: -webkit-flex;
  display: -ms-flexbox;
  display: -webkit-box;
  display: flex;
}

.GPreverseGeocodingCalcWaitingContainerHidden {
  display: none;
}

.GPreverseGeocodingCalcWaiting {
  margin: auto;
}

/* Search panel */

[id^="GPreverseGeocodingForm-"] {
  position: relative;
  max-height: 270px;
  overflow-y: auto;
  padding-left: 15px;
  padding-right: 15px;
  padding-top: 10px;
}

.GPreverseGeocodingCodeLabel,
.GPreverseGeocodingFilterLabel {
  max-width: 105px;
}

.GPreverseGeocodingCodeLabel,
.GPreverseGeocodingCode {
  margin-top: 5px;
  margin-bottom: 0;
}

.GPreverseGeocodingFilterLabel,
.GPreverseGeocodingFilterInput {
  margin-bottom: 5px;
}

input[id^="GPreverseGeocodingSubmit-"] {
  margin-top: 5px;
  margin-bottom: 15px;
  width: 100px;
}

/* Calc waiting */

// /* TODO: waiting  */
.GPreverseGeocodingCalcWaitingContainerVisible,
.GPreverseGeocodingCalcWaitingContainerHidden {
  position: absolute;
  top: 32px;
  bottom: 0;
  left: 0;
  right: 0;
  background-color: rgba(255,255,255,0.9);
  font-size: 1.5em;
  font-weight: bold;
  overflow: hidden;
}

.GPreverseGeocodingCalcWaitingContainerVisible {
  display: -webkit-flex;
  display: -ms-flexbox;
  display: -webkit-box;
  display: flex;
}

.GPreverseGeocodingCalcWaitingContainerHidden {
  display: none;
}

.GPreverseGeocodingCalcWaiting {
  margin: auto;
}

/* Result panel */

div[id^=GPreverseGeocodingResultsList-] {
  position: relative;
  max-height: 210px;
  overflow-y: auto;
}

/* ROUTE */

div[id^=GProute-] {
   top: 100px;
}

/* Showing/hiding route panel */

label[id^=GPshowRoutePicto] {
  display: inline-block;
}

input[id^=GPshowRoute-] + label {
  display: block;
}

input[id^=GPshowRoute-]:checked + label {
  display: none;
}

input[id^=GPshowRoute-] + label + div {
  display: none;
}

input[id^=GPshowRoute-]:checked + label + div {
  display: block;
}

/* General panels */

div[id^=GProutePanel-] {
  width: 320px;
}

.GProuteComponentHidden {
  display: none;
}

/* Calc waiting */

.GProuteCalcWaitingContainerVisible,
.GProuteCalcWaitingContainerHidden {
  position: absolute;
  top: 32px;
  bottom: 0;
  left: 0;
  right: 0;
  background-color: rgba(255,255,255,0.9);
  font-size: 1.5em;
  font-weight: bold;
  overflow: hidden;
}

.GProuteCalcWaitingContainerVisible {
  display: -webkit-flex;
  display: -ms-flexbox;
  display: -webkit-box;
  display: flex;
}

.GProuteCalcWaitingContainerHidden {
  display: none;
}

.GProuteCalcWaiting {
  margin: auto;
}

/* Route form */

form[id^=GProuteForm] {
  padding: 15px;
}

.GProuteFormMini {
  max-height: 58px;
  overflow: hidden;
  -webkit-transform: translateY(-5px);
  transform: translateY(-5px);
}

.GProuteStageFlexInput {
  max-height: 28px;
  opacity: 1;
}

.GProuteStageFlexInputHidden {
  max-height: 0;
  opacity: 0;
  overflow: hidden;
}

form[id^=GProuteForm] > .GPlocationStageFlexInput {
  margin-top: 5px;
}

form[id^=GProuteForm] > .GPlocationStageFlexInputHidden {
  margin-top: 0;
}

form[id^=GProuteForm].GProuteFormMini .GPlocationStageFlexInput:first-child {
  margin-top: 5px;
}

.GProuteOriginVisible {
  display: block;
}

.GProuteOriginHidden {
  display: none;
}

label.GProuteOriginPointerImg[id*="GProuteOriginPointerImg"] {
  width: 28px;
  border-top-right-radius: 3px;
  border-bottom-right-radius: 3px;
  border-right: 1px solid #999;
}

input[id*="GProuteOriginPointer"] + .GProuteOriginPointerImg {
  background-position: -1px -1px;
}

input[id*="GProuteOriginPointer"]:checked + .GProuteOriginPointerImg {
  background-position: -29px -1px;
}

.GProuteStageRemove,
div[id^=GProuteStageAdd] {
  width: 28px;
  border: none;
  cursor: pointer;
}

.GProuteFormMini .GProuteStageRemove,
.GProuteFormMini div[id^=GProuteStageAdd] {
  display: none;
}

.GProuteStageRemove {
  background-position: -84px 0;
}

div[id^=GProuteStageAdd] {
  background-position: -56px 0;
}

/* Mode choice */

div[id^=GProuteModeChoice] {
  display: -webkit-flex;
  display: -ms-flexbox;
  display: -webkit-box;
  display: flex;
  -webkit-justify-content: space-around;
  -ms-flex-pack: distribute;
      justify-content: space-around;
  margin: 15px 0;
}

.GProuteModeLabel {
  display: block;
  text-align: center;
  margin-bottom: 5px;
}

div[id^=GProuteTransportChoice] input {
  display: none;
}

.GProuteTransportImg {
  display: inline-block;
  width: 28px;
  height: 28px;
  cursor: pointer;
}

.GProuteTransportImg:first-of-type {
    margin-left: 18px;
    margin-right: 10px;
}

input[id^=GProuteTransportCar] + .GProuteTransportImg {
  background-position: -112px 0;
}

input[id^=GProuteTransportCar]:checked + .GProuteTransportImg {
  background-position: -140px 0;
}

input[id^=GProuteTransportPedestrian] + .GProuteTransportImg {
  background-position: -168px 0;
}

input[id^=GProuteTransportPedestrian]:checked + .GProuteTransportImg {
  background-position: -196px 0;
}

select[id^=GProuteComputationSelect] {
  width: 100px;
}

/* Showing/hiding exclusions */

input[id^=GPshowRouteExclusions] {
  display: none;
}

.GPshowRouteExclusionsPicto {
  top: 185px;
  right: 0;
  transition: all 0.3s ease-out 0s;
}

input[id^=GPshowRouteExclusions] + label + div[id^=GProuteExclusions] {
  max-height: 0;
  opacity: 0;
  margin-bottom: 0;
}

input[id^=GPshowRouteExclusions]:checked + label + div[id^=GProuteExclusions] {
  display: block;
  max-height: 60px;
  opacity: 1;
  margin-bottom: 15px;
}

/* Exclusions */

div[id^=GProuteExclusions] {
  transition: max-height 0.5s ease-in-out 0.25s, opacity 0.5s ease-in-out 0.25s, margin 0.3s ease-in-out 0.25s;
  overflow: hidden;
}

.GProuteExclusionsLabel {
  display: block;
  text-align: center;
  margin-bottom: 10px;
  font-weight: bold;
  line-height: 16px;
}

.GProuteExclusionsOptions {
  display: -webkit-flex;
  display: -ms-flexbox;
  display: -webkit-box;
  display: flex;
  -webkit-justify-content: space-around;
  -ms-flex-pack: distribute;
      justify-content: space-around;
}

.GProuteExclusionsOption {
  display: block;
  height: 28px;
  line-height: 26px;
  color: #A77;
  background-color: #FEE;
  padding-left: 28px;
  padding-right: 5px;
  border: 1px solid #A77;
  border-radius: 3px;
  cursor: pointer;
}

input:checked + .GProuteExclusionsOption {
  background-color: #EFE;
  background-position: 0 -28px;
  color: #797;
  border: 1px solid #797;
}

/* Reset picto */
div[id^=GProuteReset] {
  position: absolute;
  width: 28px;
  height: 28px;
  border-radius: 3px;
  opacity: 0.8;
  background-position: -224px 0;
  transition: opacity 0.2s ease-out;
  cursor: pointer;
}

div[id^=GProuteReset]:hover {
  opacity: 1;
}

/* Result panel */

div[id^=GProuteResultsPanel] {
  padding: 15px;
}

.GProuteResultStage {
  display: -webkit-flex;
  display: -ms-flexbox;
  display: -webkit-box;
  display: flex;
}

div[id^=GProuteResultsStages] {
  margin-bottom: 15px;
}

.GProuteResultStageLabel,
.GProuteResultStageValue,
.GProuteResultsValueLabel,
div[id^=GProuteResultsValueDist],
div[id^=GProuteResultsValueTime] {
  display: inline-block;
  line-height: 18px;
}

.GProuteResultStageLabel,
.GProuteResultsValueLabel {
  color: #666;
}

.GProuteResultStageLabel {
  width: 60px;
}

.GProuteResultsValueLabel {
  width: 65px;
}

.GProuteResultStageValue {
  -webkit-flex: 1;
  -webkit-box-flex: 1;
      -ms-flex: 1;
          flex: 1;
  overflow-x: hidden;
  white-space: nowrap;
  text-overflow: ellipsis;
}

div[id^=GProuteResultsValueDist],
div[id^=GProuteResultsValueTime] {
  width: 80px;
  font-weight: bold;
}

div[id^=GProuteResults-] {
  display: -webkit-flex;
  display: -ms-flexbox;
  display: -webkit-box;
  display: flex;
  -webkit-justify-content: space-between;
  -webkit-box-pack: justify;
      -ms-flex-pack: justify;
          justify-content: space-between;
  -webkit-align-items: center;
  -webkit-box-align: center;
      -ms-flex-align: center;
          align-items: center;
  margin-bottom: 10px;
}

select[id^=GProuteResultsComputationSelect] {
  width: 100px;
}

div[id^=GProuteResultsNew] {
  width: 28px;
  height: 28px;
  border-radius: 3px;
  opacity: 0.8;
  background-position: -224px 0;
  transition: opacity 0.2s ease-out;
  cursor: pointer;
}

div[id^=GProuteResultsNew]:hover {
  opacity: 1;
}

/* Results details header */

.GPfakeBorder {
  display: inline-block;
  height: 14px;
  width: 60px;
  border-bottom: 1px solid #999;
}

.GPfakeBorderLeft {
  margin-left:15px;
}

input[id^=GProuteResultsShowDetails] + label,
input[id^=GProuteResultsShowDetails] + label + label {
  width: 130px;
  line-height: 28px;
  vertical-align: top;
  text-align: center;
  font-weight: bold;
  cursor: pointer;
  transition: color 0.2s ease-out;
}

input[id^=GProuteResultsShowDetails] + label,
input[id^=GProuteResultsShowDetails]:checked + label + label {
  display: inline-block;
}

input[id^=GProuteResultsShowDetails]:checked + label,
input[id^=GProuteResultsShowDetails] + label + label {
  display: none;
}

input[id^=GProuteResultsShowDetails] + label + label + div + div[id^=GProuteResultsDetails] {
  max-height: 0;
  opacity: 0;
}

input[id^=GProuteResultsShowDetails]:checked + label + label + div + div[id^=GProuteResultsDetails] {
  max-height: 200px;
  opacity: 1;
}

div[id^=GProuteResultsDetails] {
  overflow-y: auto;
  transition: max-height 0.5s ease-in-out 0.25s, opacity 0.5s ease-in-out 0.25s;
}

.GProuteResultsDetailsNumber,
.GProuteResultsDetailsInstruction {
  display: inline-block;
  margin-top: 4px;
  line-height: 16px;
  color: #666;
}

.GProuteResultsDetailsNumber {
  font-weight: bold;
  width: 22px;
  text-align: right;
  vertical-align: top;
}

.GProuteResultsDetailsInstruction {
  width: calc(100% - 30px);
  padding-left: 5px;
}

/* SEARCH ENGINE */

input[id^=GPshowSearchEngine-] + label + form[id^=GPsearchInput-] {
  max-width: 0px;
}

#GPlayerSwitcher label { /* FIXME !? */
  display: block;
}

/* Showing/hiding search engine input */

input[id^=GPshowSearchEngine-] {
  display: none;
}

label[id^=GPshowSearchEnginePicto] {
  display: inline-block;
  transition: border-radius 0s ease-out 0s;
  transition-delay: 0.5s;
}

input[id^=GPshowSearchEngine-]:checked + label {
  border-top-right-radius: 0;
  border-bottom-right-radius: 0;
  transition-delay: 0s;
}

input[id^=GPshowSearchEngine-] + label + form[id^=GPsearchInput-] {
  max-width: 0px;
  border: none;
  transition: max-width 0.5s ease-out 0s;
}

input[id^=GPshowSearchEngine-]:checked + label + form[id^=GPsearchInput-] {
  max-width: 280px;
}

input[id^=GPshowSearchEngine-] + label + form[id^=GPsearchInput-] + div[id^=GPshowAdvancedSearch] {
  display: none;
}

input[id^=GPshowSearchEngine-]:checked + label + form[id^=GPsearchInput-] + div[id^=GPshowAdvancedSearch] {
  display: inline-block;
}

div[id^=GPautoCompleteList] {
  display: none;
}

input[id^=GPshowSearchEngine-]:checked + label + form[id^=GPsearchInput-] + div[id^=GPautoCompleteList] {
  display: block;
}

/* Simple search input */

form[id^=GPsearchInput-] {
  display: inline-block;
  position: relative;
  left: -3px;
  width: 280px;
  overflow: hidden;
}

form[id^=GPsearchInput-] input {
  display: block;
  width: 100%;
  height: 100%;
  border: 1px solid #999;
  border-top-right-radius: 5px;
  border-bottom-right-radius: 5px;
  padding: 0;
  padding-right: 30px;
  padding-left: 5px;
  color: #333;
  font-size: 1.0em;
}

form[id^=GPsearchInput-] input:disabled {
  background-color: #DDD;
  color: #999;
}

div[id^=GPsearchInputReset] {
  position: absolute;
  top: 0;
  right: 0;
  width: 30px;
  height: 32px;
  background-position: -30px 0;
  cursor: pointer;
}

/* General panels */

div[id^=GPgeocodeResultsClose],
div[id^=GPadvancedSearchClose] {
  top: 0;
  right: 0;
  width: 30px;
  height: 32px;
}

div[id^=GPgeocodeResultsClose] {
  background-position: 0 0;
}

div[id^=GPadvancedSearchClose] {
  background-repeat: no-repeat;
}

/* Advanced search picto */

div[id^=GPshowAdvancedSearch] {
  transition: border-radius 0s ease-out 0s;
  transition-delay: 0.5s;
}

/* Advanced search panel */

div[id^=GPadvancedSearchPanel] {
  display: none;
  width: 280px;
  vertical-align: top;
  overflow: hidden;
}

form[id^=GPadvancedSearchForm] {
  max-height: 220px;
  overflow-y: auto;
  padding-left: 15px;
  padding-right: 15px;
}

.GPadvancedSearchCodeLabel,
.GPadvancedSearchFilterLabel {
  max-width: 105px;
}

.GPadvancedSearchCodeLabel,
.GPadvancedSearchCode,
 div[id^=GPadvancedSearchFilters] {
  margin-top: 15px;
}

.GPadvancedSearchFilterLabel,
.GPadvancedSearchFilterInput {
  margin-bottom: 5px;
}

input[id^=GPadvancedSearchSubmit] {
  margin-top: 10px;
  margin-bottom: 15px;
}

/* Autocomplete list / geocode results */

div[id^=GPautoCompleteList],
div[id^=GPgeocodeResultsList] {
  width: 280px;
}

div[id^=GPautoCompleteList] {
  top: 35px;
}

div[id^=GPgeocodeResultsList] {
  display: none;
  position: absolute;
  top: 40px;
  border-radius: 4px;
  overflow: hidden;
}

div[id^=GPgeocodeResults-] {
  background-color: #FFF;
  max-height: 140px;
  overflow-y: auto;
}

/* General panels */

.GPpanel {
  box-shadow: 0 0 6px #000;
  border-radius: 4px;
}

.GPpanelHeader {
  height: 32px;
  padding: 3px;
  background-color: #9DB1BD;
  border-top-left-radius: 4px;
  border-top-right-radius: 4px;
}

.GPpanelTitle {
  line-height: 26px;
  border-top-left-radius: 2px;
  border-top-right-radius: 2px;
  background-color: #366291;
  color: #FFF;
}

.GPpanelClose {
  top: 3px;
  right: 3px;
  width: 26px;
  height: 26px;
  background-position: -26px 0;
}

/* Showing/hiding advanced panels */

.GPshowAdvancedToolPicto {
  width: 32px;
  height: 32px;
  padding: 3px;
  background-color: rgba(255, 255, 255, 0.4);
  border-radius: 4px;
}

.GPshowAdvancedToolPicto:hover {
  background-color: rgba(255, 255, 255, 0.6);
}

.GPshowAdvancedToolOpen {
  width: 26px;
  height: 26px;
  background-color: rgba(0,60,136,0.5);
  border-radius: 2px;
}

.GPshowAdvancedToolPicto:hover .GPshowAdvancedToolOpen {
  background-color: rgba(0,60,136,0.7);
}

/* Submit inputs */

input.GPinputSubmit {
  background-color: #366291;
}

/* Showing additional hidden options */

.GPshowMoreOptions {
  background-image: url("img/GPshowMoreOptions.png");
}

/* Feature info popup */

.gp-feature-info-div {
  bottom: 17px;
  max-width: calc(100vw - 80px);
  padding: 10px;
  border-radius: 10px;
  font-size: 0.75em;
  font-family: "Open Sans", sans-serif;
  color: #002A50;
  background-color: #FFF;
  box-shadow: 0 0 5px #000;
}

.gp-feature-info-div::before {
  content: "";
  position: absolute;
  border-top: 15px solid #FFF;
  border-right: 14px solid transparent;
  border-left: 14px solid transparent;
  bottom: -15px;
  margin-left: -14px;
  left: 50%;
}

.gp-feature-info-div .closer {
  position: absolute;
  display: block;
  width: 30px;
  height: 30px;
  top: 0;
  right: 0;
  border: none;
  cursor: pointer;
  border-top-right-radius: 10px;
  border-bottom-right-radius: 10px;
  background-color: #FFF;
  background-repeat: no-repeat;
  background-image: url("./img/close-emeraud.svg");
  background-size: 14px 14px;
  background-position: center;
}

.gp-features-content-div {
  max-width: 420px;
  min-width: 260px;
  max-height: 340px;
  overflow: auto;
}

.gp-features-content-div h5,
.gp-features-content-div h6,
.gp-features-content-div p,
.gp-features-content-div ul {
  margin: 0;
}

.gp-features-content-div ul {
  padding: 0;
  list-style-type: none;
}

.geoportail-popup-content h5,
.geoportail-popup-content h6,
.geoportail-popup-content p,
.gp-att-name-div,
.gp-att-description-div,
.gp-att-others-div {
  padding: 0 10px;
}

.geoportail-popup-content h5:not(:last-child),
.geoportail-popup-content h6:not(:last-child),
.geoportail-popup-content p:not(:last-child),
.gp-att-description-div:not(:last-child),
.gp-att-others-div:not(:last-child) {
  margin-bottom: 15px;
}

.geoportail-popup-content h5:last-child,
.geoportail-popup-content h6:last-child,
.geoportail-popup-content p:last-child,
.gp-att-description-div:last-child,
.gp-att-others-div:last-child,
.gp-att-name-div {
  margin-bottom: 10px;
}

.geoportail-popup-content h5:first-child,
.geoportail-popup-content h6:first-child,
.geoportail-popup-content p:first-child,
.gp-att-name-div:first-child,
.gp-att-description-div:first-child,
.gp-att-others-div:first-child {
  margin-top: 10px;
}

.gp-att-name-div,
.gp-features-content-div h5 {
  padding-right: 35px;
  font-weight: bold;
  font-size: 1.2em;
  text-transform: uppercase;
  color: #0B6BA7;
}

.gp-features-content-div h6 {
  font-size: 1.1em;
}

.gp-att-description-div:not(:last-child),
.gp-att-others-div:not(:last-child) {
  padding-bottom: 10px;
  border-bottom: 1px dotted #666;
}

/* Geoportal Attribution */

.ol-attribution .gp-control-attribution-image {
  max-height: 30px;
  max-width: inherit;
  vertical-align: middle;
}
/* MOUSE POSITION */

div[id^=GPdrawing-] {
  top: 48px;
  right: 8px;
}

/* Showing/hiding mouse position panel */

span[id^=GPshowDrawingOpen-] {
  background-image: url("img/GPdrawingOpen.png");
}

/* General panels */

div[id^=GPdrawingPanelClose-] {
  background-image: url("img/GPdrawingOpen.png");
}

.drawing-tool-section:not(:last-child) {
    border-bottom: 1px solid #ddd;
}

.drawing-tool-section {
    padding: 2px 5px 5px;
}

.drawing-tool-section-title {
    /* font-family: OpenSansExtraBold,"Open Sans",Arial,sans-serif; */
    font-size: 0.75em;
    margin-bottom: 0;
    margin-top: 0;
    text-transform: uppercase;
}

ul.drawing-tools-flex-display {
    justify-content: center;
    padding : 0;
}
.drawing-tools-flex-display {
    align-items: center;
    display: flex;
}

.drawing-tool:not(:last-child) {
    margin-right: 10px;
}

.drawing-tool {
    border-radius: 10px;
    cursor: pointer;
    display: block;
    height: 40px;
    width: 40px;
}

.drawing-tool {
    background-image: url("./img/drawing-tools.svg");
    background-size: 640px 40px;
}

.drawing-tool {
    background-color: #e9edf0;
}

.drawing-tool-active {
    background-color: #002a50;
}


/*
 * Drawing tools
 */
li[id^=drawing-tool-point-] {
    background-position: 0 0;
}

li[id^=drawing-tool-point.drawing-tool-active] {
    background-position: -40px 0;
}

li[id^=drawing-tool-line-] {
    background-position: -80px 0;
}

li[id^=drawing-tool-line.drawing-tool-active-] {
    background-position: -120px 0;
}

li[id^=drawing-tool-polygon-] {
    background-position: -160px 0;
}

li[id^=drawing-tool-polygon.drawing-tool-active] {
    background-position: -200px 0;
}

li[id^=drawing-tool-text-] {
    background-position: -240px 0;
}

li[id^=drawing-tool-text.drawing-tool-active] {
    background-position: -280px 0;
}

/*
 * Editing tools
 */
li[id^=drawing-tool-edit-] {
    background-position: -320px 0;
}

li[id^=drawing-tool-edit.drawing-tool-active] {
    background-position: -360px 0;
}

li[id^=drawing-tool-display] {
    background-position: -400px 0;
}

li[id^=drawing-tool-display.drawing-tool-active] {
    background-position: -440px 0;
}

li[id^=drawing-tool-tooltip] {
    background-position: -480px 0;
}

li[id^=drawing-tool-tooltip.drawing-tool-active] {
    background-position: -520px 0;
}

li[id^=drawing-tool-remove] {
    background-position: -560px 0;
}

li[id^=drawing-tool-remove.drawing-tool-active] {
    background-position: -600px 0;
}

/* section d'export */

div.drawing-tools-flex-display {
    justify-content: space-between;
}

button[id^=drawing-export-] {
    background-position: 2px 0;
}

.drawing-button {
    margin: auto;
    font-size: 0.7em;
    height: 30px;
    line-height: 30px;
    padding-left: 30px;
    padding-right: 15px;
    /* from site colors-chart */
    background-image: url("./img/drawing-save.svg");
    background-size: 30px 120px;
}

.tool-form-submit {
    border: medium none;
    border-radius: 20px;
    font-family: "Helvetica Neue",Arial,Helvetica,sans-serif; 
    font-size: 0.9em;
    text-align: center;
    text-transform: uppercase;
    /* from site colors-chart */
    background-color: #00b798;
    color: #fff;
}

/* 
 * popups 
 */
.gp-label-div,
.gp-styling-div {
  position: relative;
  top: 17px;
  border-radius: 10px;
  font-size: 0.75em;
  background-color: #FFF;
  box-shadow: 0 0 5px #000;
  box-sizing: border-box;
}

.gp-label-div::before,
.gp-styling-div::before {
  content: "";
  position: absolute;
  border-bottom: 15px solid #FFF;
  border-right: 9px solid transparent;
  border-left: 10px solid transparent;
  top: -15px;
  margin-left: -10px;
  left: 50%;
}

.gp-textarea-att-label-style,
.gp-input-label-style {
  border: none;
}

.gp-textarea-att-label-style {
  width: 240px;
  height: 80px;
  resize: none;
}

.gp-textarea-att-label-style {
  display: block;
}

.gp-label-div .closer {
  border-top-right-radius: 10px;
  background-color: #FFF;
}

.gp-input-label-style {
  width: 180px;
}

/* Label popups */

.gp-label-div {
  padding: 10px;
}

/* Styling popup */

.gp-styling-div {
  width: 340px;
  padding: 20px;
  padding-top: 50px;
}

.gp-styling-div::after {
  content: "Modifier le style";
  position: absolute;
  display: block;
  width: 280px;
  height: 30px;
  line-height: 30px;
  text-align: center;
  left: 30px;
  top: 0;
  border-bottom: 1px solid #BBB;
  font-variant: small-caps;
  font-size: 1.2em;
  font-weight: bold;
}

.gp-label-div .gp-styling-button:not([class*="closer"]) {
  display: block;
  margin: auto;
  margin-top: 10px;
}

.gp-styling-button:not([class*="closer"]) {
  display: inline-block;
  width: 140px;
  height: 24px;
  line-height: 24px;
  margin-top: 20px;
  border-radius: 12px;
  text-align: center;
  color: #FFF;
  background-color: #00B798;
  font-weight: bold;
  font-size: 0.9em;
  text-transform: uppercase;
  border: none;
}

.gp-styling-button:not([class*="closer"]):hover {
  color: #00B798;
  background-color: #EEF2F5;
}

.gp-styling-button:not([class*="closer"]) + .gp-styling-button:not([class*="closer"]) {
  margin-left: 20px;
}

.gp-label-div .closer,
.gp-styling-div .closer {
  cursor: pointer;
  position: absolute;
  display: block;
  width: 30px;
  height: 30px;
  top: 0;
  right: 0;
  border: none;
  background-color: transparent;
  background-repeat: no-repeat;
  background-image: url("./img/close-emeraud.svg");
  background-size: 14px 14px;
  background-position: center;
}

.gp-styling-div ul {
  list-style-type: none;
  padding: 0;
  margin: 0;
}

.gp-styling-option {
  font-size: 11px;
  position: relative;
  line-height: 30px;
  padding: 0 20px;
}

.gp-styling-option input {
  display: block;
  position: absolute;
  height: 20px;
  top: 6px;
  cursor: pointer;
  padding: 0;
}

.gp-styling-option input[type="color"] {
  width: 30px;
  right: 70px;
  padding: 0;
  border: none;
  background: none;
}

.gp-styling-option input[type="text"] {
  width: 80px;
  right: 40px;
  padding: 0 5px;
  margin: none;
  background: none;
  border: 1px solid #808080;
  color: #0B6BA7;
}


/* Styling slider : general */
.gp-styling-option input[type="range"] {
  margin: 0;
  width: 80px;
  right: 40px;
}

.gp-styling-option input[type="range"]:focus {
  box-shadow: none;
  outline: none;
}

/* Styling slider : Chrome, Safari, Opera */

.gp-styling-option input[type="range"]::-webkit-slider-runnable-track {
  -webkit-appearance: none;
  height: 1px;
  background-color: #808080;
}

.gp-styling-option input[type="range"]::-webkit-slider-thumb:before {
  position: absolute;
  top: 0;
  right: 50%;
  left: -200px;
  height: 1px;
  pointer-events: none;
}

.gp-styling-option input[type="range"]::-webkit-slider-thumb {
  width: 13px;
  height: 13px;
  -webkit-appearance: none;
  background-color: #0B6BA7;
  border: none;
  border-radius: 50%;
  position: relative;
  top: -6px;
}

/* Styling slider : Firefox */

.gp-styling-option input[type="range"]::-moz-range-track {
  width: 70px;
  height: 1px;
  background-color: #808080;
}

.gp-styling-option input[type="range"]::-moz-range-thumb {
  width: 13px;
  height: 13px;
  background-color: #0B6BA7;
  border: none;
  border-radius: 50%;
  box-shadow: 0;
  position: relative;
}

/* Styling slider : IE */

.gp-styling-option input[type="range"]::-ms-track {
  border: 0;
  border-color: transparent;
  border-radius: 0;
  border-width: 0;
  color: transparent;
  height: 1px;
  width: 70px;
  background-color: #808080;
}

.gp-styling-option input[type="range"]::-ms-fill-lower,
.gp-styling-option input[type="range"]::-ms-fill-upper {
  background: transparent;
  border-radius: 0;
}

.gp-styling-option input[type="range"]::-ms-thumb {
  width: 13px;
  height: 13px;
  background-color: #0B6BA7;
  border: none;
  border-radius: 50%;
}

.gp-styling-option input[type="range"]::-ms-tooltip {
  display: none;
}


.gp-styling-option .marker-input-radio {
  display: none;
}

.gp-styling-option .marker-label {
  display: inline-block;
  height: 32px;
  padding: 3px;
  margin-right: 5px;
  margin-bottom: 5px;
  cursor: pointer;
}

.gp-styling-option .marker-input-radio:checked + .marker-label {
  padding: 2px;
  background-color: rgba(0,183,152,0.5);
  border: 1px solid #002A50;
}

.gp-styling-option .marker-label img {
  height: 24px;
}

/* ISOCHRON */

div[id^=GPisochron-] {
  left: 10px;
}

/* Showing/hiding isochron panel */

span[id^=GPshowIsochronOpen] {
  background-image: url("img/GPisochronOpen.png");
  z-index:1;
}

/* General panels */

div[id^=GPisochronPanel-] {
  /*left: 8px;*/
  position: absolute;
  z-index:2;
}

div[id^=GPisochronPanelClose] {
  background-image: url("img/GPisochronOpen.png");
}

/* Calc waiting */

.GPisochronCalcWaitingContainerVisible,
.GPisochronCalcWaitingContainerHidden {
  border-radius: 4px;
}

/* Isochron form */

.GPisochronChoiceAlt input:checked + label + span {
  color: #366291;
}

.GPisochronOriginPointerImg,
.GPisochronChoiceAltImg,
.GPisochronTransportImg {
  background-image: url("img/GPisochronOptions.png");
}

.GPisoExclusionsOption {
  background-image: url("img/GPisochronCheck.png");
}

/* Reset picto */
div[id^=GPisochronReset] {
  background-color: #366291;
  background-image: url("img/GPisochronOptions.png");
}

/* Layer Import */

div[id^="GPimport-"] {
  top: 220px;
  left: 10px;
}

/* Showing/hiding import panel */

span[id^="GPshowImportOpen-"] {
  background-image: url("img/GPimportOpen.png");
}

label[id^="GPshowImportPicto-"] {
  display: inline-block;
}

input[id^="GPshowImport-"] + label {
  display: block;
}

input[id^="GPshowImport-"]:checked + label {
  display: none;
}

input[id^="GPshowImport-"] + label + div {
  display: none;
}

input[id^="GPshowImport-"]:checked + label + div {
  display: block;
}

/* General panels */

div[id^="GPimportPanel-"],
div[id^="GPimportGetCapPanel-"]
 {
  left: 8px;
}

div[id^="GPimportPanel-"]
 {
  width: 280px;
}

div[id^="GPimportGetCapPanel-"]
 {
  width: 340px;
}

div[id^="GPimportPanelClose-"],
div[id^="GPimportGetCapPanelClose-"] {
  background-image: url("../ol3/img/GPimportOpen.png");
}

div[id^="GPimportGetCapPanel-"] {
  display: none;
}

/* Import waiting */

.GPimportWaitingContainerVisible,
.GPimportWaitingContainerHidden {
  position: absolute;
  top: 32px;
  bottom: 0;
  left: 0;
  right: 0;
  background-color: rgba(255,255,255,0.9);
  font-size: 1.5em;
  font-weight: bold;
  overflow: hidden;
  border-radius: 4px;
}

.GPimportWaitingContainerVisible {
  display: -webkit-flex;
  display: -ms-flexbox;
  display: -webkit-box;
  display: flex;
}

.GPimportWaitingContainerHidden {
  display: none;
}

.GPimportWaiting {
  margin: auto;
}

/* Import form */

form[id^="GPimportForm-"] {
  padding: 15px;
}

.GPimportVisibleParams {
  display: block;
}

.GPimportHiddenParams,
.GPimportValueHidden {
  display: none;
}

div[id^="GPimportTypeLine-"] {
  border-bottom: 1px solid #999;
  padding-bottom: 15px;
  margin-bottom: 15px;
}

div[id^="GPimportChoice-"] {
  display: -webkit-flex;
  display: -ms-flexbox;
  display: -webkit-box;
  display: flex;
  -webkit-justify-content: space-around;
  -ms-flex-pack: distribute;
      justify-content: space-around;
  margin-top: 5px;
  margin-bottom: 5px;
}

.GPimportChoiceAlt input[type="radio"] {
  display: none;
}

.GPimportChoiceAltTxt {
  display: block;
  line-height: 28px;
  color: #BBB;
  font-weight: bold;
  cursor: pointer;
}

input[type="radio"]:checked + .GPimportChoiceAltTxt {
  color: #366291;
}

input[id^="GPimportSubmit-"] {
  margin-top: 20px;
}

/* Line inputs */

.GPimportInputLine {
  display: -webkit-flex;
  display: -ms-flexbox;
  display: -webkit-box;
  display: flex;
  margin-bottom: 10px;
}

.GPimportInputLine > * {
  display: block;
  height: 28px;
  line-height: 26px;
  border: 1px solid #999;
  border-radius: 0;
}

.GPimportInputLine *:not(:last-child) {
  border-right:none;
}

.GPimportInputLine *:first-child {
  border-radius: 3px 0 0 3px;
}

.GPimportInputLine *:last-child {
  border-radius: 0 3px 3px 0;
}

.GPimportInputLine > *:not(input) {
  overflow: hidden;
  white-space: nowrap;
  text-overflow: ellipsis;
}

.GPimportInputLine > input {
  -webkit-flex: 1;
  -webkit-box-flex: 1;
      -ms-flex: 1;
          flex: 1;
  padding: 0 5px;
  min-width: 0;
}

.GPimportInputLine > select {
  -webkit-flex: 1;
  -webkit-box-flex: 1;
      -ms-flex: 1;
          flex: 1;
  padding-right: 7px;
}

.GPimportInputLine > label {
  background-color:  #F2F2F2;
  color: #666;
  padding-left: 7px;
  padding-right: 9px;
  cursor: pointer;
}

/* Get cap results */

div[id^="GPimportGetCapResults-"] {
  background-color: #FFF;
  max-height: 140px;
  overflow-y: auto;
}

.GPimportGetCapProposal {
  width: 100%;
  height: 28px;
  line-height: 16px;
  padding: 6px 10px;
  color: #5E5E5E;
  font-size: 1.0em;
  overflow: hidden;
  white-space: nowrap;
  text-overflow:ellipsis;
  cursor: pointer;
}

.GPimportGetCapProposal:hover {
  color: #000000;
  background-color: #CEDBEF
}

/* LAYER SWITCHER OL3 */

#GPlayerSwitcher {
  top: 8px;
  right: 8px;
}

/* Showing/hiding layers list */

#GPshowLayersListPicto {
  width: 38px;
  height: 38px;
}

#GPshowLayersListOpen,
#GPshowLayersListClose {
  top: 3px;
  left: 3px;
  width: 32px;
  height: 32px;
  background-image: url("img/GPshowLayersList.png");
}

#GPshowLayersListClose {
  background-position: -32px 0;
}


#GPlayerSwitcher input[type="checkbox"]:checked + div + #GPshowLayersListPicto #GPshowLayersListOpen {
  opacity: 0.7;
}

#GPlayerSwitcher input[type="checkbox"]:checked + div + #GPshowLayersListPicto #GPshowLayersListClose {
  background-color: rgba(0,60,136,0.3);
}

#GPlayerSwitcher input[type="checkbox"]:checked + div + #GPshowLayersListPicto:hover #GPshowLayersListClose {
  background-color: rgba(0,60,136,0.4);
}

/* Layers list */

.GPlayerVisibility,
.GPshowLayerAdvancedTools,
.GPlayerInfo,
.GPlayerInfoOpened,
.GPlayerRemove {
  background-image: url("img/GPlayerTools.png");
}

/* Opacity slider : Chrome, Safari, Opera */

.GPlayerOpacity input[type="range"]::-webkit-slider-runnable-track {
  background: url("img/GPopacitySlider.png");
}

/* Opacity slider : Firefox */

.GPlayerOpacity input[type="range"]::-moz-range-track {
  background: url("img/GPopacitySlider.png");
}

/* Opacity slider : IE */

.GPlayerOpacity input[type="range"]::-ms-track {
  background: url("img/GPopacitySlider.png");
}

/* Layer info panel */

#GPlayerInfoPanel {
  right: 190px;
}

#GPlayerInfoTitle {
  color: #366291;
  border-bottom: 1px solid #366291;
}

#GPlayerInfoQuicklook {
  background-image: url("img/GPlayerInfo.png");
}

#GPlayerInfoClose {
  background-image: url("img/GPlayerInfoClose.png");
}

.GPlayerInfoLink,
.GPlayerInfoPopup {
  background-image: url("img/GPlayerInfo.png");
}

/* Location */

.GPlocationOriginPointerImg,
.GPlocationStageRemove,
div[id^=GPlocationStageAdd],
.GPlocationTransportImg {
  background-image: url("img/GPlocationOptions.png");
}

/* All div elements whose class attribute value begins with "GPlocationPoint" */
div[class*="GPlocationPoint"] {
    position: relative;
}

.GPlocationStageFlexInput {
    margin-bottom: 5px;
}

/* MOUSE POSITION */

#GPmousePosition {
  bottom: 8px;
  left: 8px;
}

/* Showing/hiding mouse position panel */

#GPshowMousePositionOpen {
  background-image: url("img/GPmousePositionOpen.png");
}

/* General panels */

#GPmousePositionPanelClose {
  background-image: url("img/GPmousePositionOpen.png");
}

/* Map center localisation */

#GPmapCenter {
  background-image: url("img/GPmapCenter.png");
}
/* REVERSE GEOCODING */

[id^="GPreverseGeocoding-"] {
  left: 10px;
}

/* Showing/hiding reverse geocoding panel */

[id^="GPshowReverseGeocodingOpen-"] {
  background-image: url("img/GPreverseGeocodingOpen.png");
}

/* General panels */

[id^="GPreverseGeocodingResultsClose"] {
  background-image: url("img/GPreverseGeocodingOpen.png");
}

[id^="GPreverseGeocodingPanel-"] {
  left: 8px;
}

[id^="GPreverseGeocodingPanelClose-"] {
  background-image: url("img/GPreverseGeocodingOpen.png");
}

/* Calc waiting */

.GPreverseGeocodingCalcWaitingContainerVisible,
.GPreverseGeocodingCalcWaitingContainerHidden {
  border-radius: 4px;
}

/* Results panel */

div[id^=GPreverseGeocodingReturnPicto-] {
  background-color: #366291;
  background-image: url("img/GPreturn.png");
}

.GPreverseGeocodedLocationHighlight {
    background-color: rgba(255,200,0,0.25);
    color: #222;
}

/* SEARCH ENGINE */

[id^="GPsearchEngine-"] {
  top: 8px;
  left: 46px;
}

/* Showing/hiding search engine input */

[id^="GPshowSearchEngineOpen"] {
  background-image: url("img/GPsearchEngineOpen.png");
  transition: border-radius 0.5s ease-out 0s;
}

/* Simple search input */

[id^="GPsearchInput"] {
  height: 32px;
}

[id^="GPsearchInputReset"] {
  background-image: url("img/GPsearchEngineClose.png");
}

/* General panels */

[id^="GPgeocodeResultsClose"] {
  background-image: url("img/GPsearchEngineClose.png");
}

[id^="GPadvancedSearchClose"] {
  background-image: url("img/GPsearchEngineOpen.png");
  background-position: -50px 3px;
}

/* Advanced search picto */

[id^="GPshowAdvancedSearchOpen"] {
  background-image: url("img/GPsearchEngineOpen.png");
  background-position: -26px 0;
  transition: border-radius 0.5s ease-out 0s;
}

/* Autocomplete list / geocode results */

[id^="GPautoCompleteList"],
[id^="GPgeocodeResultsList"] {
  margin-left: 33px;
  box-shadow: 0 0 6px #000;
}

[id^="GPgeocodeResultsList"] {
  top: 40px;
  border-radius: 4px;
}

/* ROUTE */

div[id^=GProute-] {
  left: 10px;
}

/* Showing/hiding route panel */

span[id^=GPshowRouteOpen] {
  background-image: url("img/GProuteOpen.png");
  z-index: 1;
}

/* General panels */

div[id^=GProutePanel-] {
  /*left: 8px;*/
  position: absolute;
  z-index:2;
}

div[id^=GProutePanelClose] {
  background-image: url("img/GProuteOpen.png");
}

/* Calc waiting */

.GProuteCalcWaitingContainerVisible,
.GProuteCalcWaitingContainerHidden {
  border-radius: 4px;
}

/* Route form */

.GProuteOriginPointerImg,
.GProuteStageRemove,
div[id^=GProuteStageAdd],
.GProuteTransportImg {
  background-image: url("img/GProuteOptions.png");
}

.GProuteExclusionsOption {
  background-image: url("img/GProuteCheck.png");
}

/* Reset picto */
div[id^=GProuteReset] {
  background-color: #366291;
  background-image: url("img/GProuteOptions.png");
}

/* Results panel */

div[id^=GProuteResultsValueDist],
div[id^=GProuteResultsValueTime]  {
  color: #366291;
}

div[id^=GProuteResultsNew] {
  background-color: #366291;
  background-image: url("img/GProuteOptions.png");
}

input[id^=GProuteResultsShowDetails] + label:hover,
input[id^=GProuteResultsShowDetails] + label + label:hover {
  color: #366291;
}

.GProuteResultsDetailsInstructionHighlight {
    background-color: rgba(255,200,0,0.25);
    color: #222;
}

/* Results popup */

.gp-features-content-div {
  min-width: 230px;
}
<|MERGE_RESOLUTION|>--- conflicted
+++ resolved
@@ -10,2143 +10,2139 @@
  * copyright IGN
  * @author IGN
  * @version 0.11.0
-<<<<<<< HEAD
- * @date 2016-07-29
-=======
  * @date 2016-07-28
->>>>>>> 373d9110
  *
  */
-/* MOUSE POSITION */
+/* MOUSE POSITION */
+
+/* Showing/hiding drawing panel */
+
+label[id^=GPshowDrawingPicto-] {
+  display: inline-block;
+}
+
+input[id^=GPshowDrawing-] + label {
+  display: block;
+}
+
+input[id^=GPshowDrawing-]:checked + label {
+  display: none;
+}
+
+input[id^=GPshowDrawing-] + label + div {
+  display: none;
+}
+
+input[id^=GPshowDrawing-]:checked + label + div {
+  display: block;
+}
+
+/* General panels */
+
+div[^=GPdrawingPanel-] {
+  width: 240px;
+  overflow: hidden;
+}
+
+/* Basic infos */
+
+div[^=GPdrawingBasicPanel-] {
+  padding: 10px 15px;
+}
+
+.GPdrawingLabel,
+.GPdrawingCoords {
+  display: inline-block;
+  line-height: 20px;
+}
+
+.GPdrawingLabel {
+  width: 80px;
+  font-weight: bold;
+}
+
+.GPdrawingCoords {
+  width: 110px;
+}
+
+/* markers selector */
+.marker-input-radio {
+  display : none ;
+}
+
+input.marker-input-radio:checked + label {
+  border: 1px solid red;
+}
+
 
-/* Showing/hiding drawing panel */
+/* Widgets : general */
+
+.GPwidget {
+  position: absolute;
+  font-family: "Helvetica Neue",Arial,Helvetica,sans-serif;
+  font-size: 13px;
+  color: #333;
+}
+
+.GPwidget input[type='text'],
+.GPwidget input[type='button'] {
+  -webkit-appearance: none;
+  color: #333333;
+}
+
+.GPwidget input[type="checkbox"] {
+  display: none;
+}
+
+.GPwidget select {
+  padding-left: 3px;
+  border-radius: 3px;
+}
+
+.GPwidget form {
+  margin-bottom: 0;
+}
+
+.GPwidget * {
+  box-sizing: border-box;
+  background-repeat: no-repeat;
+}
+
+/* waiting */
+
+.GPwaiting {
+    background-image : url("img/waiting.gif");
+    background-position : center center;
+    background-repeat : no-repeat;
+}
+
+/* General panels */
+
+.GPpanel {
+  background-color: #FFF;
+}
+
+.GPpanelHeader {
+  position: relative;
+  width: 100%;
+}
+
+.GPpanelTitle {
+  width: 100%;
+  height: 100%;
+  text-align: center;
+  font-weight: bold;
+}
+
+.GPpanelClose, .GPpanelReduce {
+  position: absolute;
+  cursor: pointer;
+}
+
+/* Showing/hiding advanced panels */
+
+.GPshowAdvancedToolPicto {
+  position: relative;
+  box-sizing: border-box;
+  cursor: pointer;
+}
+
+.GPshowAdvancedToolOpen {
+  position: absolute;
+  display: block;
+  box-sizing: border-box;
+}
+
+/* Flex inputs */
+
+.GPflexInput {
+  display: -webkit-flex;
+  display: -ms-flexbox;
+  display: -webkit-box;
+  display: flex;
+  transition: max-height 0.3s ease-out, opacity 0.3s ease-out;
+}
+
+.GPflexInput > * {
+  display: block;
+  height: 28px;
+  line-height: 26px;
+  border: 1px solid #999;
+  border-radius: 0;
+}
+
+.GPflexInput *:not(:last-child) {
+  border-right:none;
+}
+
+.GPflexInput *:first-child {
+  border-radius: 3px 0 0 3px;
+}
+
+.GPflexInput *:last-child {
+  border-radius: 0 3px 3px 0;
+}
+
+.GPflexInput > *:not(input) {
+  overflow: hidden;
+  white-space: nowrap;
+  text-overflow: ellipsis;
+}
+
+.GPflexInput > input {
+  -webkit-flex: 1;
+  -webkit-box-flex: 1;
+      -ms-flex: 1;
+          flex: 1;
+  padding: 0 5px;
+  min-width: 0;
+}
+
+.GPflexInput > select {
+  -webkit-flex: 1;
+  -webkit-box-flex: 1;
+      -ms-flex: 1;
+          flex: 1;
+  padding-right: 7px;
+}
+
+.GPflexInput > label {
+  background-color:  #F2F2F2;
+  color: #666;
+  padding-left: 7px;
+  padding-right: 9px;
+  cursor: pointer;
+}
+
+/* Particular inputs */
+
+.GPinputSelect {
+  display: block;
+  height: 28px;
+  line-height: 26px;
+  margin: auto;
+  border: 1px solid #999;
+  color: #333;
+  cursor: pointer;
+}
+
+input.GPinputSubmit {
+  display: block;
+  width: 80px;
+  margin: auto;
+  height: 28px;
+  line-height: 26px;
+  padding: 0;
+  background: none;
+  border: none;
+  border-radius: 3px;
+  font-family: "Helvetica Neue",Arial,Helvetica,sans-serif;
+  color: #FFF;
+  font-weight: bold;
+  opacity: 0.8;
+  transition: opacity 0.2s ease-out;
+  cursor: pointer;
+}
+
+input.GPinputSubmit:hover {
+  opacity: 1;
+}
+
+/* Autocomplete/geocode results */
+
+.GPautoCompleteList,
+.GPadvancedAutoCompleteList {
+  z-index: 2;
+  display: none;
+  position: absolute;
+  max-height: 140px;
+  background-color: #FFF;
+  border: 1px solid #999;
+  overflow-y: hidden;
+}
+
+.GPadvancedAutoCompleteList {
+  width: calc(100% - 28px);
+  border-top: none;
+  font-size: 0.9em;
+}
+
+.GPautoCompleteProposal {
+  width: 100%;
+  height: 28px;
+  line-height: 16px;
+  padding: 6px 10px;
+  color: #5E5E5E;
+  font-size: 1.0em;
+  overflow: hidden;
+  white-space: nowrap;
+  text-overflow:ellipsis;
+  cursor: pointer;
+}
+
+.GPautoCompleteProposal:hover {
+  color: #000000;
+  background-color: #CEDBEF
+}
+
+/* Showing additional hidden options */
+
+.GPshowMoreOptions {
+  display: block;
+  position: absolute;
+  width: 28px;
+  height: 28px;
+  cursor: pointer;
+  transition: all 0.5s ease-out 0s;
+}
+
+input[type="checkbox"]:checked + .GPshowMoreOptions {
+  -webkit-transform: rotateX(180deg);
+  transform: rotateX(180deg);
+}
 
-label[id^=GPshowDrawingPicto-] {
-  display: inline-block;
+/* ISOCHRON */
+
+div[id^=GPisochron-] {
+  top: 140px;
+}
+
+/* Showing/hiding mouse position panel */
+
+label[id^=GPshowIsochronPicto] {
+  display: inline-block;
+}
+
+input[id^=GPshowIsochron-] + label {
+  display: block;
+}
+
+input[id^=GPshowIsochron-]:checked + label {
+  display: none;
+}
+
+input[id^=GPshowIsochron-] + label + div {
+  display: none;
+}
+
+input[id^=GPshowIsochron-]:checked + label + div {
+  display: block;
+}
+
+/* General panels */
+
+div[id^=GPisochronPanel-] {
+  width: 280px;
+}
+
+/* Calc waiting */
+
+.GPisochronCalcWaitingContainerVisible,
+.GPisochronCalcWaitingContainerHidden {
+  position: absolute;
+  top: 32px;
+  bottom: 0;
+  left: 0;
+  right: 0;
+  background-color: rgba(255,255,255,0.9);
+  font-size: 1.5em;
+  font-weight: bold;
+  overflow: hidden;
+}
+
+.GPisochronCalcWaitingContainerVisible {
+  display: -webkit-flex;
+  display: -ms-flexbox;
+  display: -webkit-box;
+  display: flex;
+}
+
+.GPisochronCalcWaitingContainerHidden {
+  display: none;
+}
+
+.GPisochronCalcWaiting {
+  margin: auto;
+}
+
+/* Isochron form */
+
+form[id^=GPisochronForm] {
+  padding: 15px;
+}
+
+.GPisochronFormMini {
+  max-height: 58px;
+  overflow: hidden;
+}
+
+.GPisochronFormMini div[id^="GPisochronReset-"],
+.GPisochronFormMini label[id^="GPshowIsoExclusionsPicto-"] {
+    display: none;
+}
+
+.GPisochronOriginVisible {
+  display: block;
+}
+
+.GPisochronOriginHidden {
+  display: none;
+}
+
+.GPisochronOriginPointerImg {
+  width: 28px;
+  background-color: #F2F2F2;
+  cursor: pointer;
+}
+
+input[id^="GPisochronOriginPointer"] + .GPisochronOriginPointerImg {
+  background-position: -1px -1px;
+}
+
+input[id^="GPisochronOriginPointer"]:checked + .GPisochronOriginPointerImg {
+  background-position: -29px -1px;
+}
+
+input[id^=GPisochronSubmit] {
+  margin-top: 5px;
+}
+
+/* Alternative choice */
+
+div[id^=GPisochronChoice] {
+  display: -webkit-flex;
+  display: -ms-flexbox;
+  display: -webkit-box;
+  display: flex;
+  width: 160px;
+  -webkit-justify-content: space-between;
+  -webkit-box-pack: justify;
+      -ms-flex-pack: justify;
+          justify-content: space-between;
+  margin: auto;
+  margin-top: 15px;
+  margin-bottom: 5px;
+}
+
+.GPisochronChoiceAlt input {
+  display: none;
+}
+
+.GPisochronChoiceAltImg {
+  display: block;
+  width: 28px;
+  height: 28px;
+  margin: auto;
+  cursor: pointer;
+}
+
+input[id^=GPisochronChoiceAltChron] + .GPisochronChoiceAltImg {
+  background-position: -56px 0;
+}
+
+input[id^=GPisochronChoiceAltChron]:checked + .GPisochronChoiceAltImg {
+  background-position: -84px 0;
+}
+
+input[id^=GPisochronChoiceAltDist] + .GPisochronChoiceAltImg {
+  background-position: -112px 0;
+}
+
+input[id^=GPisochronChoiceAltDist]:checked + .GPisochronChoiceAltImg {
+  background-position: -140px 0;
+}
+
+.GPisochronChoiceAlt span {
+  cursor: pointer;
+  display:block;
+  color: #999;
+}
+
+.GPisochronValueHidden {
+  display: none;
+}
+
+div[id^=GPisochronValueChron],
+div[id^=GPisochronValueDist] {
+  width: 220px;
+  margin: auto;
+}
+
+/* Mode choice */
+
+div[id^=GPisochronModeChoice] {
+  display: -webkit-flex;
+  display: -ms-flexbox;
+  display: -webkit-box;
+  display: flex;
+  -webkit-justify-content: space-between;
+  -webkit-box-pack: justify;
+      -ms-flex-pack: justify;
+          justify-content: space-between;
+  margin: 15px 0;
+}
+
+.GPisochronModeLabel {
+  display: block;
+  text-align: center;
+  margin-bottom: 5px;
+}
+
+div[id^=GPisochronTransportChoice] input {
+  display: none;
+}
+
+.GPisochronTransportImg {
+  display: inline-block;
+  width: 28px;
+  height: 28px;
+  cursor: pointer;
+}
+
+.GPisochronTransportImg:first-of-type {
+    margin-left: 18px;
+    margin-right: 10px;
+}
+
+input[id^=GPisochronTransportCar] + .GPisochronTransportImg {
+  background-position: -168px 0;
+}
+
+input[id^=GPisochronTransportCar]:checked + .GPisochronTransportImg {
+  background-position: -196px 0;
+}
+
+input[id^=GPisochronTransportPedestrian] + .GPisochronTransportImg {
+  background-position: -224px 0;
+}
+
+input[id^=GPisochronTransportPedestrian]:checked + .GPisochronTransportImg {
+  background-position: -252px 0;
+}
+
+select[id^=GPisochronDirectionSelect] {
+  width: 80px;
+}
+
+/* Showing/hiding exclusions */
+
+input[id^=GPshowIsoExclusions] {
+  display: none;
+}
+
+.GPshowIsoExclusionsPicto {
+  top: 250px;
+  right: 0;
+  transition: all 0.5s ease-out 0s;
+}
+
+input[id^=GPshowIsoExclusions] + label + div[id^=GPisoExclusions] {
+  max-height: 0;
+  opacity: 0;
+  margin-bottom: 0;
+}
+
+input[id^=GPshowIsoExclusions]:checked + label + div[id^=GPisoExclusions] {
+  display: block;
+  max-height: 60px;
+  opacity: 1;
+  margin-bottom: 15px;
+}
+
+/* Exclusions */
+
+div[id^=GPisoExclusions] {
+  transition: max-height 0.5s ease-in-out 0.25s, opacity 0.5s ease-in-out 0.25s, margin 0.3s ease-in-out 0.25s;
+  overflow: hidden;
+}
+
+.GPisoExclusionsLabel {
+  display: block;
+  text-align: center;
+  margin-bottom: 10px;
+  font-weight: bold;
+  line-height: 16px;
+}
+
+.GPisoExclusionsOptions {
+  display: -webkit-flex;
+  display: -webkit-box;
+  display: -ms-flexbox;
+  display: flex;
+  -webkit-justify-content: space-around;
+  -ms-flex-pack: distribute;
+      justify-content: space-around;
+}
+
+.GPisoExclusionsOption {
+  display: block;
+  height: 28px;
+  line-height: 26px;
+  color: #A77;
+  background-color: #FEE;
+  padding-left: 28px;
+  padding-right: 5px;
+  border: 1px solid #A77;
+  border-radius: 3px;
+  cursor: pointer;
+}
+
+input:checked + .GPisoExclusionsOption {
+  background-color: #EFE;
+  background-position: 0 -28px;
+  color: #797;
+  border: 1px solid #797;
+}
+
+/* Reset picto */
+div[id^=GPisochronReset] {
+  position: absolute;
+  margin-top: 5px;
+  width: 28px;
+  height: 28px;
+  border-radius: 3px;
+  opacity: 0.8;
+  background-position: -281px 0;
+  transition: opacity 0.2s ease-out;
+  cursor: pointer;
+}
+
+div[id^=GPisochronReset]:hover {
+  opacity: 1;
+}
+
+/* LAYER SWITCHER */
+
+#GPlayerSwitcher {
+  font-size: 11px;
+}
+
+#GPlayerSwitcher [draggable] {
+  -moz-user-select: none;
+  -khtml-user-select: none;
+  -webkit-user-select: none;
+  user-select: none;
+  /* Required to make elements draggable in old WebKit */
+  -khtml-user-drag: element;
+  -webkit-user-drag: element;
+}
+
+/* Manage opening of the components through hiden checkboxes */
+
+#GPlayerSwitcher input[type="checkbox"] + div,
+#GPlayerSwitcher input[type="checkbox"] + label + div {
+  max-height: 0px;
+}
+
+#GPlayerSwitcher label {
+  display: block;
+}
+
+/* Showing/hiding layers list */
+
+#GPshowLayersListPicto {
+  position: relative;
+  float: right;
+  display: block;
+  opacity: 1;
+  transition: opacity 0.5s ease-out 0s, box-shadow  0.5s ease-out 0s, border  0.5s ease-out 0s, border-radius  0.5s ease-out 0s;
+  cursor: pointer;
+}
+
+#GPshowLayersListOpen,
+#GPshowLayersListClose {
+  position: absolute;
+  display: block;
+  transition: border-radius 0.5s ease-out 0s, opacity 0.5s ease-out 0s;
+}
+
+#GPshowLayersListOpen {
+  background-position: 0 0;
+  opacity: 1;
+}
+
+#GPshowLayersListClose {
+  opacity: 0;
+}
+
+#GPlayerSwitcher input[type="checkbox"]:checked + div + #GPshowLayersListPicto {
+  border-top-left-radius: 0;
+  border-top-right-radius: 0;
+}
+
+#GPlayerSwitcher input[type="checkbox"]:checked + div + #GPshowLayersListPicto #GPshowLayersListClose {
+  opacity: 1;
+}
+
+/* Layers list */
+
+#GPlayersList {
+  position: relative;
+  width: 180px;
+  border-bottom-right-radius: 0;
+  opacity: 0;
+  overflow: auto;
+  transition: max-height 0.5s ease-out 0s, opacity 0.5s ease-out 0.25s;
+}
+
+#GPlayerSwitcher input[type="checkbox"]:checked + #GPlayersList {
+  max-height: 232px;
+  opacity: 1;
+  transition: max-height 0.5s ease-in 0s, opacity 0.25s ease-in 0s;
+}
+
+/* Layer : general */
+
+.GPlayerSwitcher_layer {
+  position: relative;
+  top: 0;
+  background-color: #FFF;
+  border-bottom: 1px dotted #CCC;
+  overflow: hidden;
+}
+
+#GPlayersList .GPlayerSwitcher_layer:last-child {
+  border-bottom: none;
+}
+
+.GPlayerBasicTools,
+.GPlayerAdvancedTools {
+  position: relative;
+  width: 100%;
+  height: 28px;
+}
+
+.GPlayerVisibility,
+.GPlayerInfo,
+.GPlayerInfoOpened,
+.GPlayerRemove {
+  width: 28px;
+  height: 28px;
+  cursor: pointer;
+}
+
+.GPlayerVisibility,
+.GPlayerName,
+.GPlayerInfo,
+.GPlayerInfoOpened,
+.GPlayerRemove,
+.GPlayerOpacity,
+.GPlayerOpacityValue {
+  position: absolute;
+  top: 0;
+}
+
+.GPghostLayer {
+  opacity: 0;
+}
+
+/* Layer basic tools */
+
+.GPlayerBasicTools {
+  background-color: #FFF;
+}
+
+.GPlayerVisibility {
+  left: 0;
+  background-position: -28px 0;
+}
+
+input[type="checkbox"]:checked + .GPlayerVisibility {
+  background-position: 0 0;
+}
+
+.GPlayerName {
+  left: 28px;
+  width: calc(100% - 56px);
+  line-height: 28px;
+  overflow: hidden;
+  white-space: nowrap;
+  text-overflow: ellipsis;
+  padding-left: 4px;
+  cursor: move;
+}
+
+.outOfRange .GPlayerName {
+  color: #AAA;
+}
+
+/* Showing layer advanced tools */
+
+.GPshowLayerAdvancedTools {
+  top: 0;
+  right: 0;
+  background-position: -112px 0;
+}
+
+.GPlayerAdvancedTools {
+  display: block;
+  max-height: 0;
+  opacity: 0;
+  transition: max-height 0.5s ease-out 0s, opacity 0.5s ease-out 0s;
+}
+
+#GPlayerSwitcher input[type="checkbox"]:checked + label + .GPlayerAdvancedTools {
+  max-height: 28px;
+  opacity: 1;
+}
+
+/* Layer advanced tools */
+
+.GPlayerInfo {
+  left: 0;
+  background-position: -55px 0;
+}
+
+.GPlayerInfoOpened {
+  left: 0;
+  background-position: -83px 0;
+}
+
+.GPlayerOpacity {
+  left: 28px;
+  width: calc(100% - 100px);
+  height: 28px;
+  padding-left: 8px;
+}
+
+.GPlayerOpacityValue {
+  width: 32px;
+  left: calc(100% - 60px);
+  line-height: 28px;
+  font-size: 10px;
+  font-style: italic;
+  cursor: default;
+}
+
+.GPlayerRemove {
+  right: 0;
+  background-position: -140px 0;
+}
+
+/* Opacity slider : general */
+
+.GPlayerOpacity input {
+  -webkit-appearance: none;
+  -moz-appearance: none;
+  background: none;
+  display: block;
+  width: 100%;
+  height: 100%;
+  margin: 0;
+  padding: 0;
+  overflow: hidden;
+  cursor: pointer;
+}
+
+.GPlayerOpacity input[type="range"]:focus {
+  box-shadow: none;
+  outline: none;
+}
+
+/* Opacity slider : Chrome, Safari, Opera */
+
+.GPlayerOpacity input[type="range"]::-webkit-slider-runnable-track {
+  -webkit-appearance: none;
+  height: 3px;
+}
+
+.GPlayerOpacity input[type="range"]::-webkit-slider-thumb:before {
+  position: absolute;
+  top: 0;
+  right: 50%;
+  left: -200px;
+  height: 3px;
+  pointer-events: none;
+}
+
+.GPlayerOpacity input[type="range"]::-webkit-slider-thumb {
+  width: 9px;
+  height: 17px;
+  -webkit-appearance: none;
+  border: 2px solid #FFF;
+  background-color: #505050;
+  position: relative;
+  top: -7px;
+}
+
+/* Opacity slider : Firefox */
+
+.GPlayerOpacity input[type="range"]::-moz-range-track {
+  width: 80px;
+  height: 3px;
+}
+
+.GPlayerOpacity input[type="range"]::-moz-range-thumb {
+  width: 5px;
+  height: 13px;
+  border: 2px solid #FFF;
+  border-radius: 0;
+  box-shadow: 0;
+  background-color: #505050;
+  position: relative;
+}
+
+/* Opacity slider : IE */
+
+.GPlayerOpacity input[type="range"]::-ms-track {
+  border: 0;
+  border-color: transparent;
+  border-radius: 0;
+  border-width: 0;
+  color: transparent;
+  height: 3px;
+  width: 80px;
+}
+
+.GPlayerOpacity input[type="range"]::-ms-fill-lower,
+.GPlayerOpacity input[type="range"]::-ms-fill-upper {
+  background: transparent;
+  border-radius: 0;
+}
+
+.GPlayerOpacity input[type="range"]::-ms-thumb {
+  width: 5px;
+  height: 13px;
+  border: 2px solid #FFF;
+  background-color: #505050;
+}
+
+.GPlayerOpacity input[type="range"]::-ms-tooltip {
+  display: none;
+}
+
+/* Layer info panel */
+
+#GPlayerInfoPanel {
+  position: absolute;
+  top: 0;
+  overflow-y: hidden;
+  padding-top: 10px;
+  padding-bottom: 10px;
+}
+
+.GPlayerInfoPanelOpened {
+  display: block;
+}
+
+.GPlayerInfoPanelClosed {
+  display: none;
+}
+
+#GPlayerInfoContent {
+  position: relative;
+  width: 280px;
+  max-height: 200px;
+  overflow-y: auto;
+  padding-left: 10px;
+  padding-right: 10px;
+}
+
+#GPlayerInfoTitle {
+  width: calc(100% - 52px);
+  margin: auto;
+  margin-bottom: 10px;
+  padding-bottom: 5px;
+  text-align: center;
+  font-size: 1.1em;
+  font-weight: bold;
+}
+
+#GPlayerInfoQuicklook {
+  position: absolute;
+  top: -2px;
+  left: 10px;
+  width: 20px;
+  height: 20px;
+  cursor: pointer;
+}
+
+#GPlayerInfoClose {
+  position: absolute;
+  top: -8px;
+  right: 10px;
+  width: 28px;
+  height: 28px;
+  cursor: pointer;
+}
+
+#GPlayerInfoDescription {
+  font-size: 0.9em;
+}
+
+.GPlayerInfoSubtitle {
+  padding-left: 35px;
+  font-weight: bold;
+  margin-top: 10px;
+  margin-bottom: 4px;
+}
+
+.GPlayerInfoLink,
+.GPlayerInfoPopup {
+  line-height: 20px;
+  padding-left: 23px;
+  white-space: nowrap;
+  overflow-x: hidden;
+  text-overflow: ellipsis;
+  color: #999999;
+  background-repeat: no-repeat;
+  cursor: pointer;
+}
+
+.GPlayerInfoLink {
+  background-position: 0 -20px;
+}
+
+.GPlayerInfoLink:hover,
+.GPlayerInfoPopup:hover {
+  color: #333;
+}
+
+.GPlayerInfoLink a,
+.GPlayerInfoLink a:visited
+.GPlayerInfoLink a:focus
+.GPlayerInfoLink a:hover {
+  text-decoration: none;
+  color: inherit;
 }
+/* Location */
+
+/* Location form */
+
+.GPlocationStageFlexInput {
+  max-height: 28px;
+  opacity: 1;
+}
+
+.GPlocationStageFlexInputHidden {
+  max-height: 0;
+  opacity: 0;
+  overflow: hidden;
+}
+
+.GPlocationOriginVisible {
+  display: block;
+}
+
+.GPlocationOriginHidden {
+  display: none;
+}
+
+label.GPlocationOriginPointerImg[id*="GPlocationOriginPointerImg"] {
+  width: 28px;
+  border-top-right-radius: 3px;
+  border-bottom-right-radius: 3px;
+  border-right: 1px solid #999;
+}
+
+input[id*="GPlocationOriginPointer"] + .GPlocationOriginPointerImg {
+  background-position: -1px -1px;
+}
+
+input[id*="GPlocationOriginPointer"]:checked + .GPlocationOriginPointerImg {
+  background-position: -29px -1px;
+}
+
+.GPlocationStageRemove,
+div[id^=GPlocationStageAdd] {
+  width: 28px;
+  border: none;
+  cursor: pointer;
+}
+
+.GPlocationStageRemove {
+  background-position: -84px 0;
+}
+
+div[id^=GPlocationStageAdd] {
+  background-position: -56px 0;
+}
 
-input[id^=GPshowDrawing-] + label {
-  display: block;
-}
+/* MOUSE POSITION */
+
+/* Showing/hiding mouse position panel */
+
+#GPshowMousePositionPicto {
+  display: inline-block;
+}
+
+#GPshowMousePosition + label {
+  display: block;
+}
+
+#GPshowMousePosition:checked + label {
+  display: none;
+}
+
+#GPshowMousePosition + label + div {
+  display: none;
+}
+
+#GPshowMousePosition:checked + label + div {
+  display: block;
+}
+
+/* General panels */
+
+#GPmousePositionPanel {
+  width: 240px;
+  overflow: hidden;
+}
+
+/* Basic infos */
+
+#GPmousePositionBasicPanel {
+  padding: 10px 15px;
+}
+
+.GPmousePositionLabel,
+.GPmousePositionCoords {
+  display: inline-block;
+  line-height: 20px;
+}
+
+.GPmousePositionLabel {
+  width: 80px;
+  font-weight: bold;
+}
+
+.GPmousePositionCoords {
+  width: 110px;
+}
+
+/* Showing settings */
+
+.GPshowMousePositionSettingsPicto {
+  bottom: 5px;
+  right: 0;
+  transition: all 0.5s ease-out 0s;
+}
+
+#GPmousePosition input[type="checkbox"]:checked + .GPshowMousePositionSettingsPicto {
+  bottom: 100px;
+}
+
+#GPmousePositionSettings {
+  display: block;
+  max-height: 0;
+  opacity: 0;
+  transition: max-height 0.5s ease-out 0s, opacity 0.5s ease-out 0s;
+}
+
+#GPmousePosition input[type="checkbox"]:checked + label + #GPmousePositionSettings {
+  max-height: 95px;
+  opacity: 1;
+}
+
+/* Settings */
+
+#GPmousePositionSettings {
+  height: 95px;
+  padding-left: 0 15px;
+  overflow: hidden;
+}
+
+.GPmousePositionSettingsLabel {
+  display: block;
+  margin: auto;
+  text-align: center;
+  font-weight: bold;
+  line-height: 16px;
+}
+
+.GPmousePositionSettingsSelect {
+  width: 180px;
+  margin-top: 5px;
+}
+
+/* Map center localisation */
+
+#GPmapCenter {
+  display: none;
+  position: absolute;
+  top: 50%;
+  left: 50%;
+  width: 50px;
+  height: 50px;
+  margin-top: -25px;
+  margin-left: -25px;
+}
+
+#GPmapCenter.GPmapCenterVisible {
+  display: block;
+}
 
-input[id^=GPshowDrawing-]:checked + label {
-  display: none;
-}
+/* REVERSE GEOCODING */
+
+[id^="GPreverseGeocoding-"] {
+  top: 180px;
+}
+
+/* Showing/hiding reverse geocoding panel */
+
+[id^="GPshowReverseGeocodingPicto-"] {
+  display: inline-block;
+}
+
+[id^="GPshowReverseGeocoding-"] + label {
+  display: block;
+}
+
+[id^="GPshowReverseGeocoding-"]:checked + label {
+  display: none;
+}
+
+[id^="GPshowReverseGeocoding-"] + label + div {
+  display: none;
+}
+
+[id^="GPshowReverseGeocoding-"]:checked + label + div {
+  display: block;
+}
+
+/* General panels */
+
+div[id^=GPreverseGeocodingResultsClose] {
+  top: 0;
+  right: 0;
+  width: 30px;
+  height: 32px;
+  /*background-position: -26px 0;*/
+}
+
+[id^="GPreverseGeocodingPanel-"] {
+  width: 280px;
+}
+
+.GPreverseGeocodingComponentHidden {
+  display: none;
+}
+
+div[id^="GPreverseGeocodingReturnPicto-"] {
+  position: absolute;
+  width: 26px;
+  height: 26px;
+  border-radius: 3px;
+  opacity: 1;
+  background-position: 0 0;
+  cursor: pointer;
+}
+
+.GPreverseGeocodingReturnPictoHidden {
+    display: none;
+}
+
+/* Calc waiting */
+
+.GPreverseGeocodingCalcWaitingContainerVisible,
+.GPreverseGeocodingCalcWaitingContainerHidden {
+  position: absolute;
+  top: 32px;
+  bottom: 0;
+  left: 0;
+  right: 0;
+  background-color: rgba(255,255,255,0.9);
+  font-size: 1.5em;
+  font-weight: bold;
+  overflow: hidden;
+}
+
+.GPreverseGeocodingCalcWaitingContainerVisible {
+  display: -webkit-flex;
+  display: -ms-flexbox;
+  display: -webkit-box;
+  display: flex;
+}
+
+.GPreverseGeocodingCalcWaitingContainerHidden {
+  display: none;
+}
+
+.GPreverseGeocodingCalcWaiting {
+  margin: auto;
+}
+
+/* Search panel */
+
+[id^="GPreverseGeocodingForm-"] {
+  position: relative;
+  max-height: 270px;
+  overflow-y: auto;
+  padding-left: 15px;
+  padding-right: 15px;
+  padding-top: 10px;
+}
+
+.GPreverseGeocodingCodeLabel,
+.GPreverseGeocodingFilterLabel {
+  max-width: 105px;
+}
+
+.GPreverseGeocodingCodeLabel,
+.GPreverseGeocodingCode {
+  margin-top: 5px;
+  margin-bottom: 0;
+}
+
+.GPreverseGeocodingFilterLabel,
+.GPreverseGeocodingFilterInput {
+  margin-bottom: 5px;
+}
+
+input[id^="GPreverseGeocodingSubmit-"] {
+  margin-top: 5px;
+  margin-bottom: 15px;
+  width: 100px;
+}
+
+/* Calc waiting */
+
+// /* TODO: waiting  */
+.GPreverseGeocodingCalcWaitingContainerVisible,
+.GPreverseGeocodingCalcWaitingContainerHidden {
+  position: absolute;
+  top: 32px;
+  bottom: 0;
+  left: 0;
+  right: 0;
+  background-color: rgba(255,255,255,0.9);
+  font-size: 1.5em;
+  font-weight: bold;
+  overflow: hidden;
+}
+
+.GPreverseGeocodingCalcWaitingContainerVisible {
+  display: -webkit-flex;
+  display: -ms-flexbox;
+  display: -webkit-box;
+  display: flex;
+}
+
+.GPreverseGeocodingCalcWaitingContainerHidden {
+  display: none;
+}
+
+.GPreverseGeocodingCalcWaiting {
+  margin: auto;
+}
+
+/* Result panel */
+
+div[id^=GPreverseGeocodingResultsList-] {
+  position: relative;
+  max-height: 210px;
+  overflow-y: auto;
+}
 
-input[id^=GPshowDrawing-] + label + div {
-  display: none;
-}
+/* ROUTE */
+
+div[id^=GProute-] {
+   top: 100px;
+}
+
+/* Showing/hiding route panel */
+
+label[id^=GPshowRoutePicto] {
+  display: inline-block;
+}
+
+input[id^=GPshowRoute-] + label {
+  display: block;
+}
+
+input[id^=GPshowRoute-]:checked + label {
+  display: none;
+}
+
+input[id^=GPshowRoute-] + label + div {
+  display: none;
+}
+
+input[id^=GPshowRoute-]:checked + label + div {
+  display: block;
+}
+
+/* General panels */
+
+div[id^=GProutePanel-] {
+  width: 320px;
+}
+
+.GProuteComponentHidden {
+  display: none;
+}
+
+/* Calc waiting */
+
+.GProuteCalcWaitingContainerVisible,
+.GProuteCalcWaitingContainerHidden {
+  position: absolute;
+  top: 32px;
+  bottom: 0;
+  left: 0;
+  right: 0;
+  background-color: rgba(255,255,255,0.9);
+  font-size: 1.5em;
+  font-weight: bold;
+  overflow: hidden;
+}
+
+.GProuteCalcWaitingContainerVisible {
+  display: -webkit-flex;
+  display: -ms-flexbox;
+  display: -webkit-box;
+  display: flex;
+}
+
+.GProuteCalcWaitingContainerHidden {
+  display: none;
+}
+
+.GProuteCalcWaiting {
+  margin: auto;
+}
+
+/* Route form */
+
+form[id^=GProuteForm] {
+  padding: 15px;
+}
+
+.GProuteFormMini {
+  max-height: 58px;
+  overflow: hidden;
+  -webkit-transform: translateY(-5px);
+  transform: translateY(-5px);
+}
+
+.GProuteStageFlexInput {
+  max-height: 28px;
+  opacity: 1;
+}
+
+.GProuteStageFlexInputHidden {
+  max-height: 0;
+  opacity: 0;
+  overflow: hidden;
+}
+
+form[id^=GProuteForm] > .GPlocationStageFlexInput {
+  margin-top: 5px;
+}
+
+form[id^=GProuteForm] > .GPlocationStageFlexInputHidden {
+  margin-top: 0;
+}
+
+form[id^=GProuteForm].GProuteFormMini .GPlocationStageFlexInput:first-child {
+  margin-top: 5px;
+}
+
+.GProuteOriginVisible {
+  display: block;
+}
+
+.GProuteOriginHidden {
+  display: none;
+}
+
+label.GProuteOriginPointerImg[id*="GProuteOriginPointerImg"] {
+  width: 28px;
+  border-top-right-radius: 3px;
+  border-bottom-right-radius: 3px;
+  border-right: 1px solid #999;
+}
+
+input[id*="GProuteOriginPointer"] + .GProuteOriginPointerImg {
+  background-position: -1px -1px;
+}
+
+input[id*="GProuteOriginPointer"]:checked + .GProuteOriginPointerImg {
+  background-position: -29px -1px;
+}
+
+.GProuteStageRemove,
+div[id^=GProuteStageAdd] {
+  width: 28px;
+  border: none;
+  cursor: pointer;
+}
+
+.GProuteFormMini .GProuteStageRemove,
+.GProuteFormMini div[id^=GProuteStageAdd] {
+  display: none;
+}
+
+.GProuteStageRemove {
+  background-position: -84px 0;
+}
+
+div[id^=GProuteStageAdd] {
+  background-position: -56px 0;
+}
+
+/* Mode choice */
+
+div[id^=GProuteModeChoice] {
+  display: -webkit-flex;
+  display: -ms-flexbox;
+  display: -webkit-box;
+  display: flex;
+  -webkit-justify-content: space-around;
+  -ms-flex-pack: distribute;
+      justify-content: space-around;
+  margin: 15px 0;
+}
+
+.GProuteModeLabel {
+  display: block;
+  text-align: center;
+  margin-bottom: 5px;
+}
+
+div[id^=GProuteTransportChoice] input {
+  display: none;
+}
+
+.GProuteTransportImg {
+  display: inline-block;
+  width: 28px;
+  height: 28px;
+  cursor: pointer;
+}
+
+.GProuteTransportImg:first-of-type {
+    margin-left: 18px;
+    margin-right: 10px;
+}
+
+input[id^=GProuteTransportCar] + .GProuteTransportImg {
+  background-position: -112px 0;
+}
+
+input[id^=GProuteTransportCar]:checked + .GProuteTransportImg {
+  background-position: -140px 0;
+}
+
+input[id^=GProuteTransportPedestrian] + .GProuteTransportImg {
+  background-position: -168px 0;
+}
+
+input[id^=GProuteTransportPedestrian]:checked + .GProuteTransportImg {
+  background-position: -196px 0;
+}
+
+select[id^=GProuteComputationSelect] {
+  width: 100px;
+}
+
+/* Showing/hiding exclusions */
+
+input[id^=GPshowRouteExclusions] {
+  display: none;
+}
+
+.GPshowRouteExclusionsPicto {
+  top: 185px;
+  right: 0;
+  transition: all 0.3s ease-out 0s;
+}
+
+input[id^=GPshowRouteExclusions] + label + div[id^=GProuteExclusions] {
+  max-height: 0;
+  opacity: 0;
+  margin-bottom: 0;
+}
+
+input[id^=GPshowRouteExclusions]:checked + label + div[id^=GProuteExclusions] {
+  display: block;
+  max-height: 60px;
+  opacity: 1;
+  margin-bottom: 15px;
+}
+
+/* Exclusions */
+
+div[id^=GProuteExclusions] {
+  transition: max-height 0.5s ease-in-out 0.25s, opacity 0.5s ease-in-out 0.25s, margin 0.3s ease-in-out 0.25s;
+  overflow: hidden;
+}
+
+.GProuteExclusionsLabel {
+  display: block;
+  text-align: center;
+  margin-bottom: 10px;
+  font-weight: bold;
+  line-height: 16px;
+}
+
+.GProuteExclusionsOptions {
+  display: -webkit-flex;
+  display: -ms-flexbox;
+  display: -webkit-box;
+  display: flex;
+  -webkit-justify-content: space-around;
+  -ms-flex-pack: distribute;
+      justify-content: space-around;
+}
+
+.GProuteExclusionsOption {
+  display: block;
+  height: 28px;
+  line-height: 26px;
+  color: #A77;
+  background-color: #FEE;
+  padding-left: 28px;
+  padding-right: 5px;
+  border: 1px solid #A77;
+  border-radius: 3px;
+  cursor: pointer;
+}
+
+input:checked + .GProuteExclusionsOption {
+  background-color: #EFE;
+  background-position: 0 -28px;
+  color: #797;
+  border: 1px solid #797;
+}
+
+/* Reset picto */
+div[id^=GProuteReset] {
+  position: absolute;
+  width: 28px;
+  height: 28px;
+  border-radius: 3px;
+  opacity: 0.8;
+  background-position: -224px 0;
+  transition: opacity 0.2s ease-out;
+  cursor: pointer;
+}
+
+div[id^=GProuteReset]:hover {
+  opacity: 1;
+}
+
+/* Result panel */
+
+div[id^=GProuteResultsPanel] {
+  padding: 15px;
+}
+
+.GProuteResultStage {
+  display: -webkit-flex;
+  display: -ms-flexbox;
+  display: -webkit-box;
+  display: flex;
+}
+
+div[id^=GProuteResultsStages] {
+  margin-bottom: 15px;
+}
+
+.GProuteResultStageLabel,
+.GProuteResultStageValue,
+.GProuteResultsValueLabel,
+div[id^=GProuteResultsValueDist],
+div[id^=GProuteResultsValueTime] {
+  display: inline-block;
+  line-height: 18px;
+}
+
+.GProuteResultStageLabel,
+.GProuteResultsValueLabel {
+  color: #666;
+}
+
+.GProuteResultStageLabel {
+  width: 60px;
+}
+
+.GProuteResultsValueLabel {
+  width: 65px;
+}
+
+.GProuteResultStageValue {
+  -webkit-flex: 1;
+  -webkit-box-flex: 1;
+      -ms-flex: 1;
+          flex: 1;
+  overflow-x: hidden;
+  white-space: nowrap;
+  text-overflow: ellipsis;
+}
+
+div[id^=GProuteResultsValueDist],
+div[id^=GProuteResultsValueTime] {
+  width: 80px;
+  font-weight: bold;
+}
+
+div[id^=GProuteResults-] {
+  display: -webkit-flex;
+  display: -ms-flexbox;
+  display: -webkit-box;
+  display: flex;
+  -webkit-justify-content: space-between;
+  -webkit-box-pack: justify;
+      -ms-flex-pack: justify;
+          justify-content: space-between;
+  -webkit-align-items: center;
+  -webkit-box-align: center;
+      -ms-flex-align: center;
+          align-items: center;
+  margin-bottom: 10px;
+}
+
+select[id^=GProuteResultsComputationSelect] {
+  width: 100px;
+}
+
+div[id^=GProuteResultsNew] {
+  width: 28px;
+  height: 28px;
+  border-radius: 3px;
+  opacity: 0.8;
+  background-position: -224px 0;
+  transition: opacity 0.2s ease-out;
+  cursor: pointer;
+}
+
+div[id^=GProuteResultsNew]:hover {
+  opacity: 1;
+}
+
+/* Results details header */
+
+.GPfakeBorder {
+  display: inline-block;
+  height: 14px;
+  width: 60px;
+  border-bottom: 1px solid #999;
+}
+
+.GPfakeBorderLeft {
+  margin-left:15px;
+}
+
+input[id^=GProuteResultsShowDetails] + label,
+input[id^=GProuteResultsShowDetails] + label + label {
+  width: 130px;
+  line-height: 28px;
+  vertical-align: top;
+  text-align: center;
+  font-weight: bold;
+  cursor: pointer;
+  transition: color 0.2s ease-out;
+}
+
+input[id^=GProuteResultsShowDetails] + label,
+input[id^=GProuteResultsShowDetails]:checked + label + label {
+  display: inline-block;
+}
+
+input[id^=GProuteResultsShowDetails]:checked + label,
+input[id^=GProuteResultsShowDetails] + label + label {
+  display: none;
+}
+
+input[id^=GProuteResultsShowDetails] + label + label + div + div[id^=GProuteResultsDetails] {
+  max-height: 0;
+  opacity: 0;
+}
+
+input[id^=GProuteResultsShowDetails]:checked + label + label + div + div[id^=GProuteResultsDetails] {
+  max-height: 200px;
+  opacity: 1;
+}
+
+div[id^=GProuteResultsDetails] {
+  overflow-y: auto;
+  transition: max-height 0.5s ease-in-out 0.25s, opacity 0.5s ease-in-out 0.25s;
+}
+
+.GProuteResultsDetailsNumber,
+.GProuteResultsDetailsInstruction {
+  display: inline-block;
+  margin-top: 4px;
+  line-height: 16px;
+  color: #666;
+}
+
+.GProuteResultsDetailsNumber {
+  font-weight: bold;
+  width: 22px;
+  text-align: right;
+  vertical-align: top;
+}
+
+.GProuteResultsDetailsInstruction {
+  width: calc(100% - 30px);
+  padding-left: 5px;
+}
 
-input[id^=GPshowDrawing-]:checked + label + div {
-  display: block;
-}
+/* SEARCH ENGINE */
+
+input[id^=GPshowSearchEngine-] + label + form[id^=GPsearchInput-] {
+  max-width: 0px;
+}
+
+#GPlayerSwitcher label { /* FIXME !? */
+  display: block;
+}
+
+/* Showing/hiding search engine input */
+
+input[id^=GPshowSearchEngine-] {
+  display: none;
+}
+
+label[id^=GPshowSearchEnginePicto] {
+  display: inline-block;
+  transition: border-radius 0s ease-out 0s;
+  transition-delay: 0.5s;
+}
+
+input[id^=GPshowSearchEngine-]:checked + label {
+  border-top-right-radius: 0;
+  border-bottom-right-radius: 0;
+  transition-delay: 0s;
+}
+
+input[id^=GPshowSearchEngine-] + label + form[id^=GPsearchInput-] {
+  max-width: 0px;
+  border: none;
+  transition: max-width 0.5s ease-out 0s;
+}
+
+input[id^=GPshowSearchEngine-]:checked + label + form[id^=GPsearchInput-] {
+  max-width: 280px;
+}
+
+input[id^=GPshowSearchEngine-] + label + form[id^=GPsearchInput-] + div[id^=GPshowAdvancedSearch] {
+  display: none;
+}
+
+input[id^=GPshowSearchEngine-]:checked + label + form[id^=GPsearchInput-] + div[id^=GPshowAdvancedSearch] {
+  display: inline-block;
+}
+
+div[id^=GPautoCompleteList] {
+  display: none;
+}
+
+input[id^=GPshowSearchEngine-]:checked + label + form[id^=GPsearchInput-] + div[id^=GPautoCompleteList] {
+  display: block;
+}
+
+/* Simple search input */
+
+form[id^=GPsearchInput-] {
+  display: inline-block;
+  position: relative;
+  left: -3px;
+  width: 280px;
+  overflow: hidden;
+}
+
+form[id^=GPsearchInput-] input {
+  display: block;
+  width: 100%;
+  height: 100%;
+  border: 1px solid #999;
+  border-top-right-radius: 5px;
+  border-bottom-right-radius: 5px;
+  padding: 0;
+  padding-right: 30px;
+  padding-left: 5px;
+  color: #333;
+  font-size: 1.0em;
+}
+
+form[id^=GPsearchInput-] input:disabled {
+  background-color: #DDD;
+  color: #999;
+}
+
+div[id^=GPsearchInputReset] {
+  position: absolute;
+  top: 0;
+  right: 0;
+  width: 30px;
+  height: 32px;
+  background-position: -30px 0;
+  cursor: pointer;
+}
+
+/* General panels */
+
+div[id^=GPgeocodeResultsClose],
+div[id^=GPadvancedSearchClose] {
+  top: 0;
+  right: 0;
+  width: 30px;
+  height: 32px;
+}
+
+div[id^=GPgeocodeResultsClose] {
+  background-position: 0 0;
+}
+
+div[id^=GPadvancedSearchClose] {
+  background-repeat: no-repeat;
+}
+
+/* Advanced search picto */
+
+div[id^=GPshowAdvancedSearch] {
+  transition: border-radius 0s ease-out 0s;
+  transition-delay: 0.5s;
+}
+
+/* Advanced search panel */
+
+div[id^=GPadvancedSearchPanel] {
+  display: none;
+  width: 280px;
+  vertical-align: top;
+  overflow: hidden;
+}
+
+form[id^=GPadvancedSearchForm] {
+  max-height: 220px;
+  overflow-y: auto;
+  padding-left: 15px;
+  padding-right: 15px;
+}
+
+.GPadvancedSearchCodeLabel,
+.GPadvancedSearchFilterLabel {
+  max-width: 105px;
+}
+
+.GPadvancedSearchCodeLabel,
+.GPadvancedSearchCode,
+ div[id^=GPadvancedSearchFilters] {
+  margin-top: 15px;
+}
+
+.GPadvancedSearchFilterLabel,
+.GPadvancedSearchFilterInput {
+  margin-bottom: 5px;
+}
+
+input[id^=GPadvancedSearchSubmit] {
+  margin-top: 10px;
+  margin-bottom: 15px;
+}
+
+/* Autocomplete list / geocode results */
+
+div[id^=GPautoCompleteList],
+div[id^=GPgeocodeResultsList] {
+  width: 280px;
+}
+
+div[id^=GPautoCompleteList] {
+  top: 35px;
+}
+
+div[id^=GPgeocodeResultsList] {
+  display: none;
+  position: absolute;
+  top: 40px;
+  border-radius: 4px;
+  overflow: hidden;
+}
+
+div[id^=GPgeocodeResults-] {
+  background-color: #FFF;
+  max-height: 140px;
+  overflow-y: auto;
+}
 
-/* General panels */
-
-div[^=GPdrawingPanel-] {
-  width: 240px;
-  overflow: hidden;
-}
-
-/* Basic infos */
-
-div[^=GPdrawingBasicPanel-] {
-  padding: 10px 15px;
-}
-
-.GPdrawingLabel,
-.GPdrawingCoords {
-  display: inline-block;
-  line-height: 20px;
-}
-
-.GPdrawingLabel {
-  width: 80px;
-  font-weight: bold;
-}
-
-.GPdrawingCoords {
-  width: 110px;
-}
-
-/* markers selector */
-.marker-input-radio {
-  display : none ;
-}
-
-input.marker-input-radio:checked + label {
-  border: 1px solid red;
-}
-
-
-/* Widgets : general */
-
-.GPwidget {
-  position: absolute;
-  font-family: "Helvetica Neue",Arial,Helvetica,sans-serif;
-  font-size: 13px;
-  color: #333;
-}
-
-.GPwidget input[type='text'],
-.GPwidget input[type='button'] {
-  -webkit-appearance: none;
-  color: #333333;
-}
-
-.GPwidget input[type="checkbox"] {
-  display: none;
-}
-
-.GPwidget select {
-  padding-left: 3px;
-  border-radius: 3px;
-}
-
-.GPwidget form {
-  margin-bottom: 0;
-}
-
-.GPwidget * {
-  box-sizing: border-box;
-  background-repeat: no-repeat;
-}
-
-/* waiting */
-
-.GPwaiting {
-    background-image : url("img/waiting.gif");
-    background-position : center center;
-    background-repeat : no-repeat;
-}
-
-/* General panels */
-
-.GPpanel {
-  background-color: #FFF;
-}
-
-.GPpanelHeader {
-  position: relative;
-  width: 100%;
-}
-
-.GPpanelTitle {
-  width: 100%;
-  height: 100%;
-  text-align: center;
-  font-weight: bold;
-}
-
-.GPpanelClose, .GPpanelReduce {
-  position: absolute;
-  cursor: pointer;
-}
-
-/* Showing/hiding advanced panels */
-
-.GPshowAdvancedToolPicto {
-  position: relative;
-  box-sizing: border-box;
-  cursor: pointer;
-}
-
-.GPshowAdvancedToolOpen {
-  position: absolute;
-  display: block;
-  box-sizing: border-box;
-}
-
-/* Flex inputs */
-
-.GPflexInput {
-  display: -webkit-flex;
-  display: -ms-flexbox;
-  display: -webkit-box;
-  display: flex;
-  transition: max-height 0.3s ease-out, opacity 0.3s ease-out;
-}
-
-.GPflexInput > * {
-  display: block;
-  height: 28px;
-  line-height: 26px;
-  border: 1px solid #999;
-  border-radius: 0;
-}
-
-.GPflexInput *:not(:last-child) {
-  border-right:none;
-}
-
-.GPflexInput *:first-child {
-  border-radius: 3px 0 0 3px;
-}
-
-.GPflexInput *:last-child {
-  border-radius: 0 3px 3px 0;
-}
-
-.GPflexInput > *:not(input) {
-  overflow: hidden;
-  white-space: nowrap;
-  text-overflow: ellipsis;
-}
-
-.GPflexInput > input {
-  -webkit-flex: 1;
-  -webkit-box-flex: 1;
-      -ms-flex: 1;
-          flex: 1;
-  padding: 0 5px;
-  min-width: 0;
-}
-
-.GPflexInput > select {
-  -webkit-flex: 1;
-  -webkit-box-flex: 1;
-      -ms-flex: 1;
-          flex: 1;
-  padding-right: 7px;
-}
-
-.GPflexInput > label {
-  background-color:  #F2F2F2;
-  color: #666;
-  padding-left: 7px;
-  padding-right: 9px;
-  cursor: pointer;
-}
-
-/* Particular inputs */
-
-.GPinputSelect {
-  display: block;
-  height: 28px;
-  line-height: 26px;
-  margin: auto;
-  border: 1px solid #999;
-  color: #333;
-  cursor: pointer;
-}
-
-input.GPinputSubmit {
-  display: block;
-  width: 80px;
-  margin: auto;
-  height: 28px;
-  line-height: 26px;
-  padding: 0;
-  background: none;
-  border: none;
-  border-radius: 3px;
-  font-family: "Helvetica Neue",Arial,Helvetica,sans-serif;
-  color: #FFF;
-  font-weight: bold;
-  opacity: 0.8;
-  transition: opacity 0.2s ease-out;
-  cursor: pointer;
-}
-
-input.GPinputSubmit:hover {
-  opacity: 1;
-}
-
-/* Autocomplete/geocode results */
-
-.GPautoCompleteList,
-.GPadvancedAutoCompleteList {
-  z-index: 2;
-  display: none;
-  position: absolute;
-  max-height: 140px;
-  background-color: #FFF;
-  border: 1px solid #999;
-  overflow-y: hidden;
-}
-
-.GPadvancedAutoCompleteList {
-  width: calc(100% - 28px);
-  border-top: none;
-  font-size: 0.9em;
-}
-
-.GPautoCompleteProposal {
-  width: 100%;
-  height: 28px;
-  line-height: 16px;
-  padding: 6px 10px;
-  color: #5E5E5E;
-  font-size: 1.0em;
-  overflow: hidden;
-  white-space: nowrap;
-  text-overflow:ellipsis;
-  cursor: pointer;
-}
-
-.GPautoCompleteProposal:hover {
-  color: #000000;
-  background-color: #CEDBEF
-}
-
-/* Showing additional hidden options */
-
-.GPshowMoreOptions {
-  display: block;
-  position: absolute;
-  width: 28px;
-  height: 28px;
-  cursor: pointer;
-  transition: all 0.5s ease-out 0s;
-}
-
-input[type="checkbox"]:checked + .GPshowMoreOptions {
-  -webkit-transform: rotateX(180deg);
-  transform: rotateX(180deg);
-}
-
-/* ISOCHRON */
-
-div[id^=GPisochron-] {
-  top: 140px;
-}
-
-/* Showing/hiding mouse position panel */
-
-label[id^=GPshowIsochronPicto] {
-  display: inline-block;
-}
-
-input[id^=GPshowIsochron-] + label {
-  display: block;
-}
-
-input[id^=GPshowIsochron-]:checked + label {
-  display: none;
-}
-
-input[id^=GPshowIsochron-] + label + div {
-  display: none;
-}
-
-input[id^=GPshowIsochron-]:checked + label + div {
-  display: block;
-}
-
-/* General panels */
-
-div[id^=GPisochronPanel-] {
-  width: 280px;
-}
-
-/* Calc waiting */
-
-.GPisochronCalcWaitingContainerVisible,
-.GPisochronCalcWaitingContainerHidden {
-  position: absolute;
-  top: 32px;
-  bottom: 0;
-  left: 0;
-  right: 0;
-  background-color: rgba(255,255,255,0.9);
-  font-size: 1.5em;
-  font-weight: bold;
-  overflow: hidden;
-}
-
-.GPisochronCalcWaitingContainerVisible {
-  display: -webkit-flex;
-  display: -ms-flexbox;
-  display: -webkit-box;
-  display: flex;
-}
-
-.GPisochronCalcWaitingContainerHidden {
-  display: none;
-}
-
-.GPisochronCalcWaiting {
-  margin: auto;
-}
-
-/* Isochron form */
-
-form[id^=GPisochronForm] {
-  padding: 15px;
-}
-
-.GPisochronFormMini {
-  max-height: 58px;
-  overflow: hidden;
-}
-
-.GPisochronFormMini div[id^="GPisochronReset-"],
-.GPisochronFormMini label[id^="GPshowIsoExclusionsPicto-"] {
-    display: none;
-}
-
-.GPisochronOriginVisible {
-  display: block;
-}
-
-.GPisochronOriginHidden {
-  display: none;
-}
-
-.GPisochronOriginPointerImg {
-  width: 28px;
-  background-color: #F2F2F2;
-  cursor: pointer;
-}
-
-input[id^="GPisochronOriginPointer"] + .GPisochronOriginPointerImg {
-  background-position: -1px -1px;
-}
-
-input[id^="GPisochronOriginPointer"]:checked + .GPisochronOriginPointerImg {
-  background-position: -29px -1px;
-}
-
-input[id^=GPisochronSubmit] {
-  margin-top: 5px;
-}
-
-/* Alternative choice */
-
-div[id^=GPisochronChoice] {
-  display: -webkit-flex;
-  display: -ms-flexbox;
-  display: -webkit-box;
-  display: flex;
-  width: 160px;
-  -webkit-justify-content: space-between;
-  -webkit-box-pack: justify;
-      -ms-flex-pack: justify;
-          justify-content: space-between;
-  margin: auto;
-  margin-top: 15px;
-  margin-bottom: 5px;
-}
-
-.GPisochronChoiceAlt input {
-  display: none;
-}
-
-.GPisochronChoiceAltImg {
-  display: block;
-  width: 28px;
-  height: 28px;
-  margin: auto;
-  cursor: pointer;
-}
-
-input[id^=GPisochronChoiceAltChron] + .GPisochronChoiceAltImg {
-  background-position: -56px 0;
-}
-
-input[id^=GPisochronChoiceAltChron]:checked + .GPisochronChoiceAltImg {
-  background-position: -84px 0;
-}
-
-input[id^=GPisochronChoiceAltDist] + .GPisochronChoiceAltImg {
-  background-position: -112px 0;
-}
-
-input[id^=GPisochronChoiceAltDist]:checked + .GPisochronChoiceAltImg {
-  background-position: -140px 0;
-}
-
-.GPisochronChoiceAlt span {
-  cursor: pointer;
-  display:block;
-  color: #999;
-}
-
-.GPisochronValueHidden {
-  display: none;
-}
-
-div[id^=GPisochronValueChron],
-div[id^=GPisochronValueDist] {
-  width: 220px;
-  margin: auto;
-}
-
-/* Mode choice */
-
-div[id^=GPisochronModeChoice] {
-  display: -webkit-flex;
-  display: -ms-flexbox;
-  display: -webkit-box;
-  display: flex;
-  -webkit-justify-content: space-between;
-  -webkit-box-pack: justify;
-      -ms-flex-pack: justify;
-          justify-content: space-between;
-  margin: 15px 0;
-}
-
-.GPisochronModeLabel {
-  display: block;
-  text-align: center;
-  margin-bottom: 5px;
-}
-
-div[id^=GPisochronTransportChoice] input {
-  display: none;
-}
-
-.GPisochronTransportImg {
-  display: inline-block;
-  width: 28px;
-  height: 28px;
-  cursor: pointer;
-}
-
-.GPisochronTransportImg:first-of-type {
-    margin-left: 18px;
-    margin-right: 10px;
-}
-
-input[id^=GPisochronTransportCar] + .GPisochronTransportImg {
-  background-position: -168px 0;
-}
-
-input[id^=GPisochronTransportCar]:checked + .GPisochronTransportImg {
-  background-position: -196px 0;
-}
-
-input[id^=GPisochronTransportPedestrian] + .GPisochronTransportImg {
-  background-position: -224px 0;
-}
-
-input[id^=GPisochronTransportPedestrian]:checked + .GPisochronTransportImg {
-  background-position: -252px 0;
-}
-
-select[id^=GPisochronDirectionSelect] {
-  width: 80px;
-}
-
-/* Showing/hiding exclusions */
-
-input[id^=GPshowIsoExclusions] {
-  display: none;
-}
-
-.GPshowIsoExclusionsPicto {
-  top: 250px;
-  right: 0;
-  transition: all 0.5s ease-out 0s;
-}
-
-input[id^=GPshowIsoExclusions] + label + div[id^=GPisoExclusions] {
-  max-height: 0;
-  opacity: 0;
-  margin-bottom: 0;
-}
-
-input[id^=GPshowIsoExclusions]:checked + label + div[id^=GPisoExclusions] {
-  display: block;
-  max-height: 60px;
-  opacity: 1;
-  margin-bottom: 15px;
-}
-
-/* Exclusions */
-
-div[id^=GPisoExclusions] {
-  transition: max-height 0.5s ease-in-out 0.25s, opacity 0.5s ease-in-out 0.25s, margin 0.3s ease-in-out 0.25s;
-  overflow: hidden;
-}
-
-.GPisoExclusionsLabel {
-  display: block;
-  text-align: center;
-  margin-bottom: 10px;
-  font-weight: bold;
-  line-height: 16px;
-}
-
-.GPisoExclusionsOptions {
-  display: -webkit-flex;
-  display: -webkit-box;
-  display: -ms-flexbox;
-  display: flex;
-  -webkit-justify-content: space-around;
-  -ms-flex-pack: distribute;
-      justify-content: space-around;
-}
-
-.GPisoExclusionsOption {
-  display: block;
-  height: 28px;
-  line-height: 26px;
-  color: #A77;
-  background-color: #FEE;
-  padding-left: 28px;
-  padding-right: 5px;
-  border: 1px solid #A77;
-  border-radius: 3px;
-  cursor: pointer;
-}
-
-input:checked + .GPisoExclusionsOption {
-  background-color: #EFE;
-  background-position: 0 -28px;
-  color: #797;
-  border: 1px solid #797;
-}
-
-/* Reset picto */
-div[id^=GPisochronReset] {
-  position: absolute;
-  margin-top: 5px;
-  width: 28px;
-  height: 28px;
-  border-radius: 3px;
-  opacity: 0.8;
-  background-position: -281px 0;
-  transition: opacity 0.2s ease-out;
-  cursor: pointer;
-}
-
-div[id^=GPisochronReset]:hover {
-  opacity: 1;
-}
-
-/* LAYER SWITCHER */
-
-#GPlayerSwitcher {
-  font-size: 11px;
-}
-
-#GPlayerSwitcher [draggable] {
-  -moz-user-select: none;
-  -khtml-user-select: none;
-  -webkit-user-select: none;
-  user-select: none;
-  /* Required to make elements draggable in old WebKit */
-  -khtml-user-drag: element;
-  -webkit-user-drag: element;
-}
-
-/* Manage opening of the components through hiden checkboxes */
-
-#GPlayerSwitcher input[type="checkbox"] + div,
-#GPlayerSwitcher input[type="checkbox"] + label + div {
-  max-height: 0px;
-}
-
-#GPlayerSwitcher label {
-  display: block;
-}
-
-/* Showing/hiding layers list */
-
-#GPshowLayersListPicto {
-  position: relative;
-  float: right;
-  display: block;
-  opacity: 1;
-  transition: opacity 0.5s ease-out 0s, box-shadow  0.5s ease-out 0s, border  0.5s ease-out 0s, border-radius  0.5s ease-out 0s;
-  cursor: pointer;
-}
-
-#GPshowLayersListOpen,
-#GPshowLayersListClose {
-  position: absolute;
-  display: block;
-  transition: border-radius 0.5s ease-out 0s, opacity 0.5s ease-out 0s;
-}
-
-#GPshowLayersListOpen {
-  background-position: 0 0;
-  opacity: 1;
-}
-
-#GPshowLayersListClose {
-  opacity: 0;
-}
-
-#GPlayerSwitcher input[type="checkbox"]:checked + div + #GPshowLayersListPicto {
-  border-top-left-radius: 0;
-  border-top-right-radius: 0;
-}
-
-#GPlayerSwitcher input[type="checkbox"]:checked + div + #GPshowLayersListPicto #GPshowLayersListClose {
-  opacity: 1;
-}
-
-/* Layers list */
-
-#GPlayersList {
-  position: relative;
-  width: 180px;
-  border-bottom-right-radius: 0;
-  opacity: 0;
-  overflow: auto;
-  transition: max-height 0.5s ease-out 0s, opacity 0.5s ease-out 0.25s;
-}
-
-#GPlayerSwitcher input[type="checkbox"]:checked + #GPlayersList {
-  max-height: 232px;
-  opacity: 1;
-  transition: max-height 0.5s ease-in 0s, opacity 0.25s ease-in 0s;
-}
-
-/* Layer : general */
-
-.GPlayerSwitcher_layer {
-  position: relative;
-  top: 0;
-  background-color: #FFF;
-  border-bottom: 1px dotted #CCC;
-  overflow: hidden;
-}
-
-#GPlayersList .GPlayerSwitcher_layer:last-child {
-  border-bottom: none;
-}
-
-.GPlayerBasicTools,
-.GPlayerAdvancedTools {
-  position: relative;
-  width: 100%;
-  height: 28px;
-}
-
-.GPlayerVisibility,
-.GPlayerInfo,
-.GPlayerInfoOpened,
-.GPlayerRemove {
-  width: 28px;
-  height: 28px;
-  cursor: pointer;
-}
-
-.GPlayerVisibility,
-.GPlayerName,
-.GPlayerInfo,
-.GPlayerInfoOpened,
-.GPlayerRemove,
-.GPlayerOpacity,
-.GPlayerOpacityValue {
-  position: absolute;
-  top: 0;
-}
-
-.GPghostLayer {
-  opacity: 0;
-}
-
-/* Layer basic tools */
-
-.GPlayerBasicTools {
-  background-color: #FFF;
-}
-
-.GPlayerVisibility {
-  left: 0;
-  background-position: -28px 0;
-}
-
-input[type="checkbox"]:checked + .GPlayerVisibility {
-  background-position: 0 0;
-}
-
-.GPlayerName {
-  left: 28px;
-  width: calc(100% - 56px);
-  line-height: 28px;
-  overflow: hidden;
-  white-space: nowrap;
-  text-overflow: ellipsis;
-  padding-left: 4px;
-  cursor: move;
-}
-
-.outOfRange .GPlayerName {
-  color: #AAA;
-}
-
-/* Showing layer advanced tools */
-
-.GPshowLayerAdvancedTools {
-  top: 0;
-  right: 0;
-  background-position: -112px 0;
-}
-
-.GPlayerAdvancedTools {
-  display: block;
-  max-height: 0;
-  opacity: 0;
-  transition: max-height 0.5s ease-out 0s, opacity 0.5s ease-out 0s;
-}
-
-#GPlayerSwitcher input[type="checkbox"]:checked + label + .GPlayerAdvancedTools {
-  max-height: 28px;
-  opacity: 1;
-}
-
-/* Layer advanced tools */
-
-.GPlayerInfo {
-  left: 0;
-  background-position: -55px 0;
-}
-
-.GPlayerInfoOpened {
-  left: 0;
-  background-position: -83px 0;
-}
-
-.GPlayerOpacity {
-  left: 28px;
-  width: calc(100% - 100px);
-  height: 28px;
-  padding-left: 8px;
-}
-
-.GPlayerOpacityValue {
-  width: 32px;
-  left: calc(100% - 60px);
-  line-height: 28px;
-  font-size: 10px;
-  font-style: italic;
-  cursor: default;
-}
-
-.GPlayerRemove {
-  right: 0;
-  background-position: -140px 0;
-}
-
-/* Opacity slider : general */
-
-.GPlayerOpacity input {
-  -webkit-appearance: none;
-  -moz-appearance: none;
-  background: none;
-  display: block;
-  width: 100%;
-  height: 100%;
-  margin: 0;
-  padding: 0;
-  overflow: hidden;
-  cursor: pointer;
-}
-
-.GPlayerOpacity input[type="range"]:focus {
-  box-shadow: none;
-  outline: none;
-}
-
-/* Opacity slider : Chrome, Safari, Opera */
-
-.GPlayerOpacity input[type="range"]::-webkit-slider-runnable-track {
-  -webkit-appearance: none;
-  height: 3px;
-}
-
-.GPlayerOpacity input[type="range"]::-webkit-slider-thumb:before {
-  position: absolute;
-  top: 0;
-  right: 50%;
-  left: -200px;
-  height: 3px;
-  pointer-events: none;
-}
-
-.GPlayerOpacity input[type="range"]::-webkit-slider-thumb {
-  width: 9px;
-  height: 17px;
-  -webkit-appearance: none;
-  border: 2px solid #FFF;
-  background-color: #505050;
-  position: relative;
-  top: -7px;
-}
-
-/* Opacity slider : Firefox */
-
-.GPlayerOpacity input[type="range"]::-moz-range-track {
-  width: 80px;
-  height: 3px;
-}
-
-.GPlayerOpacity input[type="range"]::-moz-range-thumb {
-  width: 5px;
-  height: 13px;
-  border: 2px solid #FFF;
-  border-radius: 0;
-  box-shadow: 0;
-  background-color: #505050;
-  position: relative;
-}
-
-/* Opacity slider : IE */
-
-.GPlayerOpacity input[type="range"]::-ms-track {
-  border: 0;
-  border-color: transparent;
-  border-radius: 0;
-  border-width: 0;
-  color: transparent;
-  height: 3px;
-  width: 80px;
-}
-
-.GPlayerOpacity input[type="range"]::-ms-fill-lower,
-.GPlayerOpacity input[type="range"]::-ms-fill-upper {
-  background: transparent;
-  border-radius: 0;
-}
-
-.GPlayerOpacity input[type="range"]::-ms-thumb {
-  width: 5px;
-  height: 13px;
-  border: 2px solid #FFF;
-  background-color: #505050;
-}
-
-.GPlayerOpacity input[type="range"]::-ms-tooltip {
-  display: none;
-}
-
-/* Layer info panel */
-
-#GPlayerInfoPanel {
-  position: absolute;
-  top: 0;
-  overflow-y: hidden;
-  padding-top: 10px;
-  padding-bottom: 10px;
-}
-
-.GPlayerInfoPanelOpened {
-  display: block;
-}
-
-.GPlayerInfoPanelClosed {
-  display: none;
-}
-
-#GPlayerInfoContent {
-  position: relative;
-  width: 280px;
-  max-height: 200px;
-  overflow-y: auto;
-  padding-left: 10px;
-  padding-right: 10px;
-}
-
-#GPlayerInfoTitle {
-  width: calc(100% - 52px);
-  margin: auto;
-  margin-bottom: 10px;
-  padding-bottom: 5px;
-  text-align: center;
-  font-size: 1.1em;
-  font-weight: bold;
-}
-
-#GPlayerInfoQuicklook {
-  position: absolute;
-  top: -2px;
-  left: 10px;
-  width: 20px;
-  height: 20px;
-  cursor: pointer;
-}
-
-#GPlayerInfoClose {
-  position: absolute;
-  top: -8px;
-  right: 10px;
-  width: 28px;
-  height: 28px;
-  cursor: pointer;
-}
-
-#GPlayerInfoDescription {
-  font-size: 0.9em;
-}
-
-.GPlayerInfoSubtitle {
-  padding-left: 35px;
-  font-weight: bold;
-  margin-top: 10px;
-  margin-bottom: 4px;
-}
-
-.GPlayerInfoLink,
-.GPlayerInfoPopup {
-  line-height: 20px;
-  padding-left: 23px;
-  white-space: nowrap;
-  overflow-x: hidden;
-  text-overflow: ellipsis;
-  color: #999999;
-  background-repeat: no-repeat;
-  cursor: pointer;
-}
-
-.GPlayerInfoLink {
-  background-position: 0 -20px;
-}
-
-.GPlayerInfoLink:hover,
-.GPlayerInfoPopup:hover {
-  color: #333;
-}
-
-.GPlayerInfoLink a,
-.GPlayerInfoLink a:visited
-.GPlayerInfoLink a:focus
-.GPlayerInfoLink a:hover {
-  text-decoration: none;
-  color: inherit;
-}
-/* Location */
-
-/* Location form */
-
-.GPlocationStageFlexInput {
-  max-height: 28px;
-  opacity: 1;
-}
-
-.GPlocationStageFlexInputHidden {
-  max-height: 0;
-  opacity: 0;
-  overflow: hidden;
-}
-
-.GPlocationOriginVisible {
-  display: block;
-}
-
-.GPlocationOriginHidden {
-  display: none;
-}
-
-label.GPlocationOriginPointerImg[id*="GPlocationOriginPointerImg"] {
-  width: 28px;
-  border-top-right-radius: 3px;
-  border-bottom-right-radius: 3px;
-  border-right: 1px solid #999;
-}
-
-input[id*="GPlocationOriginPointer"] + .GPlocationOriginPointerImg {
-  background-position: -1px -1px;
-}
-
-input[id*="GPlocationOriginPointer"]:checked + .GPlocationOriginPointerImg {
-  background-position: -29px -1px;
-}
-
-.GPlocationStageRemove,
-div[id^=GPlocationStageAdd] {
-  width: 28px;
-  border: none;
-  cursor: pointer;
-}
-
-.GPlocationStageRemove {
-  background-position: -84px 0;
-}
-
-div[id^=GPlocationStageAdd] {
-  background-position: -56px 0;
-}
-
-/* MOUSE POSITION */
-
-/* Showing/hiding mouse position panel */
-
-#GPshowMousePositionPicto {
-  display: inline-block;
-}
-
-#GPshowMousePosition + label {
-  display: block;
-}
-
-#GPshowMousePosition:checked + label {
-  display: none;
-}
-
-#GPshowMousePosition + label + div {
-  display: none;
-}
-
-#GPshowMousePosition:checked + label + div {
-  display: block;
-}
-
-/* General panels */
-
-#GPmousePositionPanel {
-  width: 240px;
-  overflow: hidden;
-}
-
-/* Basic infos */
-
-#GPmousePositionBasicPanel {
-  padding: 10px 15px;
-}
-
-.GPmousePositionLabel,
-.GPmousePositionCoords {
-  display: inline-block;
-  line-height: 20px;
-}
-
-.GPmousePositionLabel {
-  width: 80px;
-  font-weight: bold;
-}
-
-.GPmousePositionCoords {
-  width: 110px;
-}
-
-/* Showing settings */
-
-.GPshowMousePositionSettingsPicto {
-  bottom: 5px;
-  right: 0;
-  transition: all 0.5s ease-out 0s;
-}
-
-#GPmousePosition input[type="checkbox"]:checked + .GPshowMousePositionSettingsPicto {
-  bottom: 100px;
-}
-
-#GPmousePositionSettings {
-  display: block;
-  max-height: 0;
-  opacity: 0;
-  transition: max-height 0.5s ease-out 0s, opacity 0.5s ease-out 0s;
-}
-
-#GPmousePosition input[type="checkbox"]:checked + label + #GPmousePositionSettings {
-  max-height: 95px;
-  opacity: 1;
-}
-
-/* Settings */
-
-#GPmousePositionSettings {
-  height: 95px;
-  padding-left: 0 15px;
-  overflow: hidden;
-}
-
-.GPmousePositionSettingsLabel {
-  display: block;
-  margin: auto;
-  text-align: center;
-  font-weight: bold;
-  line-height: 16px;
-}
-
-.GPmousePositionSettingsSelect {
-  width: 180px;
-  margin-top: 5px;
-}
-
-/* Map center localisation */
-
-#GPmapCenter {
-  display: none;
-  position: absolute;
-  top: 50%;
-  left: 50%;
-  width: 50px;
-  height: 50px;
-  margin-top: -25px;
-  margin-left: -25px;
-}
-
-#GPmapCenter.GPmapCenterVisible {
-  display: block;
-}
-
-/* REVERSE GEOCODING */
-
-[id^="GPreverseGeocoding-"] {
-  top: 180px;
-}
-
-/* Showing/hiding reverse geocoding panel */
-
-[id^="GPshowReverseGeocodingPicto-"] {
-  display: inline-block;
-}
-
-[id^="GPshowReverseGeocoding-"] + label {
-  display: block;
-}
-
-[id^="GPshowReverseGeocoding-"]:checked + label {
-  display: none;
-}
-
-[id^="GPshowReverseGeocoding-"] + label + div {
-  display: none;
-}
-
-[id^="GPshowReverseGeocoding-"]:checked + label + div {
-  display: block;
-}
-
-/* General panels */
-
-div[id^=GPreverseGeocodingResultsClose] {
-  top: 0;
-  right: 0;
-  width: 30px;
-  height: 32px;
-  /*background-position: -26px 0;*/
-}
-
-[id^="GPreverseGeocodingPanel-"] {
-  width: 280px;
-}
-
-.GPreverseGeocodingComponentHidden {
-  display: none;
-}
-
-div[id^="GPreverseGeocodingReturnPicto-"] {
-  position: absolute;
-  width: 26px;
-  height: 26px;
-  border-radius: 3px;
-  opacity: 1;
-  background-position: 0 0;
-  cursor: pointer;
-}
-
-.GPreverseGeocodingReturnPictoHidden {
-    display: none;
-}
-
-/* Calc waiting */
-
-.GPreverseGeocodingCalcWaitingContainerVisible,
-.GPreverseGeocodingCalcWaitingContainerHidden {
-  position: absolute;
-  top: 32px;
-  bottom: 0;
-  left: 0;
-  right: 0;
-  background-color: rgba(255,255,255,0.9);
-  font-size: 1.5em;
-  font-weight: bold;
-  overflow: hidden;
-}
-
-.GPreverseGeocodingCalcWaitingContainerVisible {
-  display: -webkit-flex;
-  display: -ms-flexbox;
-  display: -webkit-box;
-  display: flex;
-}
-
-.GPreverseGeocodingCalcWaitingContainerHidden {
-  display: none;
-}
-
-.GPreverseGeocodingCalcWaiting {
-  margin: auto;
-}
-
-/* Search panel */
-
-[id^="GPreverseGeocodingForm-"] {
-  position: relative;
-  max-height: 270px;
-  overflow-y: auto;
-  padding-left: 15px;
-  padding-right: 15px;
-  padding-top: 10px;
-}
-
-.GPreverseGeocodingCodeLabel,
-.GPreverseGeocodingFilterLabel {
-  max-width: 105px;
-}
-
-.GPreverseGeocodingCodeLabel,
-.GPreverseGeocodingCode {
-  margin-top: 5px;
-  margin-bottom: 0;
-}
-
-.GPreverseGeocodingFilterLabel,
-.GPreverseGeocodingFilterInput {
-  margin-bottom: 5px;
-}
-
-input[id^="GPreverseGeocodingSubmit-"] {
-  margin-top: 5px;
-  margin-bottom: 15px;
-  width: 100px;
-}
-
-/* Calc waiting */
-
-// /* TODO: waiting  */
-.GPreverseGeocodingCalcWaitingContainerVisible,
-.GPreverseGeocodingCalcWaitingContainerHidden {
-  position: absolute;
-  top: 32px;
-  bottom: 0;
-  left: 0;
-  right: 0;
-  background-color: rgba(255,255,255,0.9);
-  font-size: 1.5em;
-  font-weight: bold;
-  overflow: hidden;
-}
-
-.GPreverseGeocodingCalcWaitingContainerVisible {
-  display: -webkit-flex;
-  display: -ms-flexbox;
-  display: -webkit-box;
-  display: flex;
-}
-
-.GPreverseGeocodingCalcWaitingContainerHidden {
-  display: none;
-}
-
-.GPreverseGeocodingCalcWaiting {
-  margin: auto;
-}
-
-/* Result panel */
-
-div[id^=GPreverseGeocodingResultsList-] {
-  position: relative;
-  max-height: 210px;
-  overflow-y: auto;
-}
-
-/* ROUTE */
-
-div[id^=GProute-] {
-   top: 100px;
-}
-
-/* Showing/hiding route panel */
-
-label[id^=GPshowRoutePicto] {
-  display: inline-block;
-}
-
-input[id^=GPshowRoute-] + label {
-  display: block;
-}
-
-input[id^=GPshowRoute-]:checked + label {
-  display: none;
-}
-
-input[id^=GPshowRoute-] + label + div {
-  display: none;
-}
-
-input[id^=GPshowRoute-]:checked + label + div {
-  display: block;
-}
-
-/* General panels */
-
-div[id^=GProutePanel-] {
-  width: 320px;
-}
-
-.GProuteComponentHidden {
-  display: none;
-}
-
-/* Calc waiting */
-
-.GProuteCalcWaitingContainerVisible,
-.GProuteCalcWaitingContainerHidden {
-  position: absolute;
-  top: 32px;
-  bottom: 0;
-  left: 0;
-  right: 0;
-  background-color: rgba(255,255,255,0.9);
-  font-size: 1.5em;
-  font-weight: bold;
-  overflow: hidden;
-}
-
-.GProuteCalcWaitingContainerVisible {
-  display: -webkit-flex;
-  display: -ms-flexbox;
-  display: -webkit-box;
-  display: flex;
-}
-
-.GProuteCalcWaitingContainerHidden {
-  display: none;
-}
-
-.GProuteCalcWaiting {
-  margin: auto;
-}
-
-/* Route form */
-
-form[id^=GProuteForm] {
-  padding: 15px;
-}
-
-.GProuteFormMini {
-  max-height: 58px;
-  overflow: hidden;
-  -webkit-transform: translateY(-5px);
-  transform: translateY(-5px);
-}
-
-.GProuteStageFlexInput {
-  max-height: 28px;
-  opacity: 1;
-}
-
-.GProuteStageFlexInputHidden {
-  max-height: 0;
-  opacity: 0;
-  overflow: hidden;
-}
-
-form[id^=GProuteForm] > .GPlocationStageFlexInput {
-  margin-top: 5px;
-}
-
-form[id^=GProuteForm] > .GPlocationStageFlexInputHidden {
-  margin-top: 0;
-}
-
-form[id^=GProuteForm].GProuteFormMini .GPlocationStageFlexInput:first-child {
-  margin-top: 5px;
-}
-
-.GProuteOriginVisible {
-  display: block;
-}
-
-.GProuteOriginHidden {
-  display: none;
-}
-
-label.GProuteOriginPointerImg[id*="GProuteOriginPointerImg"] {
-  width: 28px;
-  border-top-right-radius: 3px;
-  border-bottom-right-radius: 3px;
-  border-right: 1px solid #999;
-}
-
-input[id*="GProuteOriginPointer"] + .GProuteOriginPointerImg {
-  background-position: -1px -1px;
-}
-
-input[id*="GProuteOriginPointer"]:checked + .GProuteOriginPointerImg {
-  background-position: -29px -1px;
-}
-
-.GProuteStageRemove,
-div[id^=GProuteStageAdd] {
-  width: 28px;
-  border: none;
-  cursor: pointer;
-}
-
-.GProuteFormMini .GProuteStageRemove,
-.GProuteFormMini div[id^=GProuteStageAdd] {
-  display: none;
-}
-
-.GProuteStageRemove {
-  background-position: -84px 0;
-}
-
-div[id^=GProuteStageAdd] {
-  background-position: -56px 0;
-}
-
-/* Mode choice */
-
-div[id^=GProuteModeChoice] {
-  display: -webkit-flex;
-  display: -ms-flexbox;
-  display: -webkit-box;
-  display: flex;
-  -webkit-justify-content: space-around;
-  -ms-flex-pack: distribute;
-      justify-content: space-around;
-  margin: 15px 0;
-}
-
-.GProuteModeLabel {
-  display: block;
-  text-align: center;
-  margin-bottom: 5px;
-}
-
-div[id^=GProuteTransportChoice] input {
-  display: none;
-}
-
-.GProuteTransportImg {
-  display: inline-block;
-  width: 28px;
-  height: 28px;
-  cursor: pointer;
-}
-
-.GProuteTransportImg:first-of-type {
-    margin-left: 18px;
-    margin-right: 10px;
-}
-
-input[id^=GProuteTransportCar] + .GProuteTransportImg {
-  background-position: -112px 0;
-}
-
-input[id^=GProuteTransportCar]:checked + .GProuteTransportImg {
-  background-position: -140px 0;
-}
-
-input[id^=GProuteTransportPedestrian] + .GProuteTransportImg {
-  background-position: -168px 0;
-}
-
-input[id^=GProuteTransportPedestrian]:checked + .GProuteTransportImg {
-  background-position: -196px 0;
-}
-
-select[id^=GProuteComputationSelect] {
-  width: 100px;
-}
-
-/* Showing/hiding exclusions */
-
-input[id^=GPshowRouteExclusions] {
-  display: none;
-}
-
-.GPshowRouteExclusionsPicto {
-  top: 185px;
-  right: 0;
-  transition: all 0.3s ease-out 0s;
-}
-
-input[id^=GPshowRouteExclusions] + label + div[id^=GProuteExclusions] {
-  max-height: 0;
-  opacity: 0;
-  margin-bottom: 0;
-}
-
-input[id^=GPshowRouteExclusions]:checked + label + div[id^=GProuteExclusions] {
-  display: block;
-  max-height: 60px;
-  opacity: 1;
-  margin-bottom: 15px;
-}
-
-/* Exclusions */
-
-div[id^=GProuteExclusions] {
-  transition: max-height 0.5s ease-in-out 0.25s, opacity 0.5s ease-in-out 0.25s, margin 0.3s ease-in-out 0.25s;
-  overflow: hidden;
-}
-
-.GProuteExclusionsLabel {
-  display: block;
-  text-align: center;
-  margin-bottom: 10px;
-  font-weight: bold;
-  line-height: 16px;
-}
-
-.GProuteExclusionsOptions {
-  display: -webkit-flex;
-  display: -ms-flexbox;
-  display: -webkit-box;
-  display: flex;
-  -webkit-justify-content: space-around;
-  -ms-flex-pack: distribute;
-      justify-content: space-around;
-}
-
-.GProuteExclusionsOption {
-  display: block;
-  height: 28px;
-  line-height: 26px;
-  color: #A77;
-  background-color: #FEE;
-  padding-left: 28px;
-  padding-right: 5px;
-  border: 1px solid #A77;
-  border-radius: 3px;
-  cursor: pointer;
-}
-
-input:checked + .GProuteExclusionsOption {
-  background-color: #EFE;
-  background-position: 0 -28px;
-  color: #797;
-  border: 1px solid #797;
-}
-
-/* Reset picto */
-div[id^=GProuteReset] {
-  position: absolute;
-  width: 28px;
-  height: 28px;
-  border-radius: 3px;
-  opacity: 0.8;
-  background-position: -224px 0;
-  transition: opacity 0.2s ease-out;
-  cursor: pointer;
-}
-
-div[id^=GProuteReset]:hover {
-  opacity: 1;
-}
-
-/* Result panel */
-
-div[id^=GProuteResultsPanel] {
-  padding: 15px;
-}
-
-.GProuteResultStage {
-  display: -webkit-flex;
-  display: -ms-flexbox;
-  display: -webkit-box;
-  display: flex;
-}
-
-div[id^=GProuteResultsStages] {
-  margin-bottom: 15px;
-}
-
-.GProuteResultStageLabel,
-.GProuteResultStageValue,
-.GProuteResultsValueLabel,
-div[id^=GProuteResultsValueDist],
-div[id^=GProuteResultsValueTime] {
-  display: inline-block;
-  line-height: 18px;
-}
-
-.GProuteResultStageLabel,
-.GProuteResultsValueLabel {
-  color: #666;
-}
-
-.GProuteResultStageLabel {
-  width: 60px;
-}
-
-.GProuteResultsValueLabel {
-  width: 65px;
-}
-
-.GProuteResultStageValue {
-  -webkit-flex: 1;
-  -webkit-box-flex: 1;
-      -ms-flex: 1;
-          flex: 1;
-  overflow-x: hidden;
-  white-space: nowrap;
-  text-overflow: ellipsis;
-}
-
-div[id^=GProuteResultsValueDist],
-div[id^=GProuteResultsValueTime] {
-  width: 80px;
-  font-weight: bold;
-}
-
-div[id^=GProuteResults-] {
-  display: -webkit-flex;
-  display: -ms-flexbox;
-  display: -webkit-box;
-  display: flex;
-  -webkit-justify-content: space-between;
-  -webkit-box-pack: justify;
-      -ms-flex-pack: justify;
-          justify-content: space-between;
-  -webkit-align-items: center;
-  -webkit-box-align: center;
-      -ms-flex-align: center;
-          align-items: center;
-  margin-bottom: 10px;
-}
-
-select[id^=GProuteResultsComputationSelect] {
-  width: 100px;
-}
-
-div[id^=GProuteResultsNew] {
-  width: 28px;
-  height: 28px;
-  border-radius: 3px;
-  opacity: 0.8;
-  background-position: -224px 0;
-  transition: opacity 0.2s ease-out;
-  cursor: pointer;
-}
-
-div[id^=GProuteResultsNew]:hover {
-  opacity: 1;
-}
-
-/* Results details header */
-
-.GPfakeBorder {
-  display: inline-block;
-  height: 14px;
-  width: 60px;
-  border-bottom: 1px solid #999;
-}
-
-.GPfakeBorderLeft {
-  margin-left:15px;
-}
-
-input[id^=GProuteResultsShowDetails] + label,
-input[id^=GProuteResultsShowDetails] + label + label {
-  width: 130px;
-  line-height: 28px;
-  vertical-align: top;
-  text-align: center;
-  font-weight: bold;
-  cursor: pointer;
-  transition: color 0.2s ease-out;
-}
-
-input[id^=GProuteResultsShowDetails] + label,
-input[id^=GProuteResultsShowDetails]:checked + label + label {
-  display: inline-block;
-}
-
-input[id^=GProuteResultsShowDetails]:checked + label,
-input[id^=GProuteResultsShowDetails] + label + label {
-  display: none;
-}
-
-input[id^=GProuteResultsShowDetails] + label + label + div + div[id^=GProuteResultsDetails] {
-  max-height: 0;
-  opacity: 0;
-}
-
-input[id^=GProuteResultsShowDetails]:checked + label + label + div + div[id^=GProuteResultsDetails] {
-  max-height: 200px;
-  opacity: 1;
-}
-
-div[id^=GProuteResultsDetails] {
-  overflow-y: auto;
-  transition: max-height 0.5s ease-in-out 0.25s, opacity 0.5s ease-in-out 0.25s;
-}
-
-.GProuteResultsDetailsNumber,
-.GProuteResultsDetailsInstruction {
-  display: inline-block;
-  margin-top: 4px;
-  line-height: 16px;
-  color: #666;
-}
-
-.GProuteResultsDetailsNumber {
-  font-weight: bold;
-  width: 22px;
-  text-align: right;
-  vertical-align: top;
-}
-
-.GProuteResultsDetailsInstruction {
-  width: calc(100% - 30px);
-  padding-left: 5px;
-}
-
-/* SEARCH ENGINE */
-
-input[id^=GPshowSearchEngine-] + label + form[id^=GPsearchInput-] {
-  max-width: 0px;
-}
-
-#GPlayerSwitcher label { /* FIXME !? */
-  display: block;
-}
-
-/* Showing/hiding search engine input */
-
-input[id^=GPshowSearchEngine-] {
-  display: none;
-}
-
-label[id^=GPshowSearchEnginePicto] {
-  display: inline-block;
-  transition: border-radius 0s ease-out 0s;
-  transition-delay: 0.5s;
-}
-
-input[id^=GPshowSearchEngine-]:checked + label {
-  border-top-right-radius: 0;
-  border-bottom-right-radius: 0;
-  transition-delay: 0s;
-}
-
-input[id^=GPshowSearchEngine-] + label + form[id^=GPsearchInput-] {
-  max-width: 0px;
-  border: none;
-  transition: max-width 0.5s ease-out 0s;
-}
-
-input[id^=GPshowSearchEngine-]:checked + label + form[id^=GPsearchInput-] {
-  max-width: 280px;
-}
-
-input[id^=GPshowSearchEngine-] + label + form[id^=GPsearchInput-] + div[id^=GPshowAdvancedSearch] {
-  display: none;
-}
-
-input[id^=GPshowSearchEngine-]:checked + label + form[id^=GPsearchInput-] + div[id^=GPshowAdvancedSearch] {
-  display: inline-block;
-}
-
-div[id^=GPautoCompleteList] {
-  display: none;
-}
-
-input[id^=GPshowSearchEngine-]:checked + label + form[id^=GPsearchInput-] + div[id^=GPautoCompleteList] {
-  display: block;
-}
-
-/* Simple search input */
-
-form[id^=GPsearchInput-] {
-  display: inline-block;
-  position: relative;
-  left: -3px;
-  width: 280px;
-  overflow: hidden;
-}
-
-form[id^=GPsearchInput-] input {
-  display: block;
-  width: 100%;
-  height: 100%;
-  border: 1px solid #999;
-  border-top-right-radius: 5px;
-  border-bottom-right-radius: 5px;
-  padding: 0;
-  padding-right: 30px;
-  padding-left: 5px;
-  color: #333;
-  font-size: 1.0em;
-}
-
-form[id^=GPsearchInput-] input:disabled {
-  background-color: #DDD;
-  color: #999;
-}
-
-div[id^=GPsearchInputReset] {
-  position: absolute;
-  top: 0;
-  right: 0;
-  width: 30px;
-  height: 32px;
-  background-position: -30px 0;
-  cursor: pointer;
-}
-
-/* General panels */
-
-div[id^=GPgeocodeResultsClose],
-div[id^=GPadvancedSearchClose] {
-  top: 0;
-  right: 0;
-  width: 30px;
-  height: 32px;
-}
-
-div[id^=GPgeocodeResultsClose] {
-  background-position: 0 0;
-}
-
-div[id^=GPadvancedSearchClose] {
-  background-repeat: no-repeat;
-}
-
-/* Advanced search picto */
-
-div[id^=GPshowAdvancedSearch] {
-  transition: border-radius 0s ease-out 0s;
-  transition-delay: 0.5s;
-}
-
-/* Advanced search panel */
-
-div[id^=GPadvancedSearchPanel] {
-  display: none;
-  width: 280px;
-  vertical-align: top;
-  overflow: hidden;
-}
-
-form[id^=GPadvancedSearchForm] {
-  max-height: 220px;
-  overflow-y: auto;
-  padding-left: 15px;
-  padding-right: 15px;
-}
-
-.GPadvancedSearchCodeLabel,
-.GPadvancedSearchFilterLabel {
-  max-width: 105px;
-}
-
-.GPadvancedSearchCodeLabel,
-.GPadvancedSearchCode,
- div[id^=GPadvancedSearchFilters] {
-  margin-top: 15px;
-}
-
-.GPadvancedSearchFilterLabel,
-.GPadvancedSearchFilterInput {
-  margin-bottom: 5px;
-}
-
-input[id^=GPadvancedSearchSubmit] {
-  margin-top: 10px;
-  margin-bottom: 15px;
-}
-
-/* Autocomplete list / geocode results */
-
-div[id^=GPautoCompleteList],
-div[id^=GPgeocodeResultsList] {
-  width: 280px;
-}
-
-div[id^=GPautoCompleteList] {
-  top: 35px;
-}
-
-div[id^=GPgeocodeResultsList] {
-  display: none;
-  position: absolute;
-  top: 40px;
-  border-radius: 4px;
-  overflow: hidden;
-}
-
-div[id^=GPgeocodeResults-] {
-  background-color: #FFF;
-  max-height: 140px;
-  overflow-y: auto;
-}
-
-/* General panels */
-
-.GPpanel {
-  box-shadow: 0 0 6px #000;
-  border-radius: 4px;
-}
-
-.GPpanelHeader {
-  height: 32px;
-  padding: 3px;
-  background-color: #9DB1BD;
-  border-top-left-radius: 4px;
-  border-top-right-radius: 4px;
-}
-
-.GPpanelTitle {
-  line-height: 26px;
-  border-top-left-radius: 2px;
-  border-top-right-radius: 2px;
-  background-color: #366291;
-  color: #FFF;
-}
-
-.GPpanelClose {
-  top: 3px;
-  right: 3px;
-  width: 26px;
-  height: 26px;
-  background-position: -26px 0;
-}
-
-/* Showing/hiding advanced panels */
-
-.GPshowAdvancedToolPicto {
-  width: 32px;
-  height: 32px;
-  padding: 3px;
-  background-color: rgba(255, 255, 255, 0.4);
-  border-radius: 4px;
-}
-
-.GPshowAdvancedToolPicto:hover {
-  background-color: rgba(255, 255, 255, 0.6);
-}
-
-.GPshowAdvancedToolOpen {
-  width: 26px;
-  height: 26px;
-  background-color: rgba(0,60,136,0.5);
-  border-radius: 2px;
-}
-
-.GPshowAdvancedToolPicto:hover .GPshowAdvancedToolOpen {
-  background-color: rgba(0,60,136,0.7);
-}
-
-/* Submit inputs */
-
-input.GPinputSubmit {
-  background-color: #366291;
-}
-
-/* Showing additional hidden options */
-
-.GPshowMoreOptions {
-  background-image: url("img/GPshowMoreOptions.png");
-}
-
-/* Feature info popup */
-
-.gp-feature-info-div {
-  bottom: 17px;
-  max-width: calc(100vw - 80px);
-  padding: 10px;
-  border-radius: 10px;
-  font-size: 0.75em;
-  font-family: "Open Sans", sans-serif;
-  color: #002A50;
-  background-color: #FFF;
-  box-shadow: 0 0 5px #000;
-}
-
-.gp-feature-info-div::before {
-  content: "";
-  position: absolute;
-  border-top: 15px solid #FFF;
-  border-right: 14px solid transparent;
-  border-left: 14px solid transparent;
-  bottom: -15px;
-  margin-left: -14px;
-  left: 50%;
-}
-
-.gp-feature-info-div .closer {
-  position: absolute;
-  display: block;
-  width: 30px;
-  height: 30px;
-  top: 0;
-  right: 0;
-  border: none;
-  cursor: pointer;
-  border-top-right-radius: 10px;
-  border-bottom-right-radius: 10px;
-  background-color: #FFF;
-  background-repeat: no-repeat;
-  background-image: url("./img/close-emeraud.svg");
-  background-size: 14px 14px;
-  background-position: center;
-}
-
-.gp-features-content-div {
-  max-width: 420px;
-  min-width: 260px;
-  max-height: 340px;
-  overflow: auto;
-}
-
-.gp-features-content-div h5,
-.gp-features-content-div h6,
-.gp-features-content-div p,
-.gp-features-content-div ul {
-  margin: 0;
-}
-
-.gp-features-content-div ul {
-  padding: 0;
-  list-style-type: none;
-}
-
-.geoportail-popup-content h5,
-.geoportail-popup-content h6,
-.geoportail-popup-content p,
-.gp-att-name-div,
-.gp-att-description-div,
-.gp-att-others-div {
-  padding: 0 10px;
-}
-
-.geoportail-popup-content h5:not(:last-child),
-.geoportail-popup-content h6:not(:last-child),
-.geoportail-popup-content p:not(:last-child),
-.gp-att-description-div:not(:last-child),
-.gp-att-others-div:not(:last-child) {
-  margin-bottom: 15px;
-}
-
-.geoportail-popup-content h5:last-child,
-.geoportail-popup-content h6:last-child,
-.geoportail-popup-content p:last-child,
-.gp-att-description-div:last-child,
-.gp-att-others-div:last-child,
-.gp-att-name-div {
-  margin-bottom: 10px;
-}
-
-.geoportail-popup-content h5:first-child,
-.geoportail-popup-content h6:first-child,
-.geoportail-popup-content p:first-child,
-.gp-att-name-div:first-child,
-.gp-att-description-div:first-child,
-.gp-att-others-div:first-child {
-  margin-top: 10px;
-}
-
-.gp-att-name-div,
-.gp-features-content-div h5 {
-  padding-right: 35px;
-  font-weight: bold;
-  font-size: 1.2em;
-  text-transform: uppercase;
-  color: #0B6BA7;
-}
-
-.gp-features-content-div h6 {
-  font-size: 1.1em;
-}
-
-.gp-att-description-div:not(:last-child),
-.gp-att-others-div:not(:last-child) {
-  padding-bottom: 10px;
-  border-bottom: 1px dotted #666;
-}
+/* General panels */
+
+.GPpanel {
+  box-shadow: 0 0 6px #000;
+  border-radius: 4px;
+}
+
+.GPpanelHeader {
+  height: 32px;
+  padding: 3px;
+  background-color: #9DB1BD;
+  border-top-left-radius: 4px;
+  border-top-right-radius: 4px;
+}
+
+.GPpanelTitle {
+  line-height: 26px;
+  border-top-left-radius: 2px;
+  border-top-right-radius: 2px;
+  background-color: #366291;
+  color: #FFF;
+}
+
+.GPpanelClose {
+  top: 3px;
+  right: 3px;
+  width: 26px;
+  height: 26px;
+  background-position: -26px 0;
+}
+
+/* Showing/hiding advanced panels */
+
+.GPshowAdvancedToolPicto {
+  width: 32px;
+  height: 32px;
+  padding: 3px;
+  background-color: rgba(255, 255, 255, 0.4);
+  border-radius: 4px;
+}
+
+.GPshowAdvancedToolPicto:hover {
+  background-color: rgba(255, 255, 255, 0.6);
+}
+
+.GPshowAdvancedToolOpen {
+  width: 26px;
+  height: 26px;
+  background-color: rgba(0,60,136,0.5);
+  border-radius: 2px;
+}
+
+.GPshowAdvancedToolPicto:hover .GPshowAdvancedToolOpen {
+  background-color: rgba(0,60,136,0.7);
+}
+
+/* Submit inputs */
+
+input.GPinputSubmit {
+  background-color: #366291;
+}
+
+/* Showing additional hidden options */
+
+.GPshowMoreOptions {
+  background-image: url("img/GPshowMoreOptions.png");
+}
+
+/* Feature info popup */
+
+.gp-feature-info-div {
+  bottom: 17px;
+  max-width: calc(100vw - 80px);
+  padding: 10px;
+  border-radius: 10px;
+  font-size: 0.75em;
+  font-family: "Open Sans", sans-serif;
+  color: #002A50;
+  background-color: #FFF;
+  box-shadow: 0 0 5px #000;
+}
+
+.gp-feature-info-div::before {
+  content: "";
+  position: absolute;
+  border-top: 15px solid #FFF;
+  border-right: 14px solid transparent;
+  border-left: 14px solid transparent;
+  bottom: -15px;
+  margin-left: -14px;
+  left: 50%;
+}
+
+.gp-feature-info-div .closer {
+  position: absolute;
+  display: block;
+  width: 30px;
+  height: 30px;
+  top: 0;
+  right: 0;
+  border: none;
+  cursor: pointer;
+  border-top-right-radius: 10px;
+  border-bottom-right-radius: 10px;
+  background-color: #FFF;
+  background-repeat: no-repeat;
+  background-image: url("./img/close-emeraud.svg");
+  background-size: 14px 14px;
+  background-position: center;
+}
+
+.gp-features-content-div {
+  max-width: 420px;
+  min-width: 260px;
+  max-height: 340px;
+  overflow: auto;
+}
+
+.gp-features-content-div h5,
+.gp-features-content-div h6,
+.gp-features-content-div p,
+.gp-features-content-div ul {
+  margin: 0;
+}
+
+.gp-features-content-div ul {
+  padding: 0;
+  list-style-type: none;
+}
+
+.geoportail-popup-content h5,
+.geoportail-popup-content h6,
+.geoportail-popup-content p,
+.gp-att-name-div,
+.gp-att-description-div,
+.gp-att-others-div {
+  padding: 0 10px;
+}
+
+.geoportail-popup-content h5:not(:last-child),
+.geoportail-popup-content h6:not(:last-child),
+.geoportail-popup-content p:not(:last-child),
+.gp-att-description-div:not(:last-child),
+.gp-att-others-div:not(:last-child) {
+  margin-bottom: 15px;
+}
+
+.geoportail-popup-content h5:last-child,
+.geoportail-popup-content h6:last-child,
+.geoportail-popup-content p:last-child,
+.gp-att-description-div:last-child,
+.gp-att-others-div:last-child,
+.gp-att-name-div {
+  margin-bottom: 10px;
+}
+
+.geoportail-popup-content h5:first-child,
+.geoportail-popup-content h6:first-child,
+.geoportail-popup-content p:first-child,
+.gp-att-name-div:first-child,
+.gp-att-description-div:first-child,
+.gp-att-others-div:first-child {
+  margin-top: 10px;
+}
+
+.gp-att-name-div,
+.gp-features-content-div h5 {
+  padding-right: 35px;
+  font-weight: bold;
+  font-size: 1.2em;
+  text-transform: uppercase;
+  color: #0B6BA7;
+}
+
+.gp-features-content-div h6 {
+  font-size: 1.1em;
+}
+
+.gp-att-description-div:not(:last-child),
+.gp-att-others-div:not(:last-child) {
+  padding-bottom: 10px;
+  border-bottom: 1px dotted #666;
+}
 
 /* Geoportal Attribution */
 
@@ -2155,838 +2151,838 @@
   max-width: inherit;
   vertical-align: middle;
 }
-/* MOUSE POSITION */
+/* MOUSE POSITION */
+
+div[id^=GPdrawing-] {
+  top: 48px;
+  right: 8px;
+}
+
+/* Showing/hiding mouse position panel */
+
+span[id^=GPshowDrawingOpen-] {
+  background-image: url("img/GPdrawingOpen.png");
+}
+
+/* General panels */
+
+div[id^=GPdrawingPanelClose-] {
+  background-image: url("img/GPdrawingOpen.png");
+}
+
+.drawing-tool-section:not(:last-child) {
+    border-bottom: 1px solid #ddd;
+}
+
+.drawing-tool-section {
+    padding: 2px 5px 5px;
+}
+
+.drawing-tool-section-title {
+    /* font-family: OpenSansExtraBold,"Open Sans",Arial,sans-serif; */
+    font-size: 0.75em;
+    margin-bottom: 0;
+    margin-top: 0;
+    text-transform: uppercase;
+}
+
+ul.drawing-tools-flex-display {
+    justify-content: center;
+    padding : 0;
+}
+.drawing-tools-flex-display {
+    align-items: center;
+    display: flex;
+}
+
+.drawing-tool:not(:last-child) {
+    margin-right: 10px;
+}
+
+.drawing-tool {
+    border-radius: 10px;
+    cursor: pointer;
+    display: block;
+    height: 40px;
+    width: 40px;
+}
+
+.drawing-tool {
+    background-image: url("./img/drawing-tools.svg");
+    background-size: 640px 40px;
+}
+
+.drawing-tool {
+    background-color: #e9edf0;
+}
+
+.drawing-tool-active {
+    background-color: #002a50;
+}
+
+
+/*
+ * Drawing tools
+ */
+li[id^=drawing-tool-point-] {
+    background-position: 0 0;
+}
+
+li[id^=drawing-tool-point.drawing-tool-active] {
+    background-position: -40px 0;
+}
+
+li[id^=drawing-tool-line-] {
+    background-position: -80px 0;
+}
+
+li[id^=drawing-tool-line.drawing-tool-active-] {
+    background-position: -120px 0;
+}
+
+li[id^=drawing-tool-polygon-] {
+    background-position: -160px 0;
+}
+
+li[id^=drawing-tool-polygon.drawing-tool-active] {
+    background-position: -200px 0;
+}
+
+li[id^=drawing-tool-text-] {
+    background-position: -240px 0;
+}
+
+li[id^=drawing-tool-text.drawing-tool-active] {
+    background-position: -280px 0;
+}
+
+/*
+ * Editing tools
+ */
+li[id^=drawing-tool-edit-] {
+    background-position: -320px 0;
+}
+
+li[id^=drawing-tool-edit.drawing-tool-active] {
+    background-position: -360px 0;
+}
+
+li[id^=drawing-tool-display] {
+    background-position: -400px 0;
+}
+
+li[id^=drawing-tool-display.drawing-tool-active] {
+    background-position: -440px 0;
+}
+
+li[id^=drawing-tool-tooltip] {
+    background-position: -480px 0;
+}
+
+li[id^=drawing-tool-tooltip.drawing-tool-active] {
+    background-position: -520px 0;
+}
+
+li[id^=drawing-tool-remove] {
+    background-position: -560px 0;
+}
+
+li[id^=drawing-tool-remove.drawing-tool-active] {
+    background-position: -600px 0;
+}
+
+/* section d'export */
+
+div.drawing-tools-flex-display {
+    justify-content: space-between;
+}
+
+button[id^=drawing-export-] {
+    background-position: 2px 0;
+}
+
+.drawing-button {
+    margin: auto;
+    font-size: 0.7em;
+    height: 30px;
+    line-height: 30px;
+    padding-left: 30px;
+    padding-right: 15px;
+    /* from site colors-chart */
+    background-image: url("./img/drawing-save.svg");
+    background-size: 30px 120px;
+}
+
+.tool-form-submit {
+    border: medium none;
+    border-radius: 20px;
+    font-family: "Helvetica Neue",Arial,Helvetica,sans-serif; 
+    font-size: 0.9em;
+    text-align: center;
+    text-transform: uppercase;
+    /* from site colors-chart */
+    background-color: #00b798;
+    color: #fff;
+}
+
+/* 
+ * popups 
+ */
+.gp-label-div,
+.gp-styling-div {
+  position: relative;
+  top: 17px;
+  border-radius: 10px;
+  font-size: 0.75em;
+  background-color: #FFF;
+  box-shadow: 0 0 5px #000;
+  box-sizing: border-box;
+}
+
+.gp-label-div::before,
+.gp-styling-div::before {
+  content: "";
+  position: absolute;
+  border-bottom: 15px solid #FFF;
+  border-right: 9px solid transparent;
+  border-left: 10px solid transparent;
+  top: -15px;
+  margin-left: -10px;
+  left: 50%;
+}
+
+.gp-textarea-att-label-style,
+.gp-input-label-style {
+  border: none;
+}
+
+.gp-textarea-att-label-style {
+  width: 240px;
+  height: 80px;
+  resize: none;
+}
+
+.gp-textarea-att-label-style {
+  display: block;
+}
+
+.gp-label-div .closer {
+  border-top-right-radius: 10px;
+  background-color: #FFF;
+}
+
+.gp-input-label-style {
+  width: 180px;
+}
+
+/* Label popups */
+
+.gp-label-div {
+  padding: 10px;
+}
+
+/* Styling popup */
+
+.gp-styling-div {
+  width: 340px;
+  padding: 20px;
+  padding-top: 50px;
+}
+
+.gp-styling-div::after {
+  content: "Modifier le style";
+  position: absolute;
+  display: block;
+  width: 280px;
+  height: 30px;
+  line-height: 30px;
+  text-align: center;
+  left: 30px;
+  top: 0;
+  border-bottom: 1px solid #BBB;
+  font-variant: small-caps;
+  font-size: 1.2em;
+  font-weight: bold;
+}
+
+.gp-label-div .gp-styling-button:not([class*="closer"]) {
+  display: block;
+  margin: auto;
+  margin-top: 10px;
+}
+
+.gp-styling-button:not([class*="closer"]) {
+  display: inline-block;
+  width: 140px;
+  height: 24px;
+  line-height: 24px;
+  margin-top: 20px;
+  border-radius: 12px;
+  text-align: center;
+  color: #FFF;
+  background-color: #00B798;
+  font-weight: bold;
+  font-size: 0.9em;
+  text-transform: uppercase;
+  border: none;
+}
+
+.gp-styling-button:not([class*="closer"]):hover {
+  color: #00B798;
+  background-color: #EEF2F5;
+}
+
+.gp-styling-button:not([class*="closer"]) + .gp-styling-button:not([class*="closer"]) {
+  margin-left: 20px;
+}
+
+.gp-label-div .closer,
+.gp-styling-div .closer {
+  cursor: pointer;
+  position: absolute;
+  display: block;
+  width: 30px;
+  height: 30px;
+  top: 0;
+  right: 0;
+  border: none;
+  background-color: transparent;
+  background-repeat: no-repeat;
+  background-image: url("./img/close-emeraud.svg");
+  background-size: 14px 14px;
+  background-position: center;
+}
+
+.gp-styling-div ul {
+  list-style-type: none;
+  padding: 0;
+  margin: 0;
+}
+
+.gp-styling-option {
+  font-size: 11px;
+  position: relative;
+  line-height: 30px;
+  padding: 0 20px;
+}
+
+.gp-styling-option input {
+  display: block;
+  position: absolute;
+  height: 20px;
+  top: 6px;
+  cursor: pointer;
+  padding: 0;
+}
+
+.gp-styling-option input[type="color"] {
+  width: 30px;
+  right: 70px;
+  padding: 0;
+  border: none;
+  background: none;
+}
+
+.gp-styling-option input[type="text"] {
+  width: 80px;
+  right: 40px;
+  padding: 0 5px;
+  margin: none;
+  background: none;
+  border: 1px solid #808080;
+  color: #0B6BA7;
+}
+
+
+/* Styling slider : general */
+.gp-styling-option input[type="range"] {
+  margin: 0;
+  width: 80px;
+  right: 40px;
+}
+
+.gp-styling-option input[type="range"]:focus {
+  box-shadow: none;
+  outline: none;
+}
+
+/* Styling slider : Chrome, Safari, Opera */
+
+.gp-styling-option input[type="range"]::-webkit-slider-runnable-track {
+  -webkit-appearance: none;
+  height: 1px;
+  background-color: #808080;
+}
+
+.gp-styling-option input[type="range"]::-webkit-slider-thumb:before {
+  position: absolute;
+  top: 0;
+  right: 50%;
+  left: -200px;
+  height: 1px;
+  pointer-events: none;
+}
+
+.gp-styling-option input[type="range"]::-webkit-slider-thumb {
+  width: 13px;
+  height: 13px;
+  -webkit-appearance: none;
+  background-color: #0B6BA7;
+  border: none;
+  border-radius: 50%;
+  position: relative;
+  top: -6px;
+}
+
+/* Styling slider : Firefox */
+
+.gp-styling-option input[type="range"]::-moz-range-track {
+  width: 70px;
+  height: 1px;
+  background-color: #808080;
+}
+
+.gp-styling-option input[type="range"]::-moz-range-thumb {
+  width: 13px;
+  height: 13px;
+  background-color: #0B6BA7;
+  border: none;
+  border-radius: 50%;
+  box-shadow: 0;
+  position: relative;
+}
+
+/* Styling slider : IE */
+
+.gp-styling-option input[type="range"]::-ms-track {
+  border: 0;
+  border-color: transparent;
+  border-radius: 0;
+  border-width: 0;
+  color: transparent;
+  height: 1px;
+  width: 70px;
+  background-color: #808080;
+}
+
+.gp-styling-option input[type="range"]::-ms-fill-lower,
+.gp-styling-option input[type="range"]::-ms-fill-upper {
+  background: transparent;
+  border-radius: 0;
+}
+
+.gp-styling-option input[type="range"]::-ms-thumb {
+  width: 13px;
+  height: 13px;
+  background-color: #0B6BA7;
+  border: none;
+  border-radius: 50%;
+}
+
+.gp-styling-option input[type="range"]::-ms-tooltip {
+  display: none;
+}
+
+
+.gp-styling-option .marker-input-radio {
+  display: none;
+}
+
+.gp-styling-option .marker-label {
+  display: inline-block;
+  height: 32px;
+  padding: 3px;
+  margin-right: 5px;
+  margin-bottom: 5px;
+  cursor: pointer;
+}
+
+.gp-styling-option .marker-input-radio:checked + .marker-label {
+  padding: 2px;
+  background-color: rgba(0,183,152,0.5);
+  border: 1px solid #002A50;
+}
+
+.gp-styling-option .marker-label img {
+  height: 24px;
+}
 
-div[id^=GPdrawing-] {
-  top: 48px;
-  right: 8px;
-}
+/* ISOCHRON */
+
+div[id^=GPisochron-] {
+  left: 10px;
+}
+
+/* Showing/hiding isochron panel */
+
+span[id^=GPshowIsochronOpen] {
+  background-image: url("img/GPisochronOpen.png");
+  z-index:1;
+}
+
+/* General panels */
+
+div[id^=GPisochronPanel-] {
+  /*left: 8px;*/
+  position: absolute;
+  z-index:2;
+}
+
+div[id^=GPisochronPanelClose] {
+  background-image: url("img/GPisochronOpen.png");
+}
+
+/* Calc waiting */
+
+.GPisochronCalcWaitingContainerVisible,
+.GPisochronCalcWaitingContainerHidden {
+  border-radius: 4px;
+}
+
+/* Isochron form */
+
+.GPisochronChoiceAlt input:checked + label + span {
+  color: #366291;
+}
+
+.GPisochronOriginPointerImg,
+.GPisochronChoiceAltImg,
+.GPisochronTransportImg {
+  background-image: url("img/GPisochronOptions.png");
+}
+
+.GPisoExclusionsOption {
+  background-image: url("img/GPisochronCheck.png");
+}
+
+/* Reset picto */
+div[id^=GPisochronReset] {
+  background-color: #366291;
+  background-image: url("img/GPisochronOptions.png");
+}
 
-/* Showing/hiding mouse position panel */
+/* Layer Import */
+
+div[id^="GPimport-"] {
+  top: 220px;
+  left: 10px;
+}
+
+/* Showing/hiding import panel */
+
+span[id^="GPshowImportOpen-"] {
+  background-image: url("img/GPimportOpen.png");
+}
+
+label[id^="GPshowImportPicto-"] {
+  display: inline-block;
+}
+
+input[id^="GPshowImport-"] + label {
+  display: block;
+}
+
+input[id^="GPshowImport-"]:checked + label {
+  display: none;
+}
+
+input[id^="GPshowImport-"] + label + div {
+  display: none;
+}
+
+input[id^="GPshowImport-"]:checked + label + div {
+  display: block;
+}
+
+/* General panels */
+
+div[id^="GPimportPanel-"],
+div[id^="GPimportGetCapPanel-"]
+ {
+  left: 8px;
+}
+
+div[id^="GPimportPanel-"]
+ {
+  width: 280px;
+}
+
+div[id^="GPimportGetCapPanel-"]
+ {
+  width: 340px;
+}
+
+div[id^="GPimportPanelClose-"],
+div[id^="GPimportGetCapPanelClose-"] {
+  background-image: url("../ol3/img/GPimportOpen.png");
+}
+
+div[id^="GPimportGetCapPanel-"] {
+  display: none;
+}
+
+/* Import waiting */
+
+.GPimportWaitingContainerVisible,
+.GPimportWaitingContainerHidden {
+  position: absolute;
+  top: 32px;
+  bottom: 0;
+  left: 0;
+  right: 0;
+  background-color: rgba(255,255,255,0.9);
+  font-size: 1.5em;
+  font-weight: bold;
+  overflow: hidden;
+  border-radius: 4px;
+}
+
+.GPimportWaitingContainerVisible {
+  display: -webkit-flex;
+  display: -ms-flexbox;
+  display: -webkit-box;
+  display: flex;
+}
+
+.GPimportWaitingContainerHidden {
+  display: none;
+}
+
+.GPimportWaiting {
+  margin: auto;
+}
+
+/* Import form */
+
+form[id^="GPimportForm-"] {
+  padding: 15px;
+}
+
+.GPimportVisibleParams {
+  display: block;
+}
+
+.GPimportHiddenParams,
+.GPimportValueHidden {
+  display: none;
+}
+
+div[id^="GPimportTypeLine-"] {
+  border-bottom: 1px solid #999;
+  padding-bottom: 15px;
+  margin-bottom: 15px;
+}
+
+div[id^="GPimportChoice-"] {
+  display: -webkit-flex;
+  display: -ms-flexbox;
+  display: -webkit-box;
+  display: flex;
+  -webkit-justify-content: space-around;
+  -ms-flex-pack: distribute;
+      justify-content: space-around;
+  margin-top: 5px;
+  margin-bottom: 5px;
+}
+
+.GPimportChoiceAlt input[type="radio"] {
+  display: none;
+}
+
+.GPimportChoiceAltTxt {
+  display: block;
+  line-height: 28px;
+  color: #BBB;
+  font-weight: bold;
+  cursor: pointer;
+}
+
+input[type="radio"]:checked + .GPimportChoiceAltTxt {
+  color: #366291;
+}
+
+input[id^="GPimportSubmit-"] {
+  margin-top: 20px;
+}
+
+/* Line inputs */
+
+.GPimportInputLine {
+  display: -webkit-flex;
+  display: -ms-flexbox;
+  display: -webkit-box;
+  display: flex;
+  margin-bottom: 10px;
+}
+
+.GPimportInputLine > * {
+  display: block;
+  height: 28px;
+  line-height: 26px;
+  border: 1px solid #999;
+  border-radius: 0;
+}
+
+.GPimportInputLine *:not(:last-child) {
+  border-right:none;
+}
+
+.GPimportInputLine *:first-child {
+  border-radius: 3px 0 0 3px;
+}
+
+.GPimportInputLine *:last-child {
+  border-radius: 0 3px 3px 0;
+}
+
+.GPimportInputLine > *:not(input) {
+  overflow: hidden;
+  white-space: nowrap;
+  text-overflow: ellipsis;
+}
+
+.GPimportInputLine > input {
+  -webkit-flex: 1;
+  -webkit-box-flex: 1;
+      -ms-flex: 1;
+          flex: 1;
+  padding: 0 5px;
+  min-width: 0;
+}
+
+.GPimportInputLine > select {
+  -webkit-flex: 1;
+  -webkit-box-flex: 1;
+      -ms-flex: 1;
+          flex: 1;
+  padding-right: 7px;
+}
+
+.GPimportInputLine > label {
+  background-color:  #F2F2F2;
+  color: #666;
+  padding-left: 7px;
+  padding-right: 9px;
+  cursor: pointer;
+}
+
+/* Get cap results */
+
+div[id^="GPimportGetCapResults-"] {
+  background-color: #FFF;
+  max-height: 140px;
+  overflow-y: auto;
+}
+
+.GPimportGetCapProposal {
+  width: 100%;
+  height: 28px;
+  line-height: 16px;
+  padding: 6px 10px;
+  color: #5E5E5E;
+  font-size: 1.0em;
+  overflow: hidden;
+  white-space: nowrap;
+  text-overflow:ellipsis;
+  cursor: pointer;
+}
+
+.GPimportGetCapProposal:hover {
+  color: #000000;
+  background-color: #CEDBEF
+}
 
-span[id^=GPshowDrawingOpen-] {
-  background-image: url("img/GPdrawingOpen.png");
-}
-
-/* General panels */
-
-div[id^=GPdrawingPanelClose-] {
-  background-image: url("img/GPdrawingOpen.png");
-}
-
-.drawing-tool-section:not(:last-child) {
-    border-bottom: 1px solid #ddd;
-}
-
-.drawing-tool-section {
-    padding: 2px 5px 5px;
-}
-
-.drawing-tool-section-title {
-    /* font-family: OpenSansExtraBold,"Open Sans",Arial,sans-serif; */
-    font-size: 0.75em;
-    margin-bottom: 0;
-    margin-top: 0;
-    text-transform: uppercase;
-}
-
-ul.drawing-tools-flex-display {
-    justify-content: center;
-    padding : 0;
-}
-.drawing-tools-flex-display {
-    align-items: center;
-    display: flex;
-}
-
-.drawing-tool:not(:last-child) {
-    margin-right: 10px;
-}
-
-.drawing-tool {
-    border-radius: 10px;
-    cursor: pointer;
-    display: block;
-    height: 40px;
-    width: 40px;
-}
-
-.drawing-tool {
-    background-image: url("./img/drawing-tools.svg");
-    background-size: 640px 40px;
-}
-
-.drawing-tool {
-    background-color: #e9edf0;
-}
-
-.drawing-tool-active {
-    background-color: #002a50;
-}
-
-
-/*
- * Drawing tools
- */
-li[id^=drawing-tool-point-] {
-    background-position: 0 0;
-}
-
-li[id^=drawing-tool-point.drawing-tool-active] {
-    background-position: -40px 0;
-}
-
-li[id^=drawing-tool-line-] {
-    background-position: -80px 0;
-}
-
-li[id^=drawing-tool-line.drawing-tool-active-] {
-    background-position: -120px 0;
-}
-
-li[id^=drawing-tool-polygon-] {
-    background-position: -160px 0;
-}
-
-li[id^=drawing-tool-polygon.drawing-tool-active] {
-    background-position: -200px 0;
-}
-
-li[id^=drawing-tool-text-] {
-    background-position: -240px 0;
-}
-
-li[id^=drawing-tool-text.drawing-tool-active] {
-    background-position: -280px 0;
-}
-
-/*
- * Editing tools
- */
-li[id^=drawing-tool-edit-] {
-    background-position: -320px 0;
-}
-
-li[id^=drawing-tool-edit.drawing-tool-active] {
-    background-position: -360px 0;
-}
-
-li[id^=drawing-tool-display] {
-    background-position: -400px 0;
-}
-
-li[id^=drawing-tool-display.drawing-tool-active] {
-    background-position: -440px 0;
-}
-
-li[id^=drawing-tool-tooltip] {
-    background-position: -480px 0;
-}
-
-li[id^=drawing-tool-tooltip.drawing-tool-active] {
-    background-position: -520px 0;
-}
-
-li[id^=drawing-tool-remove] {
-    background-position: -560px 0;
-}
-
-li[id^=drawing-tool-remove.drawing-tool-active] {
-    background-position: -600px 0;
-}
-
-/* section d'export */
-
-div.drawing-tools-flex-display {
-    justify-content: space-between;
-}
-
-button[id^=drawing-export-] {
-    background-position: 2px 0;
-}
-
-.drawing-button {
-    margin: auto;
-    font-size: 0.7em;
-    height: 30px;
-    line-height: 30px;
-    padding-left: 30px;
-    padding-right: 15px;
-    /* from site colors-chart */
-    background-image: url("./img/drawing-save.svg");
-    background-size: 30px 120px;
-}
-
-.tool-form-submit {
-    border: medium none;
-    border-radius: 20px;
-    font-family: "Helvetica Neue",Arial,Helvetica,sans-serif; 
-    font-size: 0.9em;
-    text-align: center;
-    text-transform: uppercase;
-    /* from site colors-chart */
-    background-color: #00b798;
-    color: #fff;
-}
-
-/* 
- * popups 
- */
-.gp-label-div,
-.gp-styling-div {
-  position: relative;
-  top: 17px;
-  border-radius: 10px;
-  font-size: 0.75em;
-  background-color: #FFF;
-  box-shadow: 0 0 5px #000;
-  box-sizing: border-box;
-}
-
-.gp-label-div::before,
-.gp-styling-div::before {
-  content: "";
-  position: absolute;
-  border-bottom: 15px solid #FFF;
-  border-right: 9px solid transparent;
-  border-left: 10px solid transparent;
-  top: -15px;
-  margin-left: -10px;
-  left: 50%;
-}
-
-.gp-textarea-att-label-style,
-.gp-input-label-style {
-  border: none;
-}
-
-.gp-textarea-att-label-style {
-  width: 240px;
-  height: 80px;
-  resize: none;
-}
-
-.gp-textarea-att-label-style {
-  display: block;
-}
-
-.gp-label-div .closer {
-  border-top-right-radius: 10px;
-  background-color: #FFF;
-}
-
-.gp-input-label-style {
-  width: 180px;
-}
-
-/* Label popups */
-
-.gp-label-div {
-  padding: 10px;
-}
-
-/* Styling popup */
-
-.gp-styling-div {
-  width: 340px;
-  padding: 20px;
-  padding-top: 50px;
-}
-
-.gp-styling-div::after {
-  content: "Modifier le style";
-  position: absolute;
-  display: block;
-  width: 280px;
-  height: 30px;
-  line-height: 30px;
-  text-align: center;
-  left: 30px;
-  top: 0;
-  border-bottom: 1px solid #BBB;
-  font-variant: small-caps;
-  font-size: 1.2em;
-  font-weight: bold;
-}
-
-.gp-label-div .gp-styling-button:not([class*="closer"]) {
-  display: block;
-  margin: auto;
-  margin-top: 10px;
-}
-
-.gp-styling-button:not([class*="closer"]) {
-  display: inline-block;
-  width: 140px;
-  height: 24px;
-  line-height: 24px;
-  margin-top: 20px;
-  border-radius: 12px;
-  text-align: center;
-  color: #FFF;
-  background-color: #00B798;
-  font-weight: bold;
-  font-size: 0.9em;
-  text-transform: uppercase;
-  border: none;
-}
-
-.gp-styling-button:not([class*="closer"]):hover {
-  color: #00B798;
-  background-color: #EEF2F5;
-}
-
-.gp-styling-button:not([class*="closer"]) + .gp-styling-button:not([class*="closer"]) {
-  margin-left: 20px;
-}
-
-.gp-label-div .closer,
-.gp-styling-div .closer {
-  cursor: pointer;
-  position: absolute;
-  display: block;
-  width: 30px;
-  height: 30px;
-  top: 0;
-  right: 0;
-  border: none;
-  background-color: transparent;
-  background-repeat: no-repeat;
-  background-image: url("./img/close-emeraud.svg");
-  background-size: 14px 14px;
-  background-position: center;
-}
-
-.gp-styling-div ul {
-  list-style-type: none;
-  padding: 0;
-  margin: 0;
-}
-
-.gp-styling-option {
-  font-size: 11px;
-  position: relative;
-  line-height: 30px;
-  padding: 0 20px;
-}
-
-.gp-styling-option input {
-  display: block;
-  position: absolute;
-  height: 20px;
-  top: 6px;
-  cursor: pointer;
-  padding: 0;
-}
-
-.gp-styling-option input[type="color"] {
-  width: 30px;
-  right: 70px;
-  padding: 0;
-  border: none;
-  background: none;
-}
-
-.gp-styling-option input[type="text"] {
-  width: 80px;
-  right: 40px;
-  padding: 0 5px;
-  margin: none;
-  background: none;
-  border: 1px solid #808080;
-  color: #0B6BA7;
-}
-
-
-/* Styling slider : general */
-.gp-styling-option input[type="range"] {
-  margin: 0;
-  width: 80px;
-  right: 40px;
-}
-
-.gp-styling-option input[type="range"]:focus {
-  box-shadow: none;
-  outline: none;
-}
-
-/* Styling slider : Chrome, Safari, Opera */
-
-.gp-styling-option input[type="range"]::-webkit-slider-runnable-track {
-  -webkit-appearance: none;
-  height: 1px;
-  background-color: #808080;
-}
-
-.gp-styling-option input[type="range"]::-webkit-slider-thumb:before {
-  position: absolute;
-  top: 0;
-  right: 50%;
-  left: -200px;
-  height: 1px;
-  pointer-events: none;
-}
-
-.gp-styling-option input[type="range"]::-webkit-slider-thumb {
-  width: 13px;
-  height: 13px;
-  -webkit-appearance: none;
-  background-color: #0B6BA7;
-  border: none;
-  border-radius: 50%;
-  position: relative;
-  top: -6px;
-}
-
-/* Styling slider : Firefox */
-
-.gp-styling-option input[type="range"]::-moz-range-track {
-  width: 70px;
-  height: 1px;
-  background-color: #808080;
-}
-
-.gp-styling-option input[type="range"]::-moz-range-thumb {
-  width: 13px;
-  height: 13px;
-  background-color: #0B6BA7;
-  border: none;
-  border-radius: 50%;
-  box-shadow: 0;
-  position: relative;
-}
-
-/* Styling slider : IE */
-
-.gp-styling-option input[type="range"]::-ms-track {
-  border: 0;
-  border-color: transparent;
-  border-radius: 0;
-  border-width: 0;
-  color: transparent;
-  height: 1px;
-  width: 70px;
-  background-color: #808080;
-}
-
-.gp-styling-option input[type="range"]::-ms-fill-lower,
-.gp-styling-option input[type="range"]::-ms-fill-upper {
-  background: transparent;
-  border-radius: 0;
-}
-
-.gp-styling-option input[type="range"]::-ms-thumb {
-  width: 13px;
-  height: 13px;
-  background-color: #0B6BA7;
-  border: none;
-  border-radius: 50%;
-}
-
-.gp-styling-option input[type="range"]::-ms-tooltip {
-  display: none;
-}
-
-
-.gp-styling-option .marker-input-radio {
-  display: none;
-}
-
-.gp-styling-option .marker-label {
-  display: inline-block;
-  height: 32px;
-  padding: 3px;
-  margin-right: 5px;
-  margin-bottom: 5px;
-  cursor: pointer;
-}
-
-.gp-styling-option .marker-input-radio:checked + .marker-label {
-  padding: 2px;
-  background-color: rgba(0,183,152,0.5);
-  border: 1px solid #002A50;
-}
-
-.gp-styling-option .marker-label img {
-  height: 24px;
-}
-
-/* ISOCHRON */
-
-div[id^=GPisochron-] {
-  left: 10px;
-}
-
-/* Showing/hiding isochron panel */
-
-span[id^=GPshowIsochronOpen] {
-  background-image: url("img/GPisochronOpen.png");
-  z-index:1;
-}
-
-/* General panels */
-
-div[id^=GPisochronPanel-] {
-  /*left: 8px;*/
-  position: absolute;
-  z-index:2;
-}
-
-div[id^=GPisochronPanelClose] {
-  background-image: url("img/GPisochronOpen.png");
-}
-
-/* Calc waiting */
-
-.GPisochronCalcWaitingContainerVisible,
-.GPisochronCalcWaitingContainerHidden {
-  border-radius: 4px;
-}
-
-/* Isochron form */
-
-.GPisochronChoiceAlt input:checked + label + span {
-  color: #366291;
-}
-
-.GPisochronOriginPointerImg,
-.GPisochronChoiceAltImg,
-.GPisochronTransportImg {
-  background-image: url("img/GPisochronOptions.png");
-}
-
-.GPisoExclusionsOption {
-  background-image: url("img/GPisochronCheck.png");
-}
-
-/* Reset picto */
-div[id^=GPisochronReset] {
-  background-color: #366291;
-  background-image: url("img/GPisochronOptions.png");
-}
-
-/* Layer Import */
-
-div[id^="GPimport-"] {
-  top: 220px;
-  left: 10px;
-}
-
-/* Showing/hiding import panel */
-
-span[id^="GPshowImportOpen-"] {
-  background-image: url("img/GPimportOpen.png");
-}
-
-label[id^="GPshowImportPicto-"] {
-  display: inline-block;
-}
-
-input[id^="GPshowImport-"] + label {
-  display: block;
-}
-
-input[id^="GPshowImport-"]:checked + label {
-  display: none;
-}
-
-input[id^="GPshowImport-"] + label + div {
-  display: none;
-}
-
-input[id^="GPshowImport-"]:checked + label + div {
-  display: block;
-}
-
-/* General panels */
-
-div[id^="GPimportPanel-"],
-div[id^="GPimportGetCapPanel-"]
- {
-  left: 8px;
-}
-
-div[id^="GPimportPanel-"]
- {
-  width: 280px;
-}
-
-div[id^="GPimportGetCapPanel-"]
- {
-  width: 340px;
-}
-
-div[id^="GPimportPanelClose-"],
-div[id^="GPimportGetCapPanelClose-"] {
-  background-image: url("../ol3/img/GPimportOpen.png");
-}
-
-div[id^="GPimportGetCapPanel-"] {
-  display: none;
-}
-
-/* Import waiting */
-
-.GPimportWaitingContainerVisible,
-.GPimportWaitingContainerHidden {
-  position: absolute;
-  top: 32px;
-  bottom: 0;
-  left: 0;
-  right: 0;
-  background-color: rgba(255,255,255,0.9);
-  font-size: 1.5em;
-  font-weight: bold;
-  overflow: hidden;
-  border-radius: 4px;
-}
-
-.GPimportWaitingContainerVisible {
-  display: -webkit-flex;
-  display: -ms-flexbox;
-  display: -webkit-box;
-  display: flex;
-}
-
-.GPimportWaitingContainerHidden {
-  display: none;
-}
-
-.GPimportWaiting {
-  margin: auto;
-}
-
-/* Import form */
-
-form[id^="GPimportForm-"] {
-  padding: 15px;
-}
-
-.GPimportVisibleParams {
-  display: block;
-}
-
-.GPimportHiddenParams,
-.GPimportValueHidden {
-  display: none;
-}
-
-div[id^="GPimportTypeLine-"] {
-  border-bottom: 1px solid #999;
-  padding-bottom: 15px;
-  margin-bottom: 15px;
-}
-
-div[id^="GPimportChoice-"] {
-  display: -webkit-flex;
-  display: -ms-flexbox;
-  display: -webkit-box;
-  display: flex;
-  -webkit-justify-content: space-around;
-  -ms-flex-pack: distribute;
-      justify-content: space-around;
-  margin-top: 5px;
-  margin-bottom: 5px;
-}
-
-.GPimportChoiceAlt input[type="radio"] {
-  display: none;
-}
-
-.GPimportChoiceAltTxt {
-  display: block;
-  line-height: 28px;
-  color: #BBB;
-  font-weight: bold;
-  cursor: pointer;
-}
-
-input[type="radio"]:checked + .GPimportChoiceAltTxt {
-  color: #366291;
-}
-
-input[id^="GPimportSubmit-"] {
-  margin-top: 20px;
-}
-
-/* Line inputs */
-
-.GPimportInputLine {
-  display: -webkit-flex;
-  display: -ms-flexbox;
-  display: -webkit-box;
-  display: flex;
-  margin-bottom: 10px;
-}
-
-.GPimportInputLine > * {
-  display: block;
-  height: 28px;
-  line-height: 26px;
-  border: 1px solid #999;
-  border-radius: 0;
-}
-
-.GPimportInputLine *:not(:last-child) {
-  border-right:none;
-}
-
-.GPimportInputLine *:first-child {
-  border-radius: 3px 0 0 3px;
-}
-
-.GPimportInputLine *:last-child {
-  border-radius: 0 3px 3px 0;
-}
-
-.GPimportInputLine > *:not(input) {
-  overflow: hidden;
-  white-space: nowrap;
-  text-overflow: ellipsis;
-}
-
-.GPimportInputLine > input {
-  -webkit-flex: 1;
-  -webkit-box-flex: 1;
-      -ms-flex: 1;
-          flex: 1;
-  padding: 0 5px;
-  min-width: 0;
-}
-
-.GPimportInputLine > select {
-  -webkit-flex: 1;
-  -webkit-box-flex: 1;
-      -ms-flex: 1;
-          flex: 1;
-  padding-right: 7px;
-}
-
-.GPimportInputLine > label {
-  background-color:  #F2F2F2;
-  color: #666;
-  padding-left: 7px;
-  padding-right: 9px;
-  cursor: pointer;
-}
-
-/* Get cap results */
-
-div[id^="GPimportGetCapResults-"] {
-  background-color: #FFF;
-  max-height: 140px;
-  overflow-y: auto;
-}
-
-.GPimportGetCapProposal {
-  width: 100%;
-  height: 28px;
-  line-height: 16px;
-  padding: 6px 10px;
-  color: #5E5E5E;
-  font-size: 1.0em;
-  overflow: hidden;
-  white-space: nowrap;
-  text-overflow:ellipsis;
-  cursor: pointer;
-}
-
-.GPimportGetCapProposal:hover {
-  color: #000000;
-  background-color: #CEDBEF
-}
-
-/* LAYER SWITCHER OL3 */
-
-#GPlayerSwitcher {
-  top: 8px;
-  right: 8px;
-}
-
-/* Showing/hiding layers list */
-
-#GPshowLayersListPicto {
-  width: 38px;
-  height: 38px;
-}
-
-#GPshowLayersListOpen,
-#GPshowLayersListClose {
-  top: 3px;
-  left: 3px;
-  width: 32px;
-  height: 32px;
-  background-image: url("img/GPshowLayersList.png");
-}
-
-#GPshowLayersListClose {
-  background-position: -32px 0;
-}
-
-
-#GPlayerSwitcher input[type="checkbox"]:checked + div + #GPshowLayersListPicto #GPshowLayersListOpen {
-  opacity: 0.7;
-}
-
-#GPlayerSwitcher input[type="checkbox"]:checked + div + #GPshowLayersListPicto #GPshowLayersListClose {
-  background-color: rgba(0,60,136,0.3);
-}
-
-#GPlayerSwitcher input[type="checkbox"]:checked + div + #GPshowLayersListPicto:hover #GPshowLayersListClose {
-  background-color: rgba(0,60,136,0.4);
-}
-
-/* Layers list */
-
-.GPlayerVisibility,
-.GPshowLayerAdvancedTools,
-.GPlayerInfo,
-.GPlayerInfoOpened,
-.GPlayerRemove {
-  background-image: url("img/GPlayerTools.png");
-}
-
-/* Opacity slider : Chrome, Safari, Opera */
-
-.GPlayerOpacity input[type="range"]::-webkit-slider-runnable-track {
-  background: url("img/GPopacitySlider.png");
-}
-
-/* Opacity slider : Firefox */
-
-.GPlayerOpacity input[type="range"]::-moz-range-track {
-  background: url("img/GPopacitySlider.png");
-}
-
-/* Opacity slider : IE */
-
-.GPlayerOpacity input[type="range"]::-ms-track {
-  background: url("img/GPopacitySlider.png");
-}
-
-/* Layer info panel */
-
-#GPlayerInfoPanel {
-  right: 190px;
-}
-
-#GPlayerInfoTitle {
-  color: #366291;
-  border-bottom: 1px solid #366291;
-}
-
-#GPlayerInfoQuicklook {
-  background-image: url("img/GPlayerInfo.png");
-}
-
-#GPlayerInfoClose {
-  background-image: url("img/GPlayerInfoClose.png");
-}
-
-.GPlayerInfoLink,
-.GPlayerInfoPopup {
-  background-image: url("img/GPlayerInfo.png");
-}
+/* LAYER SWITCHER OL3 */
+
+#GPlayerSwitcher {
+  top: 8px;
+  right: 8px;
+}
+
+/* Showing/hiding layers list */
+
+#GPshowLayersListPicto {
+  width: 38px;
+  height: 38px;
+}
+
+#GPshowLayersListOpen,
+#GPshowLayersListClose {
+  top: 3px;
+  left: 3px;
+  width: 32px;
+  height: 32px;
+  background-image: url("img/GPshowLayersList.png");
+}
+
+#GPshowLayersListClose {
+  background-position: -32px 0;
+}
+
+
+#GPlayerSwitcher input[type="checkbox"]:checked + div + #GPshowLayersListPicto #GPshowLayersListOpen {
+  opacity: 0.7;
+}
+
+#GPlayerSwitcher input[type="checkbox"]:checked + div + #GPshowLayersListPicto #GPshowLayersListClose {
+  background-color: rgba(0,60,136,0.3);
+}
+
+#GPlayerSwitcher input[type="checkbox"]:checked + div + #GPshowLayersListPicto:hover #GPshowLayersListClose {
+  background-color: rgba(0,60,136,0.4);
+}
+
+/* Layers list */
+
+.GPlayerVisibility,
+.GPshowLayerAdvancedTools,
+.GPlayerInfo,
+.GPlayerInfoOpened,
+.GPlayerRemove {
+  background-image: url("img/GPlayerTools.png");
+}
+
+/* Opacity slider : Chrome, Safari, Opera */
+
+.GPlayerOpacity input[type="range"]::-webkit-slider-runnable-track {
+  background: url("img/GPopacitySlider.png");
+}
+
+/* Opacity slider : Firefox */
+
+.GPlayerOpacity input[type="range"]::-moz-range-track {
+  background: url("img/GPopacitySlider.png");
+}
+
+/* Opacity slider : IE */
+
+.GPlayerOpacity input[type="range"]::-ms-track {
+  background: url("img/GPopacitySlider.png");
+}
+
+/* Layer info panel */
+
+#GPlayerInfoPanel {
+  right: 190px;
+}
+
+#GPlayerInfoTitle {
+  color: #366291;
+  border-bottom: 1px solid #366291;
+}
+
+#GPlayerInfoQuicklook {
+  background-image: url("img/GPlayerInfo.png");
+}
+
+#GPlayerInfoClose {
+  background-image: url("img/GPlayerInfoClose.png");
+}
+
+.GPlayerInfoLink,
+.GPlayerInfoPopup {
+  background-image: url("img/GPlayerInfo.png");
+}
 
 /* Location */
 
@@ -3006,206 +3002,206 @@
     margin-bottom: 5px;
 }
 
-/* MOUSE POSITION */
+/* MOUSE POSITION */
+
+#GPmousePosition {
+  bottom: 8px;
+  left: 8px;
+}
+
+/* Showing/hiding mouse position panel */
+
+#GPshowMousePositionOpen {
+  background-image: url("img/GPmousePositionOpen.png");
+}
+
+/* General panels */
+
+#GPmousePositionPanelClose {
+  background-image: url("img/GPmousePositionOpen.png");
+}
+
+/* Map center localisation */
+
+#GPmapCenter {
+  background-image: url("img/GPmapCenter.png");
+}
+/* REVERSE GEOCODING */
+
+[id^="GPreverseGeocoding-"] {
+  left: 10px;
+}
+
+/* Showing/hiding reverse geocoding panel */
+
+[id^="GPshowReverseGeocodingOpen-"] {
+  background-image: url("img/GPreverseGeocodingOpen.png");
+}
+
+/* General panels */
+
+[id^="GPreverseGeocodingResultsClose"] {
+  background-image: url("img/GPreverseGeocodingOpen.png");
+}
+
+[id^="GPreverseGeocodingPanel-"] {
+  left: 8px;
+}
+
+[id^="GPreverseGeocodingPanelClose-"] {
+  background-image: url("img/GPreverseGeocodingOpen.png");
+}
+
+/* Calc waiting */
+
+.GPreverseGeocodingCalcWaitingContainerVisible,
+.GPreverseGeocodingCalcWaitingContainerHidden {
+  border-radius: 4px;
+}
+
+/* Results panel */
+
+div[id^=GPreverseGeocodingReturnPicto-] {
+  background-color: #366291;
+  background-image: url("img/GPreturn.png");
+}
+
+.GPreverseGeocodedLocationHighlight {
+    background-color: rgba(255,200,0,0.25);
+    color: #222;
+}
 
-#GPmousePosition {
-  bottom: 8px;
-  left: 8px;
-}
+/* SEARCH ENGINE */
+
+[id^="GPsearchEngine-"] {
+  top: 8px;
+  left: 46px;
+}
+
+/* Showing/hiding search engine input */
+
+[id^="GPshowSearchEngineOpen"] {
+  background-image: url("img/GPsearchEngineOpen.png");
+  transition: border-radius 0.5s ease-out 0s;
+}
+
+/* Simple search input */
+
+[id^="GPsearchInput"] {
+  height: 32px;
+}
+
+[id^="GPsearchInputReset"] {
+  background-image: url("img/GPsearchEngineClose.png");
+}
+
+/* General panels */
+
+[id^="GPgeocodeResultsClose"] {
+  background-image: url("img/GPsearchEngineClose.png");
+}
+
+[id^="GPadvancedSearchClose"] {
+  background-image: url("img/GPsearchEngineOpen.png");
+  background-position: -50px 3px;
+}
+
+/* Advanced search picto */
+
+[id^="GPshowAdvancedSearchOpen"] {
+  background-image: url("img/GPsearchEngineOpen.png");
+  background-position: -26px 0;
+  transition: border-radius 0.5s ease-out 0s;
+}
+
+/* Autocomplete list / geocode results */
+
+[id^="GPautoCompleteList"],
+[id^="GPgeocodeResultsList"] {
+  margin-left: 33px;
+  box-shadow: 0 0 6px #000;
+}
+
+[id^="GPgeocodeResultsList"] {
+  top: 40px;
+  border-radius: 4px;
+}
 
-/* Showing/hiding mouse position panel */
-
-#GPshowMousePositionOpen {
-  background-image: url("img/GPmousePositionOpen.png");
-}
-
-/* General panels */
-
-#GPmousePositionPanelClose {
-  background-image: url("img/GPmousePositionOpen.png");
-}
-
-/* Map center localisation */
-
-#GPmapCenter {
-  background-image: url("img/GPmapCenter.png");
-}
-/* REVERSE GEOCODING */
-
-[id^="GPreverseGeocoding-"] {
-  left: 10px;
-}
-
-/* Showing/hiding reverse geocoding panel */
-
-[id^="GPshowReverseGeocodingOpen-"] {
-  background-image: url("img/GPreverseGeocodingOpen.png");
-}
-
-/* General panels */
-
-[id^="GPreverseGeocodingResultsClose"] {
-  background-image: url("img/GPreverseGeocodingOpen.png");
-}
-
-[id^="GPreverseGeocodingPanel-"] {
-  left: 8px;
-}
-
-[id^="GPreverseGeocodingPanelClose-"] {
-  background-image: url("img/GPreverseGeocodingOpen.png");
-}
-
-/* Calc waiting */
-
-.GPreverseGeocodingCalcWaitingContainerVisible,
-.GPreverseGeocodingCalcWaitingContainerHidden {
-  border-radius: 4px;
-}
-
-/* Results panel */
-
-div[id^=GPreverseGeocodingReturnPicto-] {
-  background-color: #366291;
-  background-image: url("img/GPreturn.png");
-}
-
-.GPreverseGeocodedLocationHighlight {
-    background-color: rgba(255,200,0,0.25);
-    color: #222;
-}
-
-/* SEARCH ENGINE */
-
-[id^="GPsearchEngine-"] {
-  top: 8px;
-  left: 46px;
-}
-
-/* Showing/hiding search engine input */
-
-[id^="GPshowSearchEngineOpen"] {
-  background-image: url("img/GPsearchEngineOpen.png");
-  transition: border-radius 0.5s ease-out 0s;
-}
-
-/* Simple search input */
-
-[id^="GPsearchInput"] {
-  height: 32px;
-}
-
-[id^="GPsearchInputReset"] {
-  background-image: url("img/GPsearchEngineClose.png");
-}
-
-/* General panels */
-
-[id^="GPgeocodeResultsClose"] {
-  background-image: url("img/GPsearchEngineClose.png");
-}
-
-[id^="GPadvancedSearchClose"] {
-  background-image: url("img/GPsearchEngineOpen.png");
-  background-position: -50px 3px;
-}
-
-/* Advanced search picto */
-
-[id^="GPshowAdvancedSearchOpen"] {
-  background-image: url("img/GPsearchEngineOpen.png");
-  background-position: -26px 0;
-  transition: border-radius 0.5s ease-out 0s;
-}
-
-/* Autocomplete list / geocode results */
-
-[id^="GPautoCompleteList"],
-[id^="GPgeocodeResultsList"] {
-  margin-left: 33px;
-  box-shadow: 0 0 6px #000;
-}
-
-[id^="GPgeocodeResultsList"] {
-  top: 40px;
-  border-radius: 4px;
-}
-
-/* ROUTE */
-
-div[id^=GProute-] {
-  left: 10px;
-}
-
-/* Showing/hiding route panel */
-
-span[id^=GPshowRouteOpen] {
-  background-image: url("img/GProuteOpen.png");
-  z-index: 1;
-}
-
-/* General panels */
-
-div[id^=GProutePanel-] {
-  /*left: 8px;*/
-  position: absolute;
-  z-index:2;
-}
-
-div[id^=GProutePanelClose] {
-  background-image: url("img/GProuteOpen.png");
-}
-
-/* Calc waiting */
-
-.GProuteCalcWaitingContainerVisible,
-.GProuteCalcWaitingContainerHidden {
-  border-radius: 4px;
-}
-
-/* Route form */
-
-.GProuteOriginPointerImg,
-.GProuteStageRemove,
-div[id^=GProuteStageAdd],
-.GProuteTransportImg {
-  background-image: url("img/GProuteOptions.png");
-}
-
-.GProuteExclusionsOption {
-  background-image: url("img/GProuteCheck.png");
-}
-
-/* Reset picto */
-div[id^=GProuteReset] {
-  background-color: #366291;
-  background-image: url("img/GProuteOptions.png");
-}
-
-/* Results panel */
-
-div[id^=GProuteResultsValueDist],
-div[id^=GProuteResultsValueTime]  {
-  color: #366291;
-}
-
-div[id^=GProuteResultsNew] {
-  background-color: #366291;
-  background-image: url("img/GProuteOptions.png");
-}
-
-input[id^=GProuteResultsShowDetails] + label:hover,
-input[id^=GProuteResultsShowDetails] + label + label:hover {
-  color: #366291;
-}
-
-.GProuteResultsDetailsInstructionHighlight {
-    background-color: rgba(255,200,0,0.25);
-    color: #222;
-}
-
-/* Results popup */
-
-.gp-features-content-div {
-  min-width: 230px;
-}
+/* ROUTE */
+
+div[id^=GProute-] {
+  left: 10px;
+}
+
+/* Showing/hiding route panel */
+
+span[id^=GPshowRouteOpen] {
+  background-image: url("img/GProuteOpen.png");
+  z-index: 1;
+}
+
+/* General panels */
+
+div[id^=GProutePanel-] {
+  /*left: 8px;*/
+  position: absolute;
+  z-index:2;
+}
+
+div[id^=GProutePanelClose] {
+  background-image: url("img/GProuteOpen.png");
+}
+
+/* Calc waiting */
+
+.GProuteCalcWaitingContainerVisible,
+.GProuteCalcWaitingContainerHidden {
+  border-radius: 4px;
+}
+
+/* Route form */
+
+.GProuteOriginPointerImg,
+.GProuteStageRemove,
+div[id^=GProuteStageAdd],
+.GProuteTransportImg {
+  background-image: url("img/GProuteOptions.png");
+}
+
+.GProuteExclusionsOption {
+  background-image: url("img/GProuteCheck.png");
+}
+
+/* Reset picto */
+div[id^=GProuteReset] {
+  background-color: #366291;
+  background-image: url("img/GProuteOptions.png");
+}
+
+/* Results panel */
+
+div[id^=GProuteResultsValueDist],
+div[id^=GProuteResultsValueTime]  {
+  color: #366291;
+}
+
+div[id^=GProuteResultsNew] {
+  background-color: #366291;
+  background-image: url("img/GProuteOptions.png");
+}
+
+input[id^=GProuteResultsShowDetails] + label:hover,
+input[id^=GProuteResultsShowDetails] + label + label:hover {
+  color: #366291;
+}
+
+.GProuteResultsDetailsInstructionHighlight {
+    background-color: rgba(255,200,0,0.25);
+    color: #222;
+}
+
+/* Results popup */
+
+.gp-features-content-div {
+  min-width: 230px;
+}