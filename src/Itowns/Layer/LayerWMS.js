--- conflicted
+++ resolved
@@ -51,23 +51,15 @@
         var config = {};
         var wmsParams = Config.getLayerParams(options.layer, "WMS", options.apiKey);
 
-<<<<<<< HEAD
         if (wmsParams.projection === "EPSG:3857" && wmsParams.extent) {
             wmsParams.extent = new Itowns.Extent("EPSG:4326", wmsParams.extent.left, wmsParams.extent.right, wmsParams.extent.bottom, wmsParams.extent.top).as("EPSG:3857");
         } else {
             wmsParams.extent = new Itowns.Extent("EPSG:4326", wmsParams.extent.left, wmsParams.extent.right, wmsParams.extent.bottom, wmsParams.extent.top);
         }
 
-        // gestion de mixContent dans l'url du service...
-        var ctx = typeof window !== "undefined" ? window : typeof self !== "undefined" ? self : null;
-        var protocol = (ctx)
-            ? (ctx.location && ctx.location.protocol && ctx.location.protocol.indexOf("https:") === 0 ? "https://" : "http://")
-            : (options.ssl ? "https://" : "http://");
-=======
         // si ssl = false on fait du http
         // par défaut, ssl = true, on fait du https
         var protocol = options.ssl === false ? "http://" : "https://";
->>>>>>> c22e98ec
 
         config.id = layerId;
         config.source = new Itowns.WMSSource({
