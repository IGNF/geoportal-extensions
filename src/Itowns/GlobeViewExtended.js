--- conflicted
+++ resolved
@@ -135,24 +135,9 @@
     // disable navigation
     this._globeView.controls.enabled = false;
 
-<<<<<<< HEAD
     this.onCameraMoveStop((function () {
         this._globeView.controls.enabled = true;
     }).bind(this));
-=======
-    var self = this;
-    /**
-     * afterRenderHandler function (duplicated code from itowns?)
-     */
-    var afterRenderHandlerFunction = function afterRenderHandler () {
-        if (self._globeView.mainLoop.scheduler.commandsWaitingExecutionCount() == 0 && self._globeView._changeSources.size == 0) {
-            // enable navigation
-            self._globeView.controls.enabled = true;
-            self._globeView.removeFrameRequester(self._itowns.MAIN_LOOP_EVENTS.AFTER_RENDER, afterRenderHandler);
-        }
-    };
-    this._globeView.addFrameRequester(this._itowns.MAIN_LOOP_EVENTS.AFTER_RENDER, afterRenderHandlerFunction);
->>>>>>> f59b74cb
 };
 
 /**
@@ -563,11 +548,7 @@
             this._widgets.splice(idx, 1);
         }
     }
-<<<<<<< HEAD
-}
-=======
-};
->>>>>>> f59b74cb
+}
 
 /**
  * Get html target element
