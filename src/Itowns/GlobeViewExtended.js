--- conflicted
+++ resolved
@@ -768,11 +768,7 @@
 /**
  * @return {THREE.Vector3} position
  */
-<<<<<<< HEAD
-GlobeViewExtended.prototype.moveTarget = function () {
-=======
 GlobeViewExtended.prototype.getCameraTargetPosition = function () {
->>>>>>> 5fa7f46d
     return this.getGlobeView().controls.getCameraTargetPosition();
 };
 
