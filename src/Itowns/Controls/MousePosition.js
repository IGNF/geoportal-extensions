import proj4 from "proj4";
import Logger from "../../Common/Utils/LoggerByDefault";
import Gp from "geoportal-access-lib";
import GlobeViewExtended from "../GlobeViewExtended";
import Utils from "../../Common/Utils";
import SelectorID from "../../Common/Utils/SelectorID";
import MousePositionDOM from "../../Common/Controls/MousePositionDOM";
import Widget from "./Widget";
import PositionFormater from "./Utils/PositionFormater";
import CRS from "../CRS/CRS";

var logger = Logger.getLogger("MousePosition");

/**
 * @classdesc
 *
 * MousePosition Control.
 *
 * @constructor
 * @alias itowns.control.MousePosition
 * @extends {itowns.control.Control}
 * @param {Object} options - options for function call.
 * @param {Boolean} [options.ssl = true] - use of ssl or not (default true, service requested using https protocol)
 * @param {Boolean} [options.collapsed = true] - Specify if MousePosition control should be collapsed at startup. Default is true.
 * @param {Array}   [options.systems] - list of projection systems, default are Geographical ("EPSG:4326"), Web Mercator ("EPSG:3857"), Lambert 93 ("EPSG:2154") and extended Lambert 2 ("EPSG:27572").
 *      Each array element (=system) is an object with following properties :
 * @param {String}  options.systems.crs - Proj4 crs alias (from proj4 defs). e.g. : "EPSG:4326". Required
 * @param {String}  [options.systems.label] - CRS label to be displayed in control. Default is crs code (e.g. "EPSG:4326")
 * @param {String}  options.systems.type - CRS units type for coordinates conversion : "Geographical" or "Metric". Default: "Metric"
 * @param {Object}  [options.systems.geoBBox] - Aera covered by the system (WGS84 coordinates).
 * @param {Number}  options.systems.geoBBox.right - Right bound.
 * @param {Number}  options.systems.geoBBox.left - Left bound.
 * @param {Number}  options.systems.geoBBox.top - Top bound.
 * @param {Number}  options.systems.geoBBox.bottom - Bottom bound.
 * @param {Array}   [options.units] - list of coordinates units, to be displayed in control units list.
 *      Values may be "DEC" (decimal degrees), "DMS" (sexagecimal), "RAD" (radians) and "GON" (grades) for geographical coordinates,
 *      and "M" or "KM" for metric coordinates
 * @param {Array}   [options.displayAltitude = true] - activate (true) or deactivate (false) the altitude panel. True by default
 * @param {Array}   [options.displayCoordinates = true] - activate (true) or deactivate (false) the coordinates panel. True by default
 * @param {Object}  [options.altitude] - elevation configuration
 * @param {Object}  [options.altitude.serviceOptions] - options of elevation service
 * @param {Number}  [options.altitude.responseDelay] - latency for altitude request, 500 ms by default
 * @param {Number}  [options.altitude.triggerDelay] - immobilisation time of movement on the globe to trigger the elevation calculation, 200 ms by default
 * @example
 *  var mousePosition = new itowns.control.MousePosition({
 *      collapsed : false,
 *      displayCoordinates : true,
 *      displayAltitude : true,
 *      altitude : {
 *           triggerDelay : 100,
 *           responseDelay : 500,
 *           serviceOptions : {}
 *      },
 *      systems : [
 *       {
 *          crs : "EPSG:3857",
 *          label : "Mercator",
 *          type : "Metric"
 *        },
 *       {
 *          crs : "EPSG:32620",
 *          label : "UTM 20N (Guadeloupe, Martinique)",
 *          type : "Metric",
 *          geoBBox : {
 *              left: -66.00,
 *              bottom : 0.00,
 *              right : -60.00,
 *              top : 84.00
 *          }
 *        }
 *      ],
 *      units : ["DEC", "DMS"]
 *  });
 */
function MousePosition(options) {
    options = options || {};

    if (!(this instanceof MousePosition)) {
        throw new TypeError("ERROR CLASS_CONSTRUCTOR");
    }

    if (typeof options !== "object") {
        throw new Error("ERROR WRONG_TYPE : options should be an object");
    }

    this._initialize(options);

    this._callbacks = {};

    // init control DOM container
    var container = this._initContainer(options);

    Widget.call(
        this, {
        name: "MousePosition",
        element: container,
        target: options.target,
        position: options.position
    }
    );
};

/**
 * @lends module:MousePosition
 */
MousePosition.prototype = Object.create(Widget.prototype, {});

Utils.assign(MousePosition.prototype, MousePositionDOM);

/**
 * Constructor (alias)
 */
MousePosition.prototype.constructor = MousePosition;

/**
 * Bind globe to control
 *
 * @param {GlobeViewExtended} globe - the globe
 */
MousePosition.prototype.setGlobe = function (globe) {
    if (globe) { // In the case of the adding of a control to the globe
        this._centerElement = this._createMapCenter();
        globe.getTargetElement().appendChild(this._centerElement);

        // defines the callback on the map to retrieve the coordinates
        this._callbacks.mouseMove = this.onMouseMove.bind(this);

        // valid event for desktop mode
        if (!this.collapsed) {
            if (this._isDesktop) {
                globe.listen(GlobeViewExtended.EVENTS.MOUSE_MOVE, this._callbacks.mouseMove);
            } else {
                globe.listen(GlobeViewExtended.EVENTS.CENTER_CHANGED, this.onGlobeMove);
            }
        }
    } else if (globe == null) { // if globe == null we remove the MP control
        // deletes the listener associated to the mousePosition control
        this._globe.forget(GlobeViewExtended.EVENTS.MOUSE_MOVE, this._callbacks.mouseMove);
        // deletes the mousePosition control DOM
        while (this.getElement().hasChildNodes()) {
            this.getElement().removeChild(this.getElement().lastChild);
        }
        this.getElement().parentNode.removeChild(this.getElement());
        this._globe.getTargetElement().removeChild(this._centerElement);
    }
    // call original setGlobe method
    Widget.prototype.setGlobe.call(this, globe);
};

// ################################################################### //
// #################### user interface methods ####################### //
// ################################################################### //

/**
 * Sets additional projection system
 *
 * @param {Object} system - Projection system defined in the Itowns/CRS/CRS.js class
 * @param {String} system.crs - Proj4 crs alias (from proj4 defs) e.g. "EPSG:4326"
 * @param {String} [system.label] - CRS label to be displayed in control. Default is system.crs alias
 * @param {String} [system.type] - CRS units type for coordinates conversion (one of control options.units). Default is "Metric"
 */
MousePosition.prototype.addSystem = function (system) {
    if (typeof system !== "object") {
        logger.error("MousePosition:addSystem - system parameter should be an object");
        return;
    }
    if (!system.crs) {
        logger.error("crs not defined !");
        return;
    }
    if (!system.label) {
        logger.warn("crs label not defined, use crs code by default.");
        system.label = system.crs;
    }
    if (!system.type) {
        logger.warn("type srs not defined, use 'Metric' by default.");
        system.type = "Metric";
    }

    // 1. adds system to control systems
    for (var j = 0; j < this._projectionSystems.length; j++) {
        var obj = this._projectionSystems[j];
        if (system.crs === obj.crs) {
            // warn user
            logger.warn("crs '{}' already configured", obj.crs);
        }
    }

    system.code = this._projectionSystems.length;
    this._projectionSystems.push(system);

    // 2. adds system settings option to container (if it was already build)
    var selectSystem = document.getElementById(this._addUID("GPmousePositionProjectionSystem"));
    if (selectSystem) {
        var option = document.createElement("option");
        option.value = system.code;
        option.text = system.label;
        selectSystem.appendChild(option);
    }
};

/**
 * Sets additional projection systems
 *
 * @param {Array} systems - Array of system object, with following properties :
 * @param {String} systems.crs - Proj4 CRS alias (from proj4 defs) e.g. "EPSG:4326"
 * @param {String} systems.label - CRS label (for coordinates conversion)
 * @param {String} systems.type - CRS units type to be displayed in control (one of control options.units). Default is "Metric"
 */
MousePosition.prototype.addSystems = function (systems) {
    if (!systems) {
        return;
    }
    if (!Array.isArray(systems)) {
        logger.error("MousePosition:addSystems - systems parameter should be an array");
        return;
    }
    for (var i = 0; i < systems.length; i++) {
        this.addSystem(systems[i]);
    }
};

/**
 * Removes projection system (in case there are several system with same code, only the first one will be removed)
 *
 * @param {String} systemCrs - CRS alias (from proj4 defs)
 */
MousePosition.prototype.removeSystem = function (systemCrs) {
    if (!systemCrs || typeof systemCrs !== "string") {
        logger.error("MousePosition:removeSystem - systemCode parameter should be a string");
        return;
    }

    var systemCode = null;
    // finds system in control projection systems list
    for (var i = 0; i < this._projectionSystems.length; i++) {
        var proj = this._projectionSystems[i];
        if (systemCrs === proj.crs) {
            systemCode = proj.code;
            // removes system from control projection systems list
            this._projectionSystems.splice(i, 1);
            break;
        }
    }

    if (systemCode == null) {
        logger.warn("MousePosition:removeSystem - system not found");
        return;
    }

    // re-initialization of codes
    var oldNewCodeGlobe = [];
    for (var ii = 0; ii < this._projectionSystems.length; ii++) {
        oldNewCodeGlobe[Number(this._projectionSystems[ii].code)] = ii;
        this._projectionSystems[ii].code = ii;
    }

    // finds system in control container systems list
    var indexChildToRemove = null;
    var systemList = document.getElementById(this._addUID("GPmousePositionProjectionSystem"));
    for (var j = 0; j < systemList.childNodes.length; j++) {
        if (systemCode === systemList.childNodes[j].value) {
            indexChildToRemove = j;
            continue;
        }
        systemList.childNodes[j].value = oldNewCodeGlobe[Number(systemList.childNodes[j].value)];
    }
    // removes system from control container systems list
    if (indexChildToRemove != null) {
        systemList.removeChild(systemList.childNodes[indexChildToRemove]);
    }

    // choose arbitrarily a new current system if needed
    if (this._currentProjectionSystems.code === systemCode) {
        systemList.childNodes[0].setAttribute("selected", "selected");
        this._setCurrentSystem(systemList.childNodes[0].value);
    }
};

/**
 * Sets control units (to be displayed)
 *
 * @param {Array} units - list of all coordinates units, to be displayed in control units list.
 *      Values may be "DEC" (decimal degrees), "DMS" (sexagecimal), "RAD" (radians) and "GON" (grades) for geographical coordinates,
 *      and "M" or "KM" for metric coordinates
 */
MousePosition.prototype.setUnits = function (units) {
    if (!units || !Array.isArray(units)) {
        return;
    }
    this.options.units = units;
    this._projectionUnits = {};
    this._initProjectionUnits();
    if (this._currentProjectionType) {
        this._setTypeUnitsPanel(this._currentProjectionType);
    }
};

/**
 * Sets control altitude options (useless if displayAltitude == false)
 *
 * @param {Object} options - altitude options
 * @param {Object}  [options.serviceOptions] - options of elevation service
 * @param {Number}  [options.responseDelay] - latency for elevation request, 500 ms by default
 * @param {Number}  [options.triggerDelay] - immobilisation time of movement on the globe to trigger the elevation calculation, 200 ms by default
 */
MousePosition.prototype.setAltitudeOptions = function (options) {
    if (!options || typeof options !== "object") {
        return;
    }
    this.options.altitude.triggerDelay = options.triggerDelay;
    this.options.altitude.responseDelay = options.responseDelay;
    if (options.serviceOptions) {
        for (var opt in options.serviceOptions) {
            if (options.serviceOptions.hasOwnProperty(opt)) {
                this.options.altitude.serviceOptions[opt] = options.serviceOptions[opt];
            }
        }
    }
};

/**
 * Displays or hides elevation panel
 *
 * @param {Boolean} displayAltitude - true to display elevation panel, false to hide it
 */
MousePosition.prototype.displayAltitude = function (displayAltitude) {
    if (displayAltitude === undefined) {
        return;
    }
    this.options.displayAltitude = displayAltitude;
    this._setElevationPanel(displayAltitude);
};

/**
 * Displays or hides coordinates panel
 *
 * @param {Boolean} displayCoordinates - true to display coordinates panel, false to hide it
 */
MousePosition.prototype.displayCoordinates = function (displayCoordinates) {
    if (displayCoordinates === undefined) {
        return;
    }
    this.options.displayCoordinates = displayCoordinates;
    this._setCoordinatesPanel(displayCoordinates);
    this._setSettingsPanel(displayCoordinates);
};

/**
 * Collapses or displays control main container
 *
 * @param {Boolean} collapsed - True to collapse control, False to display it
 */
MousePosition.prototype.setCollapsed = function (collapsed) {
    if (collapsed === undefined) {
        logger.error("MousePosition:setCollapsed - missing collapsed parameter");
        return;
    }
    if ((collapsed && this.collapsed) || (!collapsed && !this.collapsed)) {
        return;
    }
    if (!this._isDesktop) {
        document.getElementById(this._addUID("GPmapCenter")).className = collapsed ? "" : "GPmapCenterVisible";
    }
    // simulates the opening of the panel after a click
    this.onShowMousePositionClick();
    this._showMousePositionContainer.checked = !collapsed;
};

// ################################################################### //
// ######################## initialize control ####################### //
// ################################################################### //

/**
 * Initializes control (called by MousePosition constructor)
 *
 * @method _initialize
 * @param {Object} options - control options (set by user)
 * @private
 */
MousePosition.prototype._initialize = function (options) {
    // Set default options
    // {Object} control options - set by user or by default
    this.options = options || {};
    this.options.collapsed = (options.collapsed !== undefined) ? options.collapsed : true;
    /** {Boolean} specify if MousePosition control is collapsed (true) or not (false) */
    this.collapsed = this.options.collapsed;
    this.options.units = options.units || [];
    this.options.displayAltitude = (options.displayAltitude !== undefined) ? options.displayAltitude : true;
    this.options.displayCoordinates = (options.displayCoordinates !== undefined) ? options.displayCoordinates : true;
    this.options.systems = options.systems || [];
    if (options.altitude) {
        var altitude = options.altitude;
        this.options.altitude = {
            triggerDelay: (altitude.triggerDelay !== undefined) ? altitude.triggerDelay : 200,
            responseDelay: (altitude.responseDelay !== undefined) ? altitude.responseDelay : 500,
            serviceOptions: altitude.serviceOptions || {},
            noDataValue: (altitude.noDataValue !== undefined) ? altitude.noDataValue : -99999,
            noDataValueTolerance: (altitude.noDataValueTolerance !== undefined) ? altitude.noDataValueTolerance : 90000
        };
        // on surcharge l'outputFormat pour du json si non spécifié par utilisateur
        this.options.altitude.serviceOptions.outputFormat = (altitude.serviceOptions && altitude.serviceOptions.outputFormat) ? altitude.serviceOptions.outputFormat : "json";
    } else {
        this.options.altitude = {
<<<<<<< HEAD
            triggerDelay: 200,
            responseDelay: 500,
            serviceOptions: {}
=======
            triggerDelay : 200,
            responseDelay : 500,
            serviceOptions : {
                outputFormat : "json"
            }
>>>>>>> b0da2df2
        };
    }

    // id of the widget : usefull to suffix the CSS ids (to handle cases with several widgets on the same page)
    this._uid = SelectorID.generate();

    // initialization of the projections systems
    this._projectionSystems = [];
    this._initProjectionSystems();

    // initialization of the units systems
    this._projectionUnits = {};
    this._initProjectionUnits();

    // support detect : desktop or tactile
    this._isDesktop = Utils.detectSupport();

    // implements a timer threshold
    if (this.options.altitude.triggerDelay < 100) {
        this.options.altitude.triggerDelay = 100;
    }

    // {Number} timer on movestopped delay (altitude calculation)
    this._timer = this.options.altitude.triggerDelay;

    // {Object} Selected projection system
    this._currentProjectionSystems = this._projectionSystems[0];

    // {String} Selected projection units typs : Geographical or metric
    this._currentProjectionType = this._projectionSystems[0].type;

    // {String} Selected projection unit
    this._currentProjectionUnits = this._projectionUnits[this._currentProjectionType][0].code;

    // {Object} Projection units container (DOM Element)
    this._projectionUnitsContainer = null;

    // {Object} control panel container (DOM Element)
    this._showMousePositionContainer = null;

    // management of the altitude panel display
    if (!this.options.displayAltitude && !this.options.displayCoordinates) {
        // reactivate the display of coordinates, to not display an empty panel
        this.options.displayCoordinates = true;
    }
};

/**
 * this method is called by the constructor and initialize the projection
 * systems.
 * getting coordinates in the requested projection :
 * see this.onMousePositionProjectionSystemChange()
 *
 * @method _initProjectionSystems
 * @private
 */
MousePosition.prototype._initProjectionSystems = function () {
    // user has the possibility to modify the list of systems to display
    // Ex. this.options.systems

    // available projection systems vy default
    var projectionSystemsByDefault = [{
        label: "Géographique",
        crs: "EPSG:4326",
        type: "Geographical"
    }, {
        label: "Mercator",
        crs: "EPSG:3857",
        type: "Metric"
    }, {
        label: "Lambert 93",
        crs: "EPSG:2154",
        type: "Metric",
        geoBBox: {
            left: -9.86,
            bottom: 41.15,
            right: 10.38,
            top: 51.56
        }
    }, {
        label: "Lambert II étendu",
        crs: "EPSG:27572",
        type: "Metric",
        geoBBox: {
            left: -4.87,
            bottom: 42.33,
            right: 8.23,
            top: 51.14
        }
    }];

    var systems = this.options.systems;
    for (var i = 0; i < systems.length; i++) {
        // definition of a reference system
        var sys = systems[i];
        this.addSystem(sys);
    }

    if (this._projectionSystems.length === 0) {
        // we add the default projection systems
        for (var ii = 0; ii < projectionSystemsByDefault.length; ii++) {
            this.addSystem(projectionSystemsByDefault[ii]);
        }
    }
};

/**
 * this method is called by the constructor and initialize the units.
 * getting coordinates in the requested units :
 * see this.onMousePositionProjectionUnitsChange()
 *
 * @method _initProjectionUnits
 * @private
 */
MousePosition.prototype._initProjectionUnits = function () {
    // user has the possibility to modify the list of units to display
    // Ex.
    // this.options.units : ["DEC", "DMS"]

    // available units systems by default
    var projectionUnitsByDefault = {
        Geographical: [{
            code: "DEC",
            label: "degrés décimaux",
            convert: this._displayDEC
        }, {
            code: "DMS",
            label: "degrés sexagésimaux",
            convert: this._displayDMS
        }, {
            code: "RAD",
            label: "radians",
            convert: this._displayRAD
        }, {
            code: "GON",
            label: "grades",
            convert: this._displayGON
        }],
        Metric: [{
            code: "M",
            label: "mètres",
            convert: this._displayMeter
        }, {
            code: "KM",
            label: "kilomètres",
            convert: this._displayKMeter
        }]
    };

    var units = this.options.units;

    for (var type in projectionUnitsByDefault) {
        if (projectionUnitsByDefault.hasOwnProperty(type)) {
            var found = false;
            for (var j = 0; j < projectionUnitsByDefault[type].length; j++) {
                var obj = projectionUnitsByDefault[type][j];
                for (var i = 0; i < units.length; i++) {
                    var unit = units[i];
                    if (obj.code === unit) {
                        found = true;
                        if (!this._projectionUnits[type]) {
                            this._projectionUnits[type] = [];
                        }
                        this._projectionUnits[type].push(obj);
                    }
                }
            }
            if (!found) {
                this._projectionUnits[type] = projectionUnitsByDefault[type];
            }
        }
    }

    // in case of...
    if (typeof this._projectionUnits === "object" && Object.keys(this._projectionUnits).length === 0) {
        this._projectionUnits = projectionUnitsByDefault;
    }
};

// ################################################################### //
// ######################## methods handle dom ####################### //
// ################################################################### //

/**
 * Create control main container (called by MousePosition constructor)
 *
 * @method _initContainer
 * @param {Object} options - options
 * @param {Boolean} options.collapsed - Specify if MousePosition control should be collapsed
 * @param {Array}   options.displayAltitude - activate (true) or deactivate (false) the altitude panel
 * @param {Array}   options.displayCoordinates - activate (true) or deactivate (false) the coordinates panel
 * @returns {DOMElement} container - widget container
 * @private
 */
MousePosition.prototype._initContainer = function (options) {
    // creates the main container
    var container = this._createMainContainerElement();

    var inputShow = this._showMousePositionContainer = this._createShowMousePositionElement();
    if (!options.collapsed) {
        inputShow.checked = "checked";
    }
    container.appendChild(inputShow);

    var picto = this._createShowMousePositionPictoElement(this._isDesktop);
    container.appendChild(picto);

    var panel = this._createMousePositionPanelElement();

    var header = this._createMousePositionPanelHeaderElement();
    panel.appendChild(header);

    var basic = this._createMousePositionPanelBasicElement(
        options.displayAltitude,
        options.displayCoordinates
    );
    panel.appendChild(basic);

    var arraySettings = this._createShowMousePositionSettingsElement(options.displayCoordinates);
    for (var j = 0; j < arraySettings.length; j++) {
        panel.appendChild(arraySettings[j]);
    }

    var settings = this._createMousePositionSettingsElement(options.displayCoordinates);
    var systems = this._projectionSystemsContainer = this._createMousePositionSettingsSystemsElement(this._projectionSystems);
    var units = this._projectionUnitsContainer = this._createMousePositionSettingsUnitsElement(this._projectionUnits[this._currentProjectionType]);

    settings.appendChild(systems);
    settings.appendChild(units);
    panel.appendChild(settings);
    container.appendChild(panel);

    return container;
};

/**
 * this method is called by this.()
 * and it changes the elevation view panel into the dom.
 *
 * @method _setElevationPanel
 * @param {Boolean} active - true:active, false:disable
 * @private
 */
MousePosition.prototype._setElevationPanel = function (active) {
    var div = null;

    if (!active) {
        div = document.getElementById("GPmousePositionAltitude-" + this._uid);
        div.style.display = "none";
    } else {
        div = document.getElementById("GPmousePositionAltitude-" + this._uid);
        div.style.display = "";
    }
};

/**
 * this method is called by this.()
 * and it changes the coordinate view panel into the dom.
 *
 * @method _setCoordinatesPanel
 * @param {Boolean} active - true:active, false:disable
 * @private
 */
MousePosition.prototype._setCoordinatesPanel = function (active) {
    var div = document.getElementById("GPmousePositionCoordinate-" + this._uid);
    if (!active) {
        div.style.display = "none";
    } else {
        div.style.display = "";
    }
};

/**
 * this method is called by this.()
 * and it changes the settings view panel into the dom.
 *
 * @method _setSettingsPanel
 * @param {Boolean} active - true:active, false:disable
 * @private
 */
MousePosition.prototype._setSettingsPanel = function (active) {
    var divPicto = document.getElementById("GPshowMousePositionSettingsPicto-" + this._uid);
    var divPanel = document.getElementById("GPmousePositionSettings-" + this._uid);
    if (!active) {
        divPicto.style.display = "none";
        divPanel.style.display = "none";
    } else {
        divPicto.style.display = "";
        divPanel.style.display = "";
    }
};

/**
 * this method is called by this.onMousePositionProjectionSystemChange()
 * when changes to a metric or a geographical units.
 *
 * @method _setTypeUnitsPanel
 * @param {String} type - Geographical or Metric
 * @private
 */
MousePosition.prototype._setTypeUnitsPanel = function (type) {
    var container = this._projectionUnitsContainer;

    // deletes the childNodes
    while (container.firstChild) {
        container.removeChild(container.firstChild);
    }

    var units = this._projectionUnits[type];
    for (var j = 0; j < units.length; j++) {
        var obj = units[j];
        var option = document.createElement("option");
        option.value = (obj.code) ? obj.code : j;
        option.text = obj.label || j;
        // option.label = obj.label;
        container.appendChild(option);
    }

    // the new type of system
    this._currentProjectionType = type;
    // as the system changed, the unit system has to change too !
    this._currentProjectionUnits = this._projectionUnits[type][0].code;
};

// ################################################################### //
// ######################## method units convert ##################### //
// ################################################################### //

/**
 * degreedecimal
 *
 * @method _displayDEC
 * @param {Object} coords - coordinatesobject {lon, lat}
 * @return {Object} coordinate - coordinate object : {lat : 48, lng : 2} par exemple
 * @private
 */
MousePosition.prototype._displayDEC = function (coords) {
    var coordinate = {};
    coordinate.lat = PositionFormater.roundToDecimal(coords.lat, 6);
    coordinate.lng = PositionFormater.roundToDecimal(coords.lon, 6);
    return coordinate;
};

/**
 * degreedecimal2sexagecimal
 *
 * @method _displayDMS
 * @param {Object} coords - coordinates object {lon, lat}
 * @return {Object} coordinate - coordinate object : {lng : "2° 00′ 00″ E", lat : "48° 00′ 00″ N"} par exemple
 * @private
 */
MousePosition.prototype._displayDMS = function (coords) {
    var coordinate = {};
    coordinate.lat = PositionFormater.decimalLatToDMS(coords.lat);
    coordinate.lng = PositionFormater.decimalLongToDMS(coords.lon);
    return coordinate;
};

/**
 * degreedecimal2radian
 *
 * @method _displayRAD
 * @param {Object} coords - coordinates object {lon, lat}
 * @return {Object} coordinate - coordinate object : {lat : "0.02837864", lng : "0.84300269"} par exemple
 * @private
 */
MousePosition.prototype._displayRAD = function (coords) {
    var coordinate = {};
    coordinate.lat = PositionFormater.decimalToRadian(coords.lat);
    coordinate.lng = PositionFormater.decimalToRadian(coords.lon);
    return coordinate;
};

/**
 * degreedecimal2grade
 *
 * @method _displayGON
 * @param {Object} coords - coordinates object {lon, lat}
 * @return {Object} coordinate - coordinate object : {lat : "4.09545898", lng : "53.68751528"} par exemple
 * @private
 */
MousePosition.prototype._displayGON = function (coords) {
    var coordinate = {};
    coordinate.lat = PositionFormater.decimalToGrade(coords.lat);
    coordinate.lng = PositionFormater.decimalToGrade(coords.lon);
    return coordinate;
};

/**
 * meter
 *
 * @method _displayMeter
 * @param {Object} coords - coords object {lon, lat}
 * @return {Object} coordinate - coordinate object : {x : "148593.58", y : "6176560.95"} par exemple
 * @private
 */
MousePosition.prototype._displayMeter = function (coords) {
    // on recoit toujours des coordonnées metriques
    var coordinate = {};
    coordinate.x = coords.lon.toFixed(2);
    coordinate.y = coords.lat.toFixed(2);
    coordinate.unit = "m";
    return coordinate;
};

/**
 * kilometer
 *
 * @method _displayKMeter
 * @param {Object} coords - coords object {lon, lat}
 * @return {Object} coordinate - coordinate object : {x : "214.96", y : "6250.09"} par exemple
 * @private
 */
MousePosition.prototype._displayKMeter = function (coords) {
    var coordinate = {};
    coordinate.x = (coords.lon / 1000).toFixed(2);
    coordinate.y = (coords.lat / 1000).toFixed(2);
    coordinate.unit = "km";
    return coordinate;
};

// ################################################################### //
// ##################### handlers events to control ################## //
// ################################################################### //

/**
 * this sends the coordinates to the panel.
 * (cf. this.GPdisplayCoords() into the DOM functions)
 *
 * @method _setCoordinate
 * @param {Array} coords - coordinate object {lon, lat}
 * @private
 */
MousePosition.prototype._setCoordinate = function (coords) {
    // structure
    // coords
    //      {
    //          lon: 5,
    //          lat : 48
    //      }
    //
    // structure for the coordinates depending on the system type :
    // {x:, y:, unit:} or {lng:, lat:} or {lon:, lat:} or {e:, n:, unit:}...

    var coord = [];
    var coordinates = {};

    // transforms the point in the wanted coords system
    var oSrs = this._currentProjectionSystems;
    var crsProp = (oSrs) ? oSrs.crs : null;

    if (!crsProp) {
        logger.error("system crs not found");
        return;
    }
    // reproject coordinates from their CRS of origin (WGS84) to the wanted CRS (crsProp)
    if (crsProp !== "EPSG:4326") {
        coord = proj4(CRS[crsProp], [coords.lon, coords.lat]);
        // projected values are affected to the coord var
        coordinates.lon = coord[0];
        coordinates.lat = coord[1];
    } else {
        coordinates = coords;
    }

    // system type : Geographical or Metric

    var type = this._currentProjectionSystems.type;

    // checks for a formatting function in the wanted unit
    var convert = null;
    var units = this._projectionUnits[type];

    for (var i = 0; i < units.length; i++) {
        if (units[i].code === this._currentProjectionUnits) {
            convert = units[i].convert;
            break;
        }
    }
    if (!convert || typeof convert !== "function") {
        logger.warn("coordinates format function not found");
        return;
    } else {
        coord = convert(coordinates);
    }

    if (!coord || Object.keys(coord).length === 0) {
        return;
    }

    this.GPdisplayCoords(coord);
};

/**
 * this sends the coordinates to the panel.
 * (cf. this.GPdisplayElevation() into the DOM functions)
 *
 * @method _setElevation
 * @param {Object} coords - Coordinate position object {lon, lat}
 * @private
 */
MousePosition.prototype._setElevation = function (coords) {
    // management of the timer of the altitude service request
    var delay = this.options.altitude.responseDelay;
    this.GPdisplayElevation(coords, delay);
};

/**
 * this method is triggered when the mouse or the globe is stopped.
 * (cf. onMouseMove and onGlobeMove)
 *
 * @method onMoveStopped
 * @param {Object} coords - Coordinate position object {lon, lat}
 * @private
 */
MousePosition.prototype.onMoveStopped = function (coords) {
    this._setElevation(coords);
};

/**
 * this method is an handler event to control. The event is 'mousemove' on
 * the globe. The handler sends the coordinates to the panel.
 * (cf. this.GPdisplayCoords() into the DOM functions)
 *
 * @method onMouseMove
 * @param {Object} e - HTMLElement
 * @private
 */
MousePosition.prototype.onMouseMove = function (e) {
    var self = this;

    var position = this.getGlobe().getCoordinateFromMouseEvent(e);
    if (!position) {
        this.GPdisplayCoords({
            lon: "---",
            lat: "---"
        });
        this.GPresetElevation();
        return;
    }

    var coordinate = {
        lon: position.x,
        lat: position.y
    };

    this._setCoordinate(coordinate);

    // calculation of the altitude after a time limit from the moment where the mouse movement is stopped
    if (this.options.displayAltitude) {
        clearTimeout(this._timer);
        this._timer = setTimeout(function () {
            self.onMoveStopped(coordinate);
        }, this.options.altitude.triggerDelay);
    }
};

/**
 * this method is an handler event to control. The event is 'moveend' on
 * the globe. The handler sends the coordinates to the panel.
 * (cf. this.GPdisplayCoords() into the DOM functions)
 *
 * @method onGlobeMove
 * @private
 */
MousePosition.prototype.onGlobeMove = function () {

    // var self = this;

    // info: coordinate = [x, y]
    // var coordinate = e.coordinate;
    // if ( !e.map || !e.map.getView() ) {
    //     return;
    // }
    // var crs = e.map.getView().getProjection();
    //
    // this._setCoordinate(coordinate, crs);
    //
    // // calcul de l'altitude après un certain délai après l'arrêt du mouvement de la carte
    // clearTimeout(this._timer);
    // this._timer = setTimeout( function () {
    //     self.onMoveStopped(coordinate, crs);
    // }, this.options.altitude.triggerDelay);
};

// ################################################################### //
// ####################### handlers events to dom #################### //
// ################################################################### //

/**
 * this method is called by this.GPdisplayElevation() in the dom, and
 * it executes a request to the elevation service.
 *
 * @method onRequestAltitude
 * @param {Object} coordinate - {lat:..., lng:...}
 * @param {Function} callback - function callback
 * @private
 */
MousePosition.prototype.onRequestAltitude = function (coordinate, callback) {
    // INFORMATION
    // we launch the request to the altitude services
    // we implement callbacks in order to retrieve results or errors
    // from the service.
    // The result is displayed in a DOM element.
    // The error messages are display in the dev console (?)

    if (!coordinate || Object.keys(coordinate).length === 0) {
        return;
    }

    // if we do not want any altitude calculation, we just stop !
    if (!this.options.displayAltitude) {
        return;
    }

    // we retrieve the service options...
    var options = this.options.altitude.serviceOptions || {};

    // ... and the coordinates...
    options.zonly = true;
    options.positions = [{
        lon: coordinate.lon,
        lat: coordinate.lat
    }];

    // ... and the callbacks
    options.scope = this;

    if (!options.rawResponse) {
        // in the general case
        options.onSuccess = function (results) {
            if (results && Object.keys(results).length) {
                callback.call(this, results.elevations[0].z);
            }
        };
    } else {
        options.onSuccess = function (results) {
            logger.info("alti service raw response : ", results);
        };
    }

    options.onFailure = function (error) {
        logger.error("[getAltitude] " + error.message);
    };
    // in the case of the API key is not given as option of the service,
    // we use the key of the autoconf, or the key given in the control options
    options.apiKey = "calcul";

    // si l'utilisateur a spécifié le paramètre ssl au niveau du control, on s'en sert
    // true par défaut (https)
    if (typeof this.options.ssl === "boolean") {
        options.ssl = this.options.ssl;
    }

    Gp.Services.getAltitude(options);
};

/**
 * this method is called by event 'click' on 'GPshowMousePositionPicto' tag label
 * (cf. this._createShowMousePositionPictoElement),
 * and toggles event 'mousemove' on globe.
 *
 * @method onShowMousePositionClick
 * @private
 */
MousePosition.prototype.onShowMousePositionClick = function () {
    // checked : true - panel close
    // checked : false - panel open
    var globe = this.getGlobe();

    this.collapsed = this._showMousePositionContainer.checked;

    // event triggered when opening/closing the panel
    // and depending on the mode : desktop or tactile!
    if (this._showMousePositionContainer.checked) {
        // FIXME handle or not mobile case
        if (this._isDesktop) {
            globe.forget(GlobeViewExtended.EVENTS.MOUSE_MOVE, this._callbacks.mouseMove);
        } else {
            globe.forget(GlobeViewExtended.EVENTS.CENTER_CHANGED, this.onGlobeMove);
        }
    } else {
        // FIXME handle or not mobile case
        if (this._isDesktop) {
            globe.listen(GlobeViewExtended.EVENTS.MOUSE_MOVE, this._callbacks.mouseMove);
        } else {
            globe.listen(GlobeViewExtended.EVENTS.CENTER_CHANGED, this.onGlobeMove);
        }
    }

    // FIXME
    // we handle here the panel display..., but this is not really the good
    // place to do it...
    this._setElevationPanel(this.options.displayAltitude);
    this._setCoordinatesPanel(this.options.displayCoordinates);
    if (!this.options.displayCoordinates) {
        this._setSettingsPanel(false);
    }
};

/**
 * this method is called by event 'change' on 'GPmousePositionProjectionSystem'
 * tag select (cf. this._createMousePositionSettingsElement),
 * and selects the system projection.
 *
 * @method onMousePositionProjectionSystemChange
 * @param {Object} e - HTMLElement
 * @private
 */
MousePosition.prototype.onMousePositionProjectionSystemChange = function (e) {
    var idx = e.target.selectedIndex; // index
    var value = e.target.options[idx].value; // crs

    this._setCurrentSystem(value);
};

/**
 * this method selects the current system projection.
 *
 * @method _setCurrentSystem
 * @param {String} systemCode - inner code (rank in array _projectionSystems)
 * @private
 */
MousePosition.prototype._setCurrentSystem = function (systemCode) {
    // if we change of system type, we must change the unit type too !
    var type = null;
    for (var i = 0; i < this._projectionSystems.length; ++i) {
        if (this._projectionSystems[i].code === Number(systemCode)) {
            type = this._projectionSystems[i].type;
            break;
        }
    }

    if (!type) {
        logger.log("system not found in projection systems container");
        return;
    }

    if (type !== this._currentProjectionType) {
        this._setTypeUnitsPanel(type);
    }

    // registers the current system
    this._currentProjectionSystems = this._projectionSystems[Number(systemCode)];

    // simulates a movement in tactile mode to update the results
    if (!this._isDesktop) {
        this.onGlobeMove();
    }
};

/**
 * this method is called by event 'mouseover' on 'GPmousePositionProjectionSystem'
 * tag select (cf. this._createMousePositionSettingsElement),
 * and selects the system projection whose geoBBox interstects the current view extent.
 *
 * @method onMousePositionProjectionSystemMouseOver
 * @private
 */
MousePosition.prototype.onMousePositionProjectionSystemMouseOver = function () {
    // globe infos
    var globe = this.getGlobe();
    if (!globe) {
        return;
    }

    var globeExtent = globe.getExtent();

    // clear select
    var systemList = document.getElementById(this._addUID("GPmousePositionProjectionSystem"));
    systemList.innerHTML = "";

    var option;

    // add systems whose extent intersects the globe extent
    for (var j = 0; j < this._projectionSystems.length; j++) {
        var proj = this._projectionSystems[j];
        if (proj.geoBBox) {
            // bboxes intersection test
            if (globeExtent.west > proj.geoBBox.right ||
                globeExtent.south > proj.geoBBox.top ||
                globeExtent.east < proj.geoBBox.left ||
                globeExtent.north < proj.geoBBox.bottom
            ) {
                if (proj === this._currentProjectionSystems) {
                    option = document.createElement("option");
                    option.value = proj.code;
                    option.text = proj.label || j;
                    option.setAttribute("selected", "selected");
                    option.setAttribute("disabled", "disabled");

                    systemList.appendChild(option);
                }
                continue; // do not intersect
            }
        }
        option = document.createElement("option");
        option.value = proj.code;
        option.text = proj.label || j;
        if (proj === this._currentProjectionSystems) {
            option.setAttribute("selected", "selected");
        }

        systemList.appendChild(option);
    }
};

/**
 * this method is called by event 'change' on 'GPmousePositionProjectionUnits'
 * tag select (cf. this._createMousePositionSettingsElement),
 * and selects the units projection.
 *
 * @method onMousePositionProjectionUnitsChange
 * @param {Object} e - HTMLElement
 * @private
 */
MousePosition.prototype.onMousePositionProjectionUnitsChange = function (e) {
    var idx = e.target.selectedIndex;
    var value = e.target.options[idx].value;

    this._currentProjectionUnits = value;

    // simulates a movement in tactile mode to update the results
    if (!this._isDesktop) {
        this.onGlobeMove();
    }
};

export default MousePosition;<|MERGE_RESOLUTION|>--- conflicted
+++ resolved
@@ -402,17 +402,11 @@
         this.options.altitude.serviceOptions.outputFormat = (altitude.serviceOptions && altitude.serviceOptions.outputFormat) ? altitude.serviceOptions.outputFormat : "json";
     } else {
         this.options.altitude = {
-<<<<<<< HEAD
-            triggerDelay: 200,
-            responseDelay: 500,
-            serviceOptions: {}
-=======
             triggerDelay : 200,
             responseDelay : 500,
             serviceOptions : {
                 outputFormat : "json"
             }
->>>>>>> b0da2df2
         };
     }
 
