--- conflicted
+++ resolved
@@ -153,15 +153,9 @@
             }
             this._globe = globe;
         } else if (globe == null) { // if globe == null we remove the MP control
-<<<<<<< HEAD
-            // on supprime le listener associé au MP
+            // deletes the listener associated to the mousePosition control
             this._globe.forget( GlobeViewExtended.EVENTS.MOUSE_MOVE, this._callbacks.mouseMove );
-            // on supprime le DOM du mousePosition
-=======
-            // deletes the listener associated to the mousePosition control
-            this._globe.removeEventListener( "mousemove", this._callbacks.mouseMove );
             // deletes the mousePosition control DOM
->>>>>>> 788ee4aa
             while (this.getElement().hasChildNodes()) {
                 this.getElement().removeChild(this.getElement().lastChild);
             }
