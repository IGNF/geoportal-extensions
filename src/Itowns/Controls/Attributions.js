--- conflicted
+++ resolved
@@ -105,13 +105,8 @@
             globe.preRenderEventFetchViewExtent();
             globe.preRenderEventFetchLayersDisplayed();
         } else {
-<<<<<<< HEAD
-            // suppression listener
+            // delete listener
             this._globe.forget( GlobeViewExtended.EVENTS.PRE_RENDER, this._callbacks.onPreRenderCallBack );
-=======
-            // delete listener
-            this._globe.removeEventListener( "prerender", this._callbacks.onPreRenderCallBack );
->>>>>>> 788ee4aa
 
             // delete DOM
             while (this._element.hasChildNodes()) {
