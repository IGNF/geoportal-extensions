
define(["ol", "Common/Utils/LayerUtils"], function (ol, LayerUtils) {

    "use strict";

    /**
     * @classdesc
     * OpenLayers Control to manage Originators for layer resources
     *
     * @constructor
     * @extends {ol.control.Attribution}
     * @alias ol.control.GeoportalAttribution
     * @param {Object} options - ol.control.Attribution options (see {@link http://openlayers.org/en/latest/apidoc/ol.control.Attribution.html ol.Control.Attribution})
     * @example
     * map.addControl(
     *      new ol.control.GeoportalAttribution({
     *          collapsed : false
     * );
     */
    function GeoportalAttribution (options) {

        if (!(this instanceof GeoportalAttribution)) {
            throw new TypeError("ERROR CLASS_CONSTRUCTOR");
        }

        // call ol.control.Attribution constructor
        ol.control.Attribution.call(this,
            options
        );

    }

    // Inherits from ol.control.Attribution
    ol.inherits(GeoportalAttribution, ol.control.Attribution);

    /*
     * @lends module:GeoportalAttribution
     */
    GeoportalAttribution.prototype = Object.create(ol.control.Attribution.prototype, {});

    /**
     * Constructor (alias)
     */
    GeoportalAttribution.prototype.constructor = GeoportalAttribution;

    /**
     * Overload setMap function, that enables to catch map events, such as movend events.
     *
     * @param {ol.Map} map - Map.
     */
    GeoportalAttribution.prototype.setMap = function (map) {

        if (map != null) {
            // Remove default ol.control.Attribution
            var ctrls = map.getControls();
            ctrls.forEach(
                function (element) {
                    if ( element instanceof ol.control.Attribution && !(element instanceof GeoportalAttribution) ) {
                        this.remove(element);
                    }
                },
                ctrls
            );

            // on récupère les attributions des couches déjà ajoutées à la carte.
            this._updateAttributions(map);

            // At every map movement, layers attributions have to be updated,
            // according to map and originators zoom and extent.
            var context = this;
            map.on(
                "moveend",
                function () {
                    context._updateAttributions(map);
                },
                this
            );
            map.getLayers().on(
                "add",
                function () {
                    context._updateAttributions(map);
                },
                this
            );
            map.getLayers().on(
                "remove",
                function () {
                    context._updateAttributions(map);
                },
                this
            );
        }

        ol.control.Attribution.prototype.setMap.call(this, map);

    };

    /**
     * Overload setMap function, that enables to catch map events, such as movend events.
     *
     * @param {ol.Map} map - Map.
     * @private
     */
    GeoportalAttribution.prototype._updateAttributions = function (map) {
        // get map parameters
        var visibility;
        var originators;
        var mapAttributions = {};

        var view = map.getView();
        // extent, then convert to geographical coordinates
        var extent = view.calculateExtent(map.getSize());
        var mapProjection = view.getProjection().getCode();
        var geoExtent = ol.proj.transformExtent(extent, mapProjection, "EPSG:4326");
        // transform extent from [minx, miny, maxx, maxy] to [maxy, minx, miny, maxx]
        var standardExtent = [geoExtent[3], geoExtent[0], geoExtent[1], geoExtent[2]];
        // zoom
        var zoom = view.getZoom();
        // layers
        var layers = map.getLayers().getArray();

        // loop on layers to get their originators, if there is at least one originator, and if layer is visible.
        for (var i = 0; i < layers.length; i++ ) {

            var src = layers[i].getSource();
<<<<<<< HEAD

            var attributions = [];
=======
            src.setAttributions(); // clean
            
            // srcAttributionHtml : html, composed of all layer's attributions html
            var srcAttributionHtml = "";
>>>>>>> ee805bbd

            visibility = layers[i].getVisible();
            originators = src._originators;

            if ( originators && visibility ) {

                // get layer's attributions array
                var layerAttributions = LayerUtils.getAttributions({
                    extent : standardExtent,
                    crs : mapProjection,
                    zoom : zoom,
                    visibility : visibility,
                    originators : originators
                });

                for ( var j = 0; j < layerAttributions.length; j++ ) {
                    var attributionj = layerAttributions[j];
                    // check that this attribution hasn't been added yet for another layer
                    if ( !mapAttributions || !mapAttributions[attributionj] ) {
                        // add attribution html
                        attributions.push(new ol.Attribution({
                            html : attributionj
                        }));

                        // add attribution to mapAttributions, to manage all layers attributions
                        mapAttributions[attributionj] = true;
                    }
                };

                // update source attribution
                if (attributions.length !== 0) {
                    src.setAttributions(attributions);
                }
            }
        }
    };

    return GeoportalAttribution;
});<|MERGE_RESOLUTION|>--- conflicted
+++ resolved
@@ -123,15 +123,9 @@
         for (var i = 0; i < layers.length; i++ ) {
 
             var src = layers[i].getSource();
-<<<<<<< HEAD
+            src.setAttributions(); // clean
 
             var attributions = [];
-=======
-            src.setAttributions(); // clean
-            
-            // srcAttributionHtml : html, composed of all layer's attributions html
-            var srcAttributionHtml = "";
->>>>>>> ee805bbd
 
             visibility = layers[i].getVisible();
             originators = src._originators;
