define([
    "ol",
    "proj4",
    "woodman",
    "gp",
    "Ol3/Utils",
    "Common/Utils/CheckRightManagement",
    "Common/Utils/SelectorID",
    "Common/Controls/MousePositionDOM",
    "Ol3/CRS/CRS" // call autoload function !
], function (
    ol,
    proj4,
    woodman,
    Gp,
    Utils,
    RightManagement,
    SelectorID,
    MousePositionDOM
) {

    "use strict";

    woodman.load("console");
    var logger = woodman.getLogger("GeoportalMousePosition");

    /**
     * @classdesc
     *
     * MousePosition Control.
     *
     * @constructor
     * @alias ol.control.GeoportalMousePosition
     * @extends {ol.control.Control}
     * @param {Object} options - options for function call.
     * @param {Sting}   [options.apiKey] - API key, mandatory if autoconf service has not been charged in advance
     * @param {Boolean} [options.collapsed = true] - Specify if MousePosition control should be collapsed at startup. Default is true.
     * @param {Array}   [options.systems] - list of projection systems, default are Geographical ("EPSG:4326"), Web Mercator ("EPSG:3857"), Lambert 93 ("EPSG:2154") and extended Lambert 2 ("EPSG:27572").
     *      Each array element (=system) is an object with following properties :
     * @param {String}  options.systems.crs - Proj4 crs alias (from proj4 defs). e.g. : "EPSG:4326". Required
     * @param {String}  [options.systems.label] - CRS label to be displayed in control. Default is crs code (e.g. "EPSG:4326")
     * @param {String}  options.systems.type - CRS units type for coordinates conversion : "Geographical" or "Metric". Default: "Metric"
     * @param {Object}  [options.systems.geoBBox] - Aera covered by the system (WGS84 coordinates).
     * @param {Number}  options.systems.geoBBox.right - Right bound.
     * @param {Number}  options.systems.geoBBox.left - Left bound.
     * @param {Number}  options.systems.geoBBox.top - Top bound.
     * @param {Number}  options.systems.geoBBox.bottom - Bottom bound.
     * @param {Array}   [options.units] - list of coordinates units, to be displayed in control units list.
     *      Values may be "DEC" (decimal degrees), "DMS" (sexagecimal), "RAD" (radians) and "GON" (grades) for geographical coordinates,
     *      and "M" or "KM" for metric coordinates
     * @param {Array}   [options.displayAltitude = true] - activate (true) or deactivate (false) the altitude panel. True by default
     * @param {Array}   [options.displayCoordinates = true] - activate (true) or deactivate (false) the coordinates panel. True by default
     * @param {Object}  [options.altitude] - elevation configuration
     * @param {Object}  [options.altitude.serviceOptions] - options of elevation service
     * @param {Number}  [options.altitude.responseDelay] - latency for altitude request, 500 ms by default
     * @param {Number}  [options.altitude.triggerDelay] - immobilisation time of movement on the map to trigger the elevation calculation, 200 ms by default
     * @param {Number}  [options.altitude.noDataValue] - value used for altitude service no data (default is -99999). In this case, "---m" will be displayed instead of "-99999m"
     * @param {Number}  [options.altitude.noDataValueTolerance] - tolerance for no data value :
     *                  values in [noDataValue + noDataValueTolerance ; noDataValue - noDataValueTolerance] interval will not be displayed, but "---m" will be displayed instead.
     *                  Default is 90000 (no data values = [-9999 ; -189999])
     * @example
     *  var MousePosition = new ol.control.GeoportalMousePosition({
     *      collapsed : false,
     *      displayCoordinates : true,
     *      displayAltitude : true,
     *      altitude : {
     *           triggerDelay : 100,
     *           responseDelay : 500,
     *           noDataValue : -99999,
     *           noDataValueTolerance : 99000,
     *           serviceOptions : {}
     *      },
     *      systems : [
     *       {
     *          crs : "EPSG:3857",
     *          label : "Web Mercator",
     *          type : "Metric"
     *        },
     *       {
     *          crs : "EPSG:4326",
     *          label : "Géographiques",
     *          type : "Geographical"
     *        }
     *      ],
     *      units : ["DEC", "DMS"]
     *  });
     */
    function MousePosition (options) {

        options = options || {};

        if (!(this instanceof MousePosition)) {
            throw new TypeError("ERROR CLASS_CONSTRUCTOR");
        }

        this._initialize(options);

        // init control DOM container
        var container = this._initContainer(options);

        // call ol.control.Control constructor
        ol.control.Control.call(this,
            {
                element : container,
                target : options.target,
                render : options.render
            }
        );
    };

    // Inherits from ol.control.Control
    ol.inherits(MousePosition, ol.control.Control);

    /**
     * @lends module:GeoportalMousePosition
     */
    MousePosition.prototype = Object.create(ol.control.Control.prototype, {});

    // on récupère les méthodes de la classe commune MousePositionDOM
    Utils.assign(MousePosition.prototype, MousePositionDOM);

    /**
     * Constructor (alias)
     *
     * @private
     */
    MousePosition.prototype.constructor = MousePosition;

    /**
     * Overload ol.control.Control setMap method, called when
     */
    MousePosition.prototype.setMap = function (map) {

        if ( map ) { // dans le cas de l'ajout du contrôle à la map
            var center = this._createMapCenter();
            map.getViewport().appendChild(center);
            if ( !this.collapsed && !this._isDesktop ) {
                center.className = "GPmapCenterVisible";
            }

            // on met en place l'evenement sur la carte pour recuperer les coordonnées,
            // on l'active à l'ouverture du panneau uniquement !
            if (!this.collapsed) {
                // evenement valable pour le mode desktop !
                if (this._isDesktop) {
                    map.on(
                        "pointermove",
                        this.onMouseMove,
                        this
                    );
                } else {
                    map.on(
                        "moveend",
                        this.onMapMove,
                        this
                    );
                }
            }
        }

        // call original setMap method
        ol.control.Control.prototype.setMap.call(this, map);

        // nothing else to do if map == null
        if (map == null) {
            return ;
        }

        // mode "collapsed"
        if (!this.collapsed) {
            var inputShow = document.getElementById("GPshowMousePosition-" + this._uid);
            inputShow.checked = "checked";
            this._setElevationPanel(this.options.displayAltitude);
            this._setCoordinatesPanel(this.options.displayCoordinates);
            if ( !this.options.displayCoordinates ) {
                this._setSettingsPanel(false);
            }
        }
    };

    // ################################################################### //
    // #################### user interface methods ####################### //
    // ################################################################### //

    /**
     * Set additional projection system
     *
     * @method addSystem
     * @param {Object} system - projection system
     * @param {String} system.crs - Proj4 crs alias (from proj4 defs) e.g. "EPSG:4326"
     * @param {String} [system.label] - CRS label to be displayed in control. Default is system.crs alias
     * @param {String} [system.type] - CRS units type for coordinates conversion (one of control options.units). Default is "Metric"
     */
    MousePosition.prototype.addSystem = function (system) {

        if ( typeof system !== "object" ) {
            console.log("[ERROR] MousePosition:addSystem - system parameter should be an object");
            return;
        }
        if ( !system.crs) {
            logger.error("crs not defined !");
            return;
        }
        if ( !system.label ) {
            logger.warn("crs label not defined, use crs code by default.");
            system.label = system.crs;
        }
        if ( !system.type) {
            logger.warn("type srs not defined, use 'Metric' by default.");
            system.type = "Metric";
        }

        // 1. add system to control systems
        var found = false;
        for (var j = 0; j < this._projectionSystems.length; j++) {
            var obj = this._projectionSystems[j];
            if (system.crs === obj.crs) {
                found = true;
                // warn user
                logger.info("crs '{}' already configured", obj.crs);
            }
        }
        system.code = this._projectionSystems.length;
        this._projectionSystems.push(system);

        // 2. add system settings option to container (if it was already build)
        var selectSystem = document.getElementById("GPmousePositionProjectionSystem-" + this._uid);
        if ( selectSystem ) {
            var option = document.createElement("option");
            option.value = system.code;
            option.text  = system.label;
            selectSystem.appendChild(option);
        }
    };

    /**
     * Set additional projection systems
     *
     * @param {Array} systems - Array of system object, with following properties :
     * @param {String} systems.crs - Proj4 CRS alias (from proj4 defs) e.g. "EPSG:4326"
     * @param {String} systems.label - CRS label (for coordinates conversion)
     * @param {String} systems.type - CRS units type to be displayed in control (one of control options.units). Default is "Metric"
     */
    MousePosition.prototype.addSystems = function (systems) {
        if ( !systems ) {
            return;
        }
        if ( !Array.isArray(systems) ) {
            console.log("[ERROR] MousePosition:addSystems - systems parameter should be an array");
            return;
        }
        for ( var i = 0 ; i < systems.length; i++ ) {
            this.addSystem(systems[i]);
        }
    };

    /**
     * Remove projection system (in case there are several system with same code, only the first one will be removed)
     *
     * @param {String} systemCrs - CRS alias (from proj4 defs)
     */
    MousePosition.prototype.removeSystem = function (systemCrs) {
        if ( !systemCrs || typeof systemCrs !== "string" ) {
            console.log("[ERROR] MousePosition:removeSystem - systemCode parameter should be a string");
            return;
        }

        var systemList = document.getElementById("GPmousePositionProjectionSystem-" + this._uid);

        var systemCode = null;
        // find system in control projection systems list
        for ( var i = 0; i < this._projectionSystems.length; i++ ) {
            var proj = this._projectionSystems[i];
            if ( systemCrs === proj.crs ) {
                systemCode = proj.code;
                // remove system from control projection systems list
                this._projectionSystems.splice(i, 1);
                break;
            }
        }

        if ( systemCode == null ) {
            console.log("[WARN] MousePosition:removeSystem - system not found");
            return;
        }

        /*re-initialization of codes*/
        var oldNewCodeMap = [];
<<<<<<< HEAD
        for ( var k = 0; k < this._projectionSystems.length; k++ ) {
            oldNewCodeMap[ Number( this._projectionSystems[k].code ) ] = k;
            this._projectionSystems[k].code = k;
=======
        for ( var j = 0; j < this._projectionSystems.length; j++ ) {
            oldNewCodeMap[ Number( this._projectionSystems[i].code ) ] = j;
            this._projectionSystems[i].code = j;
>>>>>>> 8fa0c2dd
        }

        /*find system in control container systems list*/
        var indexChildToRemove = null;

        for ( var k = 0; k < systemList.childNodes.length; k++) {
            if ( systemCode == systemList.childNodes[j].value ) {
                indexChildToRemove = k;
                continue;
            }
            systemList.childNodes[j].value = oldNewCodeMap [ Number( systemList.childNodes[j].value ) ];
        }
        /*remove system from control container systems list*/
        if ( indexChildToRemove != null ) {
            systemList.removeChild( systemList.childNodes[ indexChildToRemove ] );
        }

        /*choose arbitrarily a new current system if needed*/
        if ( this._currentProjectionSystems.code == systemCode ) {
            systemList.childNodes[0].setAttribute( "selected", "selected" );
            this._setCurrentSystem( systemList.childNodes[0].value );
        }
    };

    /**
     * Set control units (to be displayed)
     *
     * @param {Array} units - list of all coordinates units, to be displayed in control units list.
     *      Values may be "DEC" (decimal degrees), "DMS" (sexagecimal), "RAD" (radians) and "GON" (grades) for geographical coordinates,
     *      and "M" or "KM" for metric coordinates
     */
    MousePosition.prototype.setUnits = function (units) {
        if ( !units || !Array.isArray(units) ) {
            return;
        }
        this.options.units = units;
        this._projectionUnits = [];
        this._initProjectionUnits();
        if ( this._currentProjectionType ) {
            this._setTypeUnitsPanel(this._currentProjectionType);
        }
    };

    /**
     * Set control altitude options (useless if displayAltitude == false)
     *
     * @param {Object} options - altitude options
     * @param {Object}  [options.serviceOptions] - options of elevation service
     * @param {Number}  [options.responseDelay] - latency for elevation request, 500 ms by default
     * @param {Number}  [options.triggerDelay] - immobilisation time of movement on the map to trigger the elevation calculation, 200 ms by default
     */
    MousePosition.prototype.setAltitudeOptions = function (options) {
        if ( !options || typeof options !== "object" ) {
            return;
        }
        this.options.altitude.triggerDelay = options.triggerDelay;
        this.options.altitude.responseDelay = options.responseDelay;
        if ( options.serviceOptions ) {
            for ( var opt in options.serviceOptions ) {
                if ( options.serviceOptions.hasOwnProperty(opt) ) {
                    this.options.altitude.serviceOptions[opt] = options.serviceOptions[opt];
                }
            }
        }
    };

    /**
     * Display or hide elevation panel
     *
     * @param {Boolean} displayAltitude - true to display elevation panel, false to hide it
     */
    MousePosition.prototype.displayAltitude = function (displayAltitude) {
        if ( displayAltitude === undefined ) {
            return;
        }
        this.options.displayAltitude = displayAltitude;
        this._setElevationPanel(displayAltitude);
    };

    /**
     * Display or hide coordinates panel
     *
     * @param {Boolean} displayCoordinates - true to display coordinates panel, false to hide it
     */
    MousePosition.prototype.displayCoordinates = function (displayCoordinates) {
        if ( displayCoordinates === undefined ) {
            return;
        }
        this.options.displayCoordinates = displayCoordinates;
        this._setCoordinatesPanel(displayCoordinates);
        this._setSettingsPanel(displayCoordinates);
    };

    /**
     * Collapse or display control main container
     *
     * @param {Boolean} collapsed - True to collapse control, False to display it
     */
    MousePosition.prototype.setCollapsed = function (collapsed) {
        if ( collapsed === undefined ) {
            console.log("[ERROR] MousePosition:setCollapsed - missing collapsed parameter");
            return;
        }
        if ( ( collapsed && this.collapsed) || ( !collapsed && !this.collapsed ) ) {
            return;
        }
        if ( !this._isDesktop ) {
            document.getElementById("GPmapCenter").className = collapsed ? "" : "GPmapCenterVisible";
        }
        // on simule l'ouverture du panneau après un click
        this.onShowMousePositionClick();
        this._showMousePositionContainer.checked = !collapsed;
    };

    // ################################################################### //
    // ######################## initialize control ####################### //
    // ################################################################### //

    /**
     * Initialize control (called by MousePosition constructor)
     *
     * @method _initialize
     * @param {Object} options - control options (set by user)
     * @private
     */
    MousePosition.prototype._initialize = function (options) {

        // Set default options
        // {Object} control options - set by user or by default
        this.options = options || {};
        this.options.collapsed = ( options.collapsed !== undefined ) ? options.collapsed : true;
        /** {Boolean} specify if MousePosition control is collapsed (true) or not (false) */
        this.collapsed = this.options.collapsed;
        this.options.units = options.units || [];
        this.options.displayAltitude = ( options.displayAltitude !== undefined ) ? options.displayAltitude : true;
        this.options.displayCoordinates = ( options.displayCoordinates !== undefined ) ? options.displayCoordinates : true;
        this.options.systems = options.systems || [];
        if ( options.altitude ) {
            var altitude = options.altitude;
            this.options.altitude = {
                triggerDelay : ( altitude.triggerDelay !== undefined ) ? altitude.triggerDelay : 200,
                responseDelay : ( altitude.responseDelay !== undefined ) ? altitude.responseDelay : 500,
                serviceOptions : altitude.serviceOptions || {},
                noDataValue : ( altitude.noDataValue !== undefined ) ? altitude.noDataValue : -99999,
                noDataValueTolerance : ( altitude.noDataValueTolerance !== undefined ) ? altitude.noDataValueTolerance : 90000
            };
        } else {
            this.options.altitude = {
                triggerDelay : 200,
                responseDelay : 500,
                serviceOptions : {}
            };
        }

        // identifiant du contrôle : utile pour suffixer les identifiants CSS (pour gérer le cas où il y en a plusieurs dans la même page)
        this._uid = SelectorID.generate();

        // initialisation des systemes de projections
        this._projectionSystems = [];
        this._initProjectionSystems();

        // initialisation des systemes des unités
        this._projectionUnits = {};
        this._initProjectionUnits();

        // detection du support : desktop ou tactile
        this._isDesktop = Utils.detectSupport();

        // on met en place un seuil sur le timer
        if ( this.options.altitude.triggerDelay < 100 ) {
            this.options.altitude.triggerDelay = 100;
        }

        // {Number} timer on movestopped delay (altitude calculation)
        this._timer = this.options.altitude.triggerDelay;

        // {Object} Selected projection system
        this._currentProjectionSystems = this._projectionSystems[0];

        // {String} Selected projection units typs : Geographical or metric
        this._currentProjectionType = this._projectionSystems[0].type;

        // {String} Selected projection unit
        this._currentProjectionUnits = this._projectionUnits[this._currentProjectionType][0].code;

        // {Object} Projection units container (DOM Element)
        this._projectionUnitsContainer = null;

        // {Object} control panel container (DOM Element)
        this._showMousePositionContainer = null;

        // gestion de l'affichage du panneau de l'altitude
        if ( !this.options.displayAltitude && !this.options.displayCoordinates ) {
            // on reactive l'affichage des coordonnées, pour ne pas afficher un panneau vide !
            this.options.displayCoordinates = true;
        }

        // gestion des droits sur les ressources/services
        // si l'on souhaite un calcul d'altitude, on verifie les droits sur les ressources d'alti...
        if ( this.options.displayAltitude ) {
            this._checkRightsManagement();
        }
    };

    /**
     * this method is called by the constructor and initialize the projection
     * systems.
     * getting coordinates in the requested projection :
     * see this.onMousePositionProjectionSystemChange()
     *
     * @method _initProjectionSystems
     * @private
     */
    MousePosition.prototype._initProjectionSystems = function () {

        // on donne la possibilité à l'utilisateur de modifier
        // la liste des systèmes à afficher
        // Ex. this.options.systems

        // systemes de projection disponible par defaut
        var projectionSystemsByDefault = [
            {
                label : "G\u00e9ographique",
                crs : ol.proj.get("EPSG:4326").getCode(),
                type : "Geographical"
            },
            {
                label : "Web Mercator",
                crs : ol.proj.get("EPSG:3857").getCode(),
                type : "Metric"
            },
            {
                label : "Lambert 93",
                crs : ol.proj.get("EPSG:2154").getCode(),
                type : "Metric",
                geoBBox : {
                    left : -9.86,
                    bottom : 41.15,
                    right : 10.38,
                    top : 51.56
                }
            },
            {
                label : "Lambert II \u00e9tendu",
                crs : ol.proj.get("EPSG:27572"),
                type : "Metric",
                geoBBox : {
                    left : -4.87,
                    bottom : 42.33,
                    right : 8.23,
                    top : 51.14
                }
            }
        ];

        var systems = this.options.systems;
        for (var i = 0; i < systems.length; i++) {
            /*definition d'un systeme de reference*/
            var sys = systems[i];
            this.addSystem(sys);
        }

        if ( this._projectionSystems.length === 0 ) {
            // on ajoute les systèmes de projections par défaut
<<<<<<< HEAD
            for (var k = 0; k < projectionSystemsByDefault.length; k++ ) {
                this.addSystem(projectionSystemsByDefault[k]);
=======
            for (var j = 0; j < projectionSystemsByDefault.length; j++ ) {
                this.addSystem(projectionSystemsByDefault[j]);
>>>>>>> 8fa0c2dd
            }
        }
    };

    /**
     * this method is called by the constructor and initialize the units.
     * getting coordinates in the requested units :
     * see this.onMousePositionProjectionUnitsChange()
     *
     * @method _initProjectionUnits
     * @private
     */
    MousePosition.prototype._initProjectionUnits = function () {

        // on donne la possibilité à l'utilisateur de modifier
        // la liste des unités à afficher
        // Ex.
        // this.options.units : ["DEC", "DMS"]

        // unités disponible par defaut
        var projectionUnitsByDefault = {
            Geographical : [
                {
                    code : "DEC",
                    label : "degrés décimaux",
                    convert : this._displayDEC
                },
                {
                    code : "DMS",
                    label : "degrés sexagésimaux",
                    convert : this._displayDMS
                },
                {
                    code : "RAD",
                    label : "radians",
                    convert : this._displayRAD
                },
                {
                    code : "GON",
                    label : "grades",
                    convert : this._displayGON
                }
            ],
            Metric : [
                {
                    code : "M",
                    label : "mètres",
                    convert : this._displayMeter
                },
                {
                    code : "KM",
                    label : "kilomètres",
                    convert : this._displayKMeter
                }
            ]
        };

        var units = this.options.units;

        for (var type in projectionUnitsByDefault) {
            if (projectionUnitsByDefault.hasOwnProperty(type)) {
                var found = false;
                for (var j = 0; j < projectionUnitsByDefault[type].length; j++) {
                    var obj = projectionUnitsByDefault[type][j];
                    for (var i = 0; i < units.length; i++) {
                        var unit = units[i];
                        if (obj.code === unit) {
                            found = true;
                            if (! this._projectionUnits[type]) {
                                this._projectionUnits[type] = [];
                            }
                            this._projectionUnits[type].push(obj);
                        }
                    }
                }
                if (!found) {
                    this._projectionUnits[type] = projectionUnitsByDefault[type];
                }
            }
        }

        // au cas où...
        if ( typeof this._projectionUnits === "object" && Object.keys(this._projectionUnits).length === 0 ) {
            this._projectionUnits = projectionUnitsByDefault;
        }
    };

    /**
     * this method is called by constructor
     * and check the rights to resources
     *
     * @method _checkRightsManagement
     * @private
     */
    MousePosition.prototype._checkRightsManagement = function () {

        var rightManagement = RightManagement.check({
            key : this.options.apiKey,
            resources : ["SERVICE_CALCUL_ALTIMETRIQUE_RSC"],
            services : ["Elevation"]
        });

        if ( !rightManagement ) {
            this._noRightManagement = true;
        }

        // on recupère les informations utiles
        // sur ce controle, on ne s'occupe pas de la ressource car elle est unique...
        // Ex. la clef API issue de l'autoconfiguration si elle n'a pas
        // été renseignée.
        if ( !this.options.apiKey ) {
            this.options.apiKey = rightManagement.key;
        }

    };

    // ################################################################### //
    // ######################## methods handle dom ####################### //
    // ################################################################### //

    /**
     * Create control main container (called by MousePosition constructor)
     *
     * @method _initContainer
     * @private
     */
    MousePosition.prototype._initContainer = function () {
        // creation du container principal
        var container = this._createMainContainerElement();

        var inputShow = this._showMousePositionContainer = this._createShowMousePositionElement();
        container.appendChild(inputShow);

        var picto = this._createShowMousePositionPictoElement(this._isDesktop);
        container.appendChild(picto);

        var panel    = this._createMousePositionPanelElement();
        var settings = this._createMousePositionSettingsElement();
        var systems  = this._projectionSystemsContainer = this._createMousePositionSettingsSystemsElement(this._projectionSystems);
        var units    = this._projectionUnitsContainer = this._createMousePositionSettingsUnitsElement(this._projectionUnits[this._currentProjectionType]);

        settings.appendChild(systems);
        settings.appendChild(units);
        panel.appendChild(settings);
        container.appendChild(panel);

        return container;
    };

    /**
     * this method is called by this.()
     * and it changes the elevation view panel into the dom.
     *
     * @method _setElevationPanel
     * @param {Boolean} active - true:active, false:disable
     * @private
     */
    MousePosition.prototype._setElevationPanel = function (active) {
        var div = null;

        if ( !active ) {
            div = document.getElementById("GPmousePositionAltitude-" + this._uid);
            div.style.display = "none";
        } else {
            if ( this._noRightManagement ) {
                div = document.getElementById("GPmousePositionAlt-" + this._uid);
                div.innerHTML = "No rights!";
            } else {
                div = document.getElementById("GPmousePositionAltitude-" + this._uid);
                div.style.display = "";
            }
        }
    };

    /**
     * this method is called by this.()
     * and it changes the coordinate view panel into the dom.
     *
     * @method _setCoordinatesPanel
     * @param {Boolean} active - true:active, false:disable
     * @private
     */
    MousePosition.prototype._setCoordinatesPanel = function (active) {
        var div  = document.getElementById("GPmousePositionCoordinate-" + this._uid);
        if ( !active) {
            div.style.display = "none";
        } else {
            div.style.display = "";
        }
    };

    /**
    * this method is called by this.()
    * and it changes the settings view panel into the dom.
    *
    * @method _setSettingsPanel
    * @param {Boolean} active - true:active, false:disable
    * @private
    */
    MousePosition.prototype._setSettingsPanel = function (active) {
        var divPicto  = document.getElementById("GPshowMousePositionSettingsPicto-" + this._uid);
        var divPanel  = document.getElementById("GPmousePositionSettings-" + this._uid);
        if ( !active) {
            divPicto.style.display = "none";
            divPanel.style.display = "none";
        } else {
            divPicto.style.display = "";
            divPanel.style.display = "";
        }
    };

    /**
     * this method is called by this.onMousePositionProjectionSystemChange()
     * when changes to a metric or a geographical units.
     *
     * @method _setTypeUnitsPanel
     * @param {String} type - Geographical or Metric
     * @private
     */
    MousePosition.prototype._setTypeUnitsPanel = function (type) {
        var container = this._projectionUnitsContainer;

        // on supprime les enfants...
        while (container.firstChild) {
            container.removeChild(container.firstChild);
        }

        var units = this._projectionUnits[type];
        for (var j = 0; j < units.length; j++) {
            var obj = units[j];
            var option = document.createElement("option");
            option.value = (obj.code) ? obj.code : j;
            option.text  = obj.label || j;
            // option.label = obj.label;
            container.appendChild(option);
        }

        // le nouveau type de system ...
        this._currentProjectionType = type;
        // et comme on a changé de type de systeme,
        // il faut changer aussi d'unité !
        this._currentProjectionUnits = this._projectionUnits[type][0].code;
    };

    // ################################################################### //
    // ######################## method units convert ##################### //
    // ################################################################### //

    /**
     * degreedecimal
     *
     * @method _displayDEC
     * @param {Array} olCoordinate - ol.Coordinate object [lon, lat]
     * @return {Object} coordinate - coordinate object : {lat : 48, lng : 2} par exemple
     * @private
     */
    MousePosition.prototype._displayDEC = function (olCoordinate) {
        var coordinate = {};
        coordinate.lat = olCoordinate[1].toFixed(6);
        coordinate.lng = olCoordinate[0].toFixed(6);
        return coordinate;
    };

    /**
     * degreedecimal2sexagecimal
     *
     * @method _displayDMS
     * @param {Array} olCoordinate - ol.Coordinate object [lon, lat]
     * @return {Object} coordinate - coordinate object : {lng : "2° 00′ 00″ E", lat : "48° 00′ 00″ N"} par exemple
     * @private
     */
    MousePosition.prototype._displayDMS = function (olCoordinate) {
        var coordinate = {};
        var regex = /(.*)([NS])\s(.*)([EW])/;
        var subst = "$1$2 | $3$4";
        var str = ol.coordinate.toStringHDMS(olCoordinate, 2).replace(regex, subst);
        var coords = str.split("|");
        // coords est du type : "48° 00′ 00″ N 2° 00′ 00″ E". On veut récupérer les 2 coordonnées séparément.
        coordinate.lat = coords[0];
        coordinate.lng = coords[1];
        return coordinate;
    };

    /**
     * degreedecimal2radian
     *
     * @method _displayRAD
     * @param {Array} olCoordinate - ol.Coordinate object [lon, lat]
     * @return {Object} coordinate - coordinate object : {lng : "0.02837864", lat : "0.84300269"} par exemple
     * @private
     */
    MousePosition.prototype._displayRAD = function (olCoordinate) {
        var coordinate = {};
        var d = 0.01745329251994329577;
        coordinate.lng = olCoordinate[0] * d;
        coordinate.lng = coordinate.lng.toFixed(8);
        coordinate.lat = olCoordinate[1] * d;
        coordinate.lat = coordinate.lat.toFixed(8);
        return coordinate;
    };

    /**
     * degreedecimal2grade
     *
     * @method _displayGON
     * @param {Array} olCoordinate - ol.Coordinate object [lon, lat]
     * @return {Object} coordinate - coordinate object : {lng : "4.09545898", lat : "53.68751528"} par exemple
     * @private
     */
    MousePosition.prototype._displayGON = function (olCoordinate) {
        var coordinate = {};
        var d = 1.11111111111111111111;
        coordinate.lng = olCoordinate[0] * d;
        coordinate.lng = coordinate.lng.toFixed(8);
        coordinate.lat = olCoordinate[1] * d;
        coordinate.lat = coordinate.lat.toFixed(8);
        return coordinate;
    };

    /**
     * meter
     *
     * @method _displayMeter
     * @param {Array} olCoordinate - ol.Coordinate object [lon, lat]
     * @return {Object} coordinate - coordinate object : {x : "148593.58", y : "6176560.95"} par exemple
     * @private
     */
    MousePosition.prototype._displayMeter = function (olCoordinate) {
        // on recoit toujours des coordonnées metriques
        var coordinate = {};
        coordinate.x = olCoordinate[0].toFixed(2);
        coordinate.y = olCoordinate[1].toFixed(2);
        coordinate.unit = "m";
        return coordinate;
    };

    /**
     * kilometer
     *
     * @method _displayKMeter
     * @param {Array} olCoordinate - ol.Coordinate object [lon, lat]
     * @return {Object} coordinate - coordinate object : {x : "214.96", y : "6250.09"} par exemple
     * @private
     */
    MousePosition.prototype._displayKMeter = function (olCoordinate) {
        var coordinate = {};
        coordinate.x = ( olCoordinate[0] / 1000 ).toFixed(2);
        coordinate.y = ( olCoordinate[1] / 1000 ).toFixed(2);
        coordinate.unit = "km";
        return coordinate;
    };

    // ################################################################### //
    // ##################### handlers events to control ################## //
    // ################################################################### //

    /**
     * this sends the coordinates to the panel.
     * (cf. this.GPdisplayCoords() into the DOM functions)
     *
     * @method _setCoordinate
     * @param {Array} olCoordinate - ol.Coordinate object [lon, lat]
     * @param {Object} crs - coordinate CRS (ol.proj.Projection)
     * @private
     */
    MousePosition.prototype._setCoordinate = function (olCoordinate, crs) {

        // structure
        // ol.Coordinate
        //      [
        //          4   // lon
        //          48  // lat
        //      ]

        // structure pour les coordonnées en fonctin du type demandé :
        // {x:, y:, unit:} ou {lng:, lat:} ou {lon:, lat:} ou {e:, n:, unit:}...
        var coordinate = {};
        // on projete le point dans le systeme demandé
        var oSrs = this._currentProjectionSystems.crs;
        if (! oSrs) {
            console.log("ERROR : system crs not found");
            return;
        }
        // on reprojette les coordonnées depuis leur CRS d'origine (CRS) vers le CRS demandé (oSrs)
        olCoordinate = ol.proj.transform(olCoordinate, crs, oSrs);

        // type de systeme : Geographical ou Metric
        var type = this._currentProjectionSystems.type;

        // on recherche la fonction de formatage dans l'unité demandée
        var convert = null;
        var units = this._projectionUnits[type];
        for (var i = 0; i < units.length; i++) {
            if (units[i].code === this._currentProjectionUnits) {
                convert = units[i].convert;
                break;
            }
        }
        if ( !convert || typeof convert !== "function" ) {
            console.log("WARNING : coordinates format function not found");
            return;
        } else {
            coordinate = convert(olCoordinate);
        }

        if (! coordinate || Object.keys(coordinate).length === 0) {
            return;
        }

        this.GPdisplayCoords(coordinate);
    };

    /**
     * this sends the coordinates to the panel.
     * (cf. this.GPdisplayElevation() into the DOM functions)
     *
     * @method _setElevation
     * @param {Array} olCoordinate - ol.Coordinate object [lon, lat]
     * @private
     */
    MousePosition.prototype._setElevation = function (olCoordinate) {
        // gestion du timer de la requete du service d'altitude
        var delay = this.options.altitude.responseDelay;
        var noDataValue = this.options.altitude.noDataValue;
        var noDataValueTolerance = this.options.altitude.noDataValueTolerance;
        this.GPdisplayElevation(olCoordinate, delay, noDataValue, noDataValueTolerance);
    };

    /**
     * this method is triggered when the mouse or the map is stopped.
     * (cf. onMouseMove and onMapMove)
     *
     * @method onMoveStopped
     * @param {Array} olCoordinate - ol.Coordinate object [lon, lat]
     * @param {Object} crs - coordinate CRS (ol.proj.Projection)
     * @private
     */
    MousePosition.prototype.onMoveStopped = function (olCoordinate, crs) {
        // reprojection en CRS:84 (EPSG:4326) pour le calcul alti
        var oLatLng = ol.proj.transform(olCoordinate, crs, "EPSG:4326");
        this._setElevation(oLatLng);
    };

    /**
     * this method is an handler event to control. The event is 'mousemove' on
     * the map. The handler sends the coordinates to the panel.
     * (cf. this.GPdisplayCoords() into the DOM functions)
     *
     * @method onMouseMove
     * @param {Object} e - HTMLElement
     * @private
     */
    MousePosition.prototype.onMouseMove = function (e) {

        var self = this;

        // info: coordinate = [x, y]
        var coordinate = e.coordinate;
        if ( !e.map || !e.map.getView() ) {
            return;
        }
        var crs = e.map.getView().getProjection();

        this._setCoordinate(coordinate, crs);

        // calcul de l'altitude après un certain délai après l'arrêt du mouvement de la souris
        clearTimeout(this._timer);
        this._timer = setTimeout( function () {
            self.onMoveStopped(coordinate, crs);
        }, this.options.altitude.triggerDelay);
    };

    /**
     * this method is an handler event to control. The event is 'moveend' on
     * the map. The handler sends the coordinates to the panel.
     * (cf. this.GPdisplayCoords() into the DOM functions)
     *
     * @method onMapMove
     * @private
     */
    MousePosition.prototype.onMapMove = function () {

        var self = this;

        var map = this.getMap();
        if ( !map || !map.getView() ) {
            return;
        }
        var view = map.getView();
        var coordinate = view.getCenter();
        var crs = view.getProjection();

        this._setCoordinate(coordinate, crs);

        // calcul de l'altitude après un certain délai après l'arrêt du mouvement de la souris
        clearTimeout(this._timer);
        this._timer = setTimeout( function () {
            self.onMoveStopped(coordinate, crs);
        }, this.options.altitude.triggerDelay);

    };

    // ################################################################### //
    // ####################### handlers events to dom #################### //
    // ################################################################### //

    /**
     * this method is called by this.GPdisplayElevation() in the dom, and
     * it executes a request to the elevation service.
     *
     * @method onRequestAltitude
     * @param {Object} coordinate - {lat:..., lng:...}
     * @private
     */
    MousePosition.prototype.onRequestAltitude = function (coordinate, callback) {

        // INFORMATION
        // on effectue la requête au service d'altitude...
        // on met en place des callbacks afin de recuperer les resultats ou
        // les messages d'erreurs du service.
        // le resultat est affiché dans une balise du dom.
        // les messages d'erreurs sont affichés sur la console (?)

        if ( !coordinate || Object.keys(coordinate).length === 0 ) {
            return;
        }

        // si on ne veut pas de calcul d'altitude, on ne continue pas !
        if ( !this.options.displayAltitude ) {
            return;
        }

        // si on n'a pas les droits sur la ressource, pas la peine de
        // continuer !
        if ( this._noRightManagement ) {
            console.log("[WARNING] contract key configuration has no rights to load geoportal elevation ");
            document.getElementById("GPmousePositionAlt-" + this._uid).innerHTML = "No rights!";
            return;
        }

        // on recupere les options du service
        var options = this.options.altitude.serviceOptions || {};

        // ainsi que les coordonnées
        options.zonly = true;
        options.positions = [
            {
                lon : coordinate[0],
                lat : coordinate[1]
            }
        ];

        // et les callbacks
        options.scope = this;

        if ( !options.rawResponse ) {
            // dans le cas général
            /** callback onSuccess */
            options.onSuccess = function (results) {
                if (results && Object.keys(results)) {
                    callback.call(this, results.elevations[0].z);
                }
            };
        } else {
            /** callback onSuccess */
            options.onSuccess = function (results) {
                console.log("alti service raw response : ", results);
            };
        }

        /** callback onFailure */
        options.onFailure = function (error) {
            console.log("[getAltitude] ERROR : " + error.message);
        };

        // cas où la clef API n'est pas renseignée dans les options du service,
        // on utilise celle de l'autoconf ou celle renseignée au niveau du controle
        options.apiKey = options.apiKey || this.options.apiKey;

        Gp.Services.getAltitude(options);
    };

    /**
     * this method is called by event 'click' on 'GPshowMousePositionPicto' tag label
     * (cf. this._createShowMousePositionPictoElement),
     * and toggles event 'mousemove' on map.
     *
     * @method onShowMousePositionClick
     * @private
     */
    MousePosition.prototype.onShowMousePositionClick = function () {

        // checked : true - panel close
        // checked : false - panel open
        var map = this.getMap();
        this.collapsed = this._showMousePositionContainer.checked;
        // on génère nous même l'evenement OpenLayers de changement de propriété
        // (utiliser mousePosition.on("change:collapsed", function(e) ) pour s'abonner à cet évènement)
        this.dispatchEvent("change:collapsed");

        // evenement declenché à l'ouverture/fermeture du panneau,
        // et en fonction du mode : desktop ou tactile !
        if ( this._showMousePositionContainer.checked ) {
            if (this._isDesktop) {
                map.un("pointermove", this.onMouseMove, this);
            } else {
                map.un("moveend", this.onMapMove, this);
            }
        } else {
            if (this._isDesktop) {
                map.on("pointermove", this.onMouseMove, this);
            } else {
                map.on("moveend", this.onMapMove, this);
                // on simule un deplacement en mode tactile
                this.onMapMove();
            }
        }

        // FIXME
        // on gère l'affichage des panneaux ici..., même si ce n'est pas l'endroit
        // adequate...
        this._setElevationPanel(this.options.displayAltitude);
        this._setCoordinatesPanel(this.options.displayCoordinates);
        if ( !this.options.displayCoordinates ) {
            this._setSettingsPanel(false);
        }
    };

    /**
     * this method is called by event 'change' on 'GPmousePositionProjectionSystem'
     * tag select (cf. this._createMousePositionSettingsElement),
     * and selects the system projection.
     *
     * @method onMousePositionProjectionSystemChange
     * @param {Object} e - HTMLElement
     * @private
     */
    MousePosition.prototype.onMousePositionProjectionSystemChange = function (e) {

        var idx   = e.target.selectedIndex;      // index
        var value = e.target.options[idx].value; // crs

        this._setCurrentSystem( value );
    };

    /**
     * this method selects the current system projection.
     *
     * @method _setCurrentSystem
     * @param {Object} systemCode - inner code (rank in array _projectionSystems)
     * @private
     */
    MousePosition.prototype._setCurrentSystem = function ( systemCode ) {
        // si on change de type de systeme, on doit aussi changer le type d'unités !
        var type = null;
        for (var i = 0 ; i < this._projectionSystems.length ; ++i ) {
            if ( this._projectionSystems[i].code == systemCode ) {
                type = this._projectionSystems[i].type;
                break;
            }
        }

        if ( !type ) {
            logger.log("system not found in projection systems container");
            return;
        }

        if (type !== this._currentProjectionType) {
            this._setTypeUnitsPanel(type);
        }

        // on enregistre le systeme courrant
        this._currentProjectionSystems = this._projectionSystems[Number(systemCode)];

        // on simule un deplacement en mode tactile pour mettre à jour les
        // resultats
        if (!this._isDesktop) {
            this.onMapMove();
        }
    };

    /**
     * this method is called by event 'mouseover' on 'GPmousePositionProjectionSystem'
     * tag select (cf. this._createMousePositionSettingsElement),
     * and selects the system projection.
     *
     * @method onMousePositionProjectionSystemMouseOver
     * @param {Object} e - HTMLElement
     * @private
     */
    MousePosition.prototype.onMousePositionProjectionSystemMouseOver = function (e) {

        logger.trace(e);

        // map infos
        var map = this.getMap();
        if ( !map || !map.getView() ) {
            return;
        }
        var view = map.getView();
        var crs = view.getProjection();
        var mapExtent = view.calculateExtent( map.getSize() );

        // get extent in WGS84 coordinates
        mapExtent = ol.proj.transformExtent( mapExtent, crs, "EPSG:4326");

        /*clear select*/
        var systemList = document.getElementById( this._addUID("GPmousePositionProjectionSystem") );
        systemList.innerHTML = "";

        // add systems whose extent intersects the map extent
        for (var j = 0; j < this._projectionSystems.length; j++) {
            var proj   = this._projectionSystems[j];
            var option = null;

            if ( proj.geoBBox ) {
                /*bboxes intersection test*/
                if (   mapExtent[0] > proj.geoBBox.right ||
                      mapExtent[1] > proj.geoBBox.top   ||
                      mapExtent[2] < proj.geoBBox.left  ||
                      mapExtent[3] < proj.geoBBox.bottom
                ) {
                    if ( proj === this._currentProjectionSystems ) {
                        option = document.createElement("option");
                        option.value = proj.code;
                        option.text  = proj.label || j;
                        option.setAttribute( "selected", "selected" );
                        option.setAttribute( "disabled", "disabled" );

                        systemList.appendChild(option);
                    }
                    continue;// do not intersect
                }
            }
<<<<<<< HEAD
            var optionElement = document.createElement("option");
            optionElement.value = proj.code;
            optionElement.text  = proj.label || j;
=======
            option = document.createElement("option");
            option.value = proj.code;
            option.text  = proj.label || j;
>>>>>>> 8fa0c2dd
            if ( proj === this._currentProjectionSystems ) {
                optionElement.setAttribute( "selected", "selected" );
            }
            systemList.appendChild(optionElement);
        }
    };

    /**
     * this method is called by event 'change' on 'GPmousePositionProjectionUnits'
     * tag select (cf. this._createMousePositionSettingsElement),
     * and selects the units projection.
     *
     * @method onMousePositionProjectionUnitsChange
     * @param {Object} e - HTMLElement
     * @private
     */
    MousePosition.prototype.onMousePositionProjectionUnitsChange = function (e) {

        var idx   = e.target.selectedIndex;
        var value = e.target.options[idx].value;

        this._currentProjectionUnits = value;

        // on simule un deplacement en mode tactile pour mettre à jour les
        // resultats
        if (!this._isDesktop) {
            this.onMapMove();
        }
    };

    return MousePosition;
});<|MERGE_RESOLUTION|>--- conflicted
+++ resolved
@@ -286,15 +286,10 @@
 
         /*re-initialization of codes*/
         var oldNewCodeMap = [];
-<<<<<<< HEAD
-        for ( var k = 0; k < this._projectionSystems.length; k++ ) {
-            oldNewCodeMap[ Number( this._projectionSystems[k].code ) ] = k;
-            this._projectionSystems[k].code = k;
-=======
+
         for ( var j = 0; j < this._projectionSystems.length; j++ ) {
-            oldNewCodeMap[ Number( this._projectionSystems[i].code ) ] = j;
-            this._projectionSystems[i].code = j;
->>>>>>> 8fa0c2dd
+            oldNewCodeMap[ Number( this._projectionSystems[j].code ) ] = j;
+            this._projectionSystems[j].code = j;
         }
 
         /*find system in control container systems list*/
@@ -559,13 +554,8 @@
 
         if ( this._projectionSystems.length === 0 ) {
             // on ajoute les systèmes de projections par défaut
-<<<<<<< HEAD
-            for (var k = 0; k < projectionSystemsByDefault.length; k++ ) {
-                this.addSystem(projectionSystemsByDefault[k]);
-=======
             for (var j = 0; j < projectionSystemsByDefault.length; j++ ) {
                 this.addSystem(projectionSystemsByDefault[j]);
->>>>>>> 8fa0c2dd
             }
         }
     };
@@ -1300,15 +1290,11 @@
                     continue;// do not intersect
                 }
             }
-<<<<<<< HEAD
+
             var optionElement = document.createElement("option");
             optionElement.value = proj.code;
             optionElement.text  = proj.label || j;
-=======
-            option = document.createElement("option");
-            option.value = proj.code;
-            option.text  = proj.label || j;
->>>>>>> 8fa0c2dd
+
             if ( proj === this._currentProjectionSystems ) {
                 optionElement.setAttribute( "selected", "selected" );
             }
