--- conflicted
+++ resolved
@@ -139,7 +139,7 @@
      */
     MousePosition.prototype.setMap = function (map) {
         var context = this;
-        
+
         if ( map ) { // dans le cas de l'ajout du contrôle à la map
             var center = this._createMapCenter();
             map.getViewport().appendChild(center);
@@ -165,7 +165,7 @@
                     );
                 }
             }
-            
+
             // add overlay only if option editCoordinates is true
             if (this.options.editCoordinates) {
                 // création de l'élément DOM
@@ -176,7 +176,7 @@
                 markerDiv.addEventListener("click", function () {
                     context._markerOverlay.setPosition(undefined);
                 });
-                
+
                 this._markerOverlay = new ol.Overlay({
                     offset : this._markerOffset,
                     element : markerDiv,
@@ -534,10 +534,10 @@
     };
 
     /**
-     * 
+     *
      * @param {Object} option - positionMarker option
      */
-    MousePosition.prototype._initMarker = function (option) { 
+    MousePosition.prototype._initMarker = function (option) {
         if (! this.options.editCoordinates) {
             return;
         }
@@ -547,7 +547,7 @@
             this._markerOffset = Markers.defaultOffset;
             return;
         }
-        
+
         // hide
         this._hideMarker = (option.hide !== undefined) ? option.hide : false;
 
@@ -555,7 +555,7 @@
         if (option.offset) {
             if (Array.isArray(option.offset) && option.offset.length === 2) {
                 this._markerOffset = option.offset;
-            } else { 
+            } else {
                 console.log("positionMarker.offset should be an array. e.g. : [0,0]");
             }
         }
@@ -1301,15 +1301,9 @@
      * @method onMousePositionEditModeClick
      * @param {Boolean} editing - editing mode
      */
-<<<<<<< HEAD
     MousePosition.prototype.onMousePositionEditModeClick = function (editing) {
-        if (! this.editCoordinates) {
-            return;
-=======
-    MousePosition.prototype.switchToEditMode = function (editing) {
-        if (! this.options.editCoordinates) { 
-            return; 
->>>>>>> 7454e7d5
+        if (! this.options.editCoordinates) {
+            return;
         }
         if (this.editing === editing) {
             return;
@@ -1338,7 +1332,7 @@
                 this.onMapMove();
             }
         }
-        
+
         // clear _markerOverlay
         if (! this.editing && this._markerOverlay) {
             this._markerOverlay.setPosition(undefined);
@@ -1388,7 +1382,7 @@
         var seconds = inputSeconds.value;
         if (seconds) {
             seconds = seconds.replace(",", ".");
-            var secs = Utils.toFloat(seconds);
+            var secs = MathUtils.toFloat(seconds);
             if (secs && secs >= Number(inputSeconds.dataset.min) && secs <= Number(inputSeconds.dataset.max)) {
                 result += (secs / 3600);
             }
@@ -1439,15 +1433,15 @@
         var lon = document.getElementById(this._addUID("GPmousePositionLon")).value;
 
         lon = lon.replace(",", ".");
-        lon = Utils.toFloat(lon);
-        if (! lon) {
+        lon = MathUtils.toFloat(lon);
+        if (lon === null) {
             return;
         }
 
         var lat = document.getElementById(this._addUID("GPmousePositionLat")).value;
         lat = lat.replace(",", ".");
-        lat = Utils.toFloat(lat);
-        if (! lat) {
+        lat = MathUtils.toFloat(lat);
+        if (lat === null) {
             return;
         }
 
@@ -1459,9 +1453,9 @@
 
         var xy;
         if (this._currentProjectionSystems.type === "Geographical") {
-            xy = [this.convert(lon), this.convert(lat)]; 
+            xy = [this.convert(lon), this.convert(lat)];
         } else {
-            xy = [this.convert(lat), this.convert(lon)]; 
+            xy = [this.convert(lat), this.convert(lon)];
         }
         var xyWGS84 = ol.proj.transform(xy, this._currentProjectionSystems.crs, "EPSG:4326");
 
@@ -1480,7 +1474,7 @@
 
         var coordinate = ol.proj.transform(xy, oSrs, view.getProjection());
         view.setCenter(coordinate);
-        
+
         if (this._markerOverlay && ! this._hideMarker) {
             this._markerOverlay.setPosition(coordinate);
         }
@@ -1492,13 +1486,8 @@
      * @method locate
      * @private
      */
-<<<<<<< HEAD
     MousePosition.prototype.onMousePositionEditModeLocateClick = function () {
-        if (! this.editCoordinates) {
-=======
-    MousePosition.prototype.locate = function () {
         if (! this.options.editCoordinates) {
->>>>>>> 7454e7d5
             return;
         }
         if (! this.editing) {
@@ -1700,7 +1689,7 @@
         }
 
         var v = value.replace(",", ".");
-        v = Utils.toFloat(v);
+        v = MathUtils.toFloat(v);
         if (v === null) {
             return false;
         }
