--- conflicted
+++ resolved
@@ -555,11 +555,7 @@
         /** on readAsText error */
         fReader.onerror = function (e) {
             // en cas d'erreur, on revient au panel initial et on cache la patience
-<<<<<<< HEAD
             context._hideWaitingContainer();
-=======
-            context._waitingContainer.className = "GPimportWaitingContainerHidden";
->>>>>>> 373d9110
             logger.log("error fileReader : ",e);
         };
         /** on readAsText progress */
@@ -569,22 +565,13 @@
         /** on load start */
         fReader.onloadstart = function () {
             // affichage d'une patience le temps du chargement
-<<<<<<< HEAD
             context._displayWaitingContainer();
-=======
-            context._waitingContainer.className = "GPimportWaitingContainerVisible";
-            context._waiting = true;
->>>>>>> 373d9110
             logger.log("onloadstart");
         };
         /** on readAsText abort */
         fReader.onabort = function () {
             // en cas d'erreur, on revient au panel initial et on cache la patience
-<<<<<<< HEAD
             context._hideWaitingContainer();
-=======
-            context._waitingContainer.className = "GPimportWaitingContainerHidden";
->>>>>>> 373d9110
             logger.log("onabort");
         };
         /** on readAsText loadend */
