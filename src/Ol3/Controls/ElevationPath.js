--- conflicted
+++ resolved
@@ -226,12 +226,8 @@
     };
 
     /**
-<<<<<<< HEAD
-    * custom operation into raw profil...
-=======
     * TODO : customisation possible d'une opération sur le profil
     * @private
->>>>>>> 2173fad4
     */
     ElevationPath.__customRawProfileOperation = function (context, d) {
         logger.log("__customRawProfileOperation");
@@ -272,14 +268,9 @@
     };
 
     /**
-<<<<<<< HEAD
-    * custom operation into raw profil...
-    * TODO
-=======
     * TODO : customisation possible d'une opération sur le profil
     * Ex. Methode appélée dans le DOM : ProfileElevationPathDOM
     * @private
->>>>>>> 2173fad4
     */
     ElevationPath.__customRawProfileMouseOverEvent = function (context, e) {
         logger.log("__customRawProfileMouseOverEvent", context, e);
@@ -345,14 +336,6 @@
         // on sauvegarde le profil du container dans l'objet
         if (profile) {
             this._profile = profile;
-<<<<<<< HEAD
-            // INFO orienté maintenance !
-            // ex. symbolisation des points produits par le service
-            if (this.options.debug) {
-                ElevationPath.__customRawProfileOperation(context, data);
-            }
-=======
->>>>>>> 2173fad4
         }
     };
 
@@ -608,10 +591,6 @@
             render : null,
             active : false,
             apiKey : null,
-<<<<<<< HEAD
-            debug : false,
-=======
->>>>>>> 2173fad4
             elevationOptions : {},
             displayProfileOptions : {
                 greaterSlope : true,
