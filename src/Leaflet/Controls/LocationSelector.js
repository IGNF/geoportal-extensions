import Gp from "gp";
import L from "leaflet";
import Logger from "../../Common/Utils/LoggerByDefault";
import RightManagement from "../../Common/Utils/CheckRightManagement";
import ID from "../../Common/Utils/SelectorID";
import LocationSelectorDOM from "../../Common/Controls/LocationSelectorDOM";
import PositionFormater from "./Utils/PositionFormater";
import IconDefault from "./Utils/IconDefault";

var logger = Logger.getLogger("locationselector");

/**
* @classdesc
*
* LocationSelector Control.
*
* @private
* @constructor LocationSelector
* @alias LocationSelector
* @extends {L.Control}
* LocationSelector component. Enables to select a location, using autocompletion or picking location on the map
* @param {Object} [options] - component options
* @param {Boolean} [options.displayInfo = true] - whether to display info in a popup or not (not implemented yet) Default is true
* @param {Boolean} [options.disableReverse = false] - whether to enable/disable the reverse geocoding.
* @param {Object} [options.tag] - tag options
* @param {Number} [options.tag.id = 0] - order id number in a locations group, in case several LocationSelector are used. For instance in route case : departure tag id should be 0, arrival tag id should be 1, and other ones : 2, 3, ...
* @param {Number} [options.tag.unique = null] - locationSelector global component id (in case locationSelector is called by another graphic component, e.g. route control)
* @param {String} [options.tag.label = ">"] - text to display in component (e.g. "Departure"). Default is ">"
* @param {String} [options.tag.color = blue] - color of marker (blue, green, orange and red)
* @param {Boolean} [options.tag.display = true] - whether to display or hide component. Default is true
* @param {Boolean} [options.tag.addOption = false] - whether to display picto to add another LocationSelector (in case of route control)
* @param {Boolean} [options.tag.removeOption = false] - whether to display picto to remove a LocationSelector (in case of route control)
* @param {Object} [options.autocompleteOptions] - autocomplete service options
* @param {Object} [options.reverseGeocodeOptions] - reverse geocoding service options

* @example
*  var point = L.geoportalControl.LocationSelector({
*  });
*/
var LocationSelector = L.Control.extend(/** @lends LocationSelector.prototype */ {

    includes : LocationSelectorDOM,

    /**
     * options by default
     *
     * @private
     */
    options : {
        position : "topleft",
        tag : {
            id : 0, // numero d'ordre sur un groupe de locations !
            unique : null, // numero unique pour tous les locations d'un groupe !
            label : ">",
            color : "blue",
            display : true,
            addOption : false,
            removeOption : false
        },
        disableReverse : false, // on l'active par defaut !
        displayInfo : true,
        autocompleteOptions : {},
        reverseGeocodeOptions : {}
    },

    /**
     * constructor
     * (extend to L.Control)
     *
     * @param {Object} options - options of component
     * @param {String}  [options.position] - position of component into a map.
     * @param {Object}  [options.tag] - options ...
     * @param {Object}  [options.autocompleteOptions] - autocomplete service options
     * @param {Object}  [options.reverseGeocodeOptions] - reverse geocoding service options
     *
     * @private
     */
    initialize : function (options) {
        // FIXME pb de merge sur tag:{} !?
        // on transmet les options au controle
        L.Util.setOptions(this, options);

        /** uuid */
        this._uid = this.options.tag.unique || null;

        /** mode drag&drop */
        this._activeDragAndDrop = false;
        this._pressedKeyOnDragAndDrop = false;

        /** container map */
        this._map = null;

        /** container principal des entrées  */
        this._inputsContainer = null;

        /** container du label du point */
        this._inputLabelContainer = null;

        /** container de la saisi de l'autocompletion */
        this._inputAutoCompleteContainer = null;

        /** container du pointer de saisi sur la carte */
        this._inputShowPointerContainer = null;

        /** container des coordonnées */
        this._inputCoordinateContainer = null;

        /**
         * coordonnées du point selectionné
         * Ces dernieres sont envoyées à l'API service IGN,
         * donc X->LON et Y->LAT quelquesoit la logique des projections...
         */
        this._coordinate = null;

        /** container des reponses de l'autocompletion */
        this._suggestedContainer = null;

        /** listes des reponses de l'autocompletion */
        this._suggestedLocations = [];

        /** localisant */
        this._currentLocation = null;

        /** marker */
        this._marker = null;

        /** ressources du services d'autocompletion et geocodage inverse (ayant droit!) */
        this._resources = {};

        /** a t on des droits sur les ressources du service ? */
        this._noRightManagement = false;

        // gestion des droits sur les ressources/services
        this._checkRightsManagement();

        // creation du DOM dans le constructeur uniquement si ce composant
        // est appelé par un autre composant graphique
        this._container = (this._uid) ? this._initLayout() : null;
    },

    // ################################################################### //
    // ################## handlers for display graphic ################### //
    // ################################################################### //

    /**
     * this method is called by this.addTo(map)
     * and fills variable : this._container = this.onAdd(map)
     *
     * @returns {DOMElement} DOM element
     * @private
     */
    onAdd : function (/* map */) {
        // si on ajout ce composant à la carte en tant que objet graphique,
        // un uuid doit être generé automatiquement !
        this._uid = ID.generate();

        // DOM du composant
        var container = this._initLayout();

        // deactivate of events that may interfere with the map
        L.DomEvent
            .disableClickPropagation(container)
            .disableScrollPropagation(container);

        return container;
    },

    /**
     * this method is called when the control is removed from the map
     * and removes events on map.
     *
     * @private
     */
    onRemove : function (/* map */) {},

    // ################################################################### //
    // ########################## publics methods ######################## //
    // ################################################################### //

<<<<<<< HEAD
    /**
     * get coordinate
     * @returns {Object} Coordinate
     */
    getCoordinate : function () {
        return this._coordinate;
    },

    /**
     * set coordinate : {lon,lat || x,y || N,E}
     * @param {Object} Coordinate
     */
    setCoordinate : function (coordinate) {
        this._displayResultOfCoordinate(coordinate);
    },
    /**
     * get coordinate inverse (EPSG:4326)
     * @returns {Object} Coordinate
     */
=======
    // get coordinate
    getCoordinate : function () {
        return this._coordinate;
    },
    // set coordinate : {lon,lat || x,y || N,E}
    setCoordinate : function (coordinate) {
        this._displayResultOfCoordinate(coordinate);
    },
    // get coordinate inverse (EPSG:4326)
>>>>>>> 47fbede0
    getCoordinateInverse : function () {
        if (!this._coordinate) {
            return;
        }

        var coordinateInv = {
            x : this._coordinate.y,
            y : this._coordinate.x
        };

        return coordinateInv;
    },

    /**
     * set map
     *
     * @param {Object} map - the map
     */
    setMap : function (map) {
        if (!this._map) {
            this._map = map;
        }
    },

    /**
     * clean
     */
    clear : function () {
        this._setCursor();
        this._setMarker();
        this._clearResults();
        this._inputLabelContainer.click();
    },

    /**
     * disable/enable the drag&drop mode
     *
     * @param {Boolean} active - true:enable | false:disable
     */
    dragging : function (active) {
        if (this._marker) {
            if (active) {
                this._marker.dragging.enable();
            } else {
                this._marker.dragging.disable();
            }
        }
    },

    // ################################################################### //
    // ########################## pivates methods ######################## //
    // ################################################################### //

    /**
     * this method is called by this.onAdd(map)
     * and initialize the container HTMLElement
     *
     * @returns {DOMElement} DOM element
     *
     * @private
     */
    _initLayout : function () {
        var id = this.options.tag.id;

        // create main container
        var container = this._createMainContainerElement();

        var inputs = this._inputsContainer = this._createLocationPointElement(id, this.options.tag.display);
        container.appendChild(inputs);

        var _inputLabel = this._inputLabelContainer = this._createLocationPointLabelElement(id, this.options.tag.label);
        inputs.appendChild(_inputLabel);
        var _inputAutoComplete = this._inputAutoCompleteContainer = this._createLocationAutoCompleteteInputElement(id);
        inputs.appendChild(_inputAutoComplete);
        var _inputCoordinate = this._inputCoordinateContainer = this._createLocationCoordinateInputElement(id);
        inputs.appendChild(_inputCoordinate);
        var _inputShowPointer = this._inputShowPointerContainer = this._createLocationPointerShowInputElement(id);
        inputs.appendChild(_inputShowPointer);
        var _inputPointer = this._createLocationPointerInputElement(id);
        inputs.appendChild(_inputPointer);

        if (this.options.tag.addOption) {
            var _inputAddStage = this._createLocationAddPointElement();
            inputs.appendChild(_inputAddStage);
        }

        if (this.options.tag.removeOption) {
            var _inputRemoveStage = this._createLocationRemovePointElement(id);
            inputs.appendChild(_inputRemoveStage);
        }

        var results = this._suggestedContainer = this._createLocationAutoCompleteResultElement(id);
        container.appendChild(results);

        return container;
    },

    /**
     * this method is called by constructor
     * and check the rights to resources and services
     *
     * @private
     */
    _checkRightsManagement : function () {
        var _opts = null;
        var _res = [];
        var _key = null;

        // les ressources du service du calcul inverse de geocodage
        _key = this.options.reverseGeocodeOptions.apiKey;
        _opts = this.options.reverseGeocodeOptions.filterOptions;
        _res = (_opts) ? _opts.type : [];
        if (!_res || _res.length === 0) {
            _res = [
                "PositionOfInterest",
                "StreetAddress"
            ];
        }

        var rightManagementRerverse = RightManagement.check({
            key : _key || this.options.apiKey,
            resources : _res,
            services : ["ReverseGeocode"]
        });

        // les ressources du service d'autocompletion
        _key = this.options.autocompleteOptions.apiKey;
        _opts = this.options.autocompleteOptions.filterOptions;
        _res = (_opts) ? _opts.type : [];
        if (!_res || _res.length === 0) {
            _res = [
                "PositionOfInterest",
                "StreetAddress"
            ];
        }

        var rightManagementAutoComplete = RightManagement.check({
            key : _key || this.options.apiKey,
            resources : _res,
            services : ["AutoCompletion"]
        });

        // au cas où pas de droit !
        if (!rightManagementRerverse && !rightManagementAutoComplete) {
            this._noRightManagement = true;
        }

        // FIXME je reconstruis differement la structure pour la gestion des clefs differentes
        // pour chaque service...
        if (rightManagementAutoComplete) {
            this._resources["AutoCompletion"] = {};
            this._resources["AutoCompletion"]["resources"] = rightManagementAutoComplete["AutoCompletion"];
            this._resources["AutoCompletion"]["key"] = rightManagementAutoComplete["key"];
        }

        if (rightManagementRerverse) {
            this._resources["ReverseGeocode"] = {};
            this._resources["ReverseGeocode"]["resources"] = rightManagementRerverse["ReverseGeocode"];
            this._resources["ReverseGeocode"]["key"] = rightManagementRerverse["key"];
        }
    },

    // ################################################################### //
    // ################# privates methods use by events ################## //
    // ################################################################### //

    /**
     * this sends the label to the panel.
     *
     * @param {String} label - label suggested location
     *
     * @private
     */
    _setLabel : function (label) {
        this._inputAutoCompleteContainer.value = label || "";
    },

    /**
     * this sends the coordinates to the panel.
     *
     * @param {Object} oLatLng - geographic coordinate (L.LatLng)
     *
     * @private
     */
    _setCoordinate : function (oLatLng) {
        // structure
        // L.LatLng
        //     lat: 4.07249425916745
        //     lng: 2.4609375

        // FIXME les coordonnées en lat/lon sur du EPSG:4326 !
        // Mais règle sur les services : X -> LON et Y -> LAT
        this._coordinate = {
            x : oLatLng.lng,
            y : oLatLng.lat
        };

        var lat = null;
        var lng = null;

        // decimal by default !
        lat = PositionFormater.roundToDecimal(oLatLng.lat, 4);
        lng = PositionFormater.roundToDecimal(oLatLng.lng, 4);

        // on envoie du lon/lat à l'affichage
        var value = lng + " , " + lat;
        this.GPdisplayCoordinate(value);
    },

    /**
     * this method is called by this.on*ResultsItemClick()
     * and move/zoom on a position.
     *
     * @param {Object} position - {x: ..., y: ...}
     *
     * @private
     */
    _setPosition : function (position) {
        logger.log("_setPosition()", position);

        var map = this._map;
        // TODO zoom
        // map.setZoomAround(L.latLng(position.y, position.x), map.getMaxZoom(), true);
        // FIXME on veut du lat/lon sur Leaflet donc on inverse !
        map.panTo(L.latLng(position.y, position.x));
    },

    /**
     * this method is called by this.on*ResultsItemClick()
     * and displays a marker.
     * FIXME : marker IGN et informations ?
     *
     * @param {Object} position - position {x: ..., y: ...}
     * @param {Object|String} information - suggested or geocoded information
     * @param {Boolean} display - display a popup information
     *
     * @private
     */
    _setMarker : function (position, information, display) {
        logger.log("_setMarker()", position, information, display);

        // sur du drag&drop, on garde le même marker !
        if (this._activeDragAndDrop) {
            return;
        }

        var map = this._map;
        // on supprime le marker, ainsi que les events
        // sur le drag&drop
        if (this._marker != null) {
            this._marker.off("mousedown", this.onMouseDownMarker, this);
            this._marker.off("dragstart", this.onStartDragMarker, this);
            this._marker.off("drag", this.onDragMarker, this);
            this._marker.off("dragend", this.onEndDragMarker, this);
            map.removeLayer(this._marker);
            this._marker = null;
        }

        if (position) {
            // cf. http://leafletjs.com/reference.html#marker-options
            var options = {
                icon : new IconDefault(this.options.tag.color),
                draggable : true,
                clickable : true,
                zIndexOffset : 1000
            };

            // FIXME on veut du lat/lon sur Leaflet donc on inverse !
            this._marker = L.marker(L.latLng(position.y, position.x), options);

            this._marker.on("mousedown", this.onMouseDownMarker, this);
            this._marker.on("dragstart", this.onStartDragMarker, this);
            this._marker.on("drag", this.onDragMarker, this);
            this._marker.on("dragend", this.onEndDragMarker, this);
            // this._marker.on("movestart", this.onStartMoveMarker, this);
            // this._marker.on("move",      this.onMoveMarker, this);
            // this._marker.on("moveend",   this.onEndMoveMarker, this);

            this._marker.addTo(map);

            // FIXME
            // doit on mettre une information
            // - correctement construite ?
            // - uniquement informatif ?
            // - RIEN ?
            if (display) {
                var popupContent = null;

                if (typeof information !== "string") {
                    if (information.fields.fullText) {
                        popupContent = information.fields.fullText;
                    } else {
                        var values = [];
                        values.push(information.fields.street || "");
                        values.push(information.fields.postalCode || "");
                        values.push(information.fields.commune || "");

                        if (information.type === "PositionOfInterest") {
                            values.push(information.fields.poi || "");
                            values.push(information.fields.kind || "");
                        }

                        popupContent = values.join(" - ");
                    }
                } else {
                    popupContent = information;
                }

                this._marker.bindPopup(popupContent);
            }
        }
    },

    /**
     * this method is called by this.on()
     * and change the cursor of the map when entering a point.
     *
     * @param {String} cursor - cursor style
     *
     * @private
     */
    _setCursor : function (cursor) {
        var div = this._map.getContainer();

        if (cursor) {
            div.style.cursor = cursor;
        } else {
            div.style.cursor = null;
        }
    },

    /**
     * this method is called by this.()
     * and it clears all results and the marker.
     *
     * @private
     */
    _clearResults : function () {
        this._currentLocation = null;

        this._coordinate = null;

        this._clearSuggestedLocation();
    },

    /**
     * this method is called by this.onAutoCompleteSearchText()
     * and it clears all suggested location.
     *
     * @private
     */
    _clearSuggestedLocation : function () {
        // suppression du dom
        this._suggestedLocations = [];
        if (this._suggestedContainer) {
            while (this._suggestedContainer.firstChild) {
                this._suggestedContainer.removeChild(this._suggestedContainer.firstChild);
            }
        }
    },

    // ################################################################### //
    // ############## privates methods use by autocomplete ############### //
    // ################################################################### //

    /**
     * this method is called by this.onAutoCompleteSearch()
     * and executes a request to the service.
     *
     * @param {Object} settings - service settings
     * @param {String}   settings.text - text
     * @param {Function} settings.onSuccess - callback
     * @param {Function} settings.onFailure - callback
     *
     * @private
     */
    _requestAutoComplete : function (settings) {
        logger.log("_requestAutoComplete()", settings);

        // on ne fait pas de requête si on n'a pas renseigné de parametres !
        if (!settings || Object.keys(settings).length === 0) {
            return;
        }

        // on ne fait pas de requête si la parametre 'text' est vide !
        if (!settings.text) {
            return;
        }

        logger.log(settings);

        // on ne fait pas de requête si aucun droit !
        if (this._noRightManagement) {
            logger.log("no rights for all service !?");
            return;
        }

        // gestion des droits !
        if (!this._resources["AutoCompletion"]) {
            logger.log("no rights for this service !?");
            return;
        }

        var resources = this._resources["AutoCompletion"].resources;
        if (!resources || Object.keys(resources).length === 0) {
            return;
        }

        // gestion de la clef !
        var key = this._resources["AutoCompletion"]["key"];

        var options = {};
        // on recupere les options du service
        L.Util.extend(options, this.options.autocompleteOptions);
        // ainsi que la recherche et les callbacks
        L.Util.extend(options, settings);

        // cas où la clef API n'est pas renseignée dans les options du service,
        // on utilise celle de l'autoconf ou celle renseignée au niveau du controle
        L.Util.extend(options, {
            apiKey : options.apiKey || this.options.apiKey || key
        });

        logger.log(options);

        Gp.Services.autoComplete(options);
    },

    /**
     * this method is called by this.onAutoCompleteSearchText()
     * and fills the container of the location list.
     * it creates a HTML Element per location
     * (cf. this. ...)
     *
     * @param {Object[]} locations - locations
     *
     * @private
     */
    _fillAutoCompletedLocationListContainer : function (locations) {
        logger.log("_fillAutoCompletedLocationListContainer()", locations);

        if (!locations || locations.length === 0) {
            return;
        }

        // on vide la liste avant de la construire
        var element = this._suggestedContainer;
        if (element.childElementCount) {
            while (element.firstChild) {
                element.removeChild(element.firstChild);
            }
        }

        for (var i = 0; i < locations.length; i++) {
            // Proposals are dynamically filled in Javascript by autocomplete service
            this._createLocationAutoCompletedLocationElement(this.options.tag.id, locations[i], i);
        }

        // sauvegarde de l'etat des locations
        this._suggestedLocations = locations;
    },

    // ################################################################### //
    // ################# privates methods use by reverse ################# //
    // ################################################################### //

    /**
     * this method is called by this.onMouseMapClick() or this.onEndDragMarker()
     * and executes a request to the service.
     *
     * @param {Object} settings - service settings
     * @param {String}   settings.position - position
     * @param {Function} settings.onSuccess - callback
     * @param {Function} settings.onFailure - callback
     *
     * @private
     */
    _requestReverseGeocode : function (settings) {
        logger.log("_requestReverseGeocode()", settings);

        // on ne fait pas de requête si on n'a pas renseigné de parametres !
        if (!settings || Object.keys(settings).length === 0) {
            return;
        }

        // on ne fait pas de requête si la parametre 'position' est vide !
        if (!settings.position || Object.keys(settings.position).length === 0) {
            return;
        }

        // on ne fait pas de requête si aucun droit !
        if (this._noRightManagement) {
            logger.log("no rights for all service !?");
            return;
        }

        // gestion des droits !
        if (!this._resources["ReverseGeocode"]) {
            logger.log("no rights for this service !?");
            return;
        }

        var resources = this._resources["ReverseGeocode"].resources;
        if (!resources || Object.keys(resources).length === 0) {
            return;
        }

        // gestion de la clef !
        var key = this._resources["ReverseGeocode"]["key"];

        var options = {};
        // on recupere les options du service
        L.Util.extend(options, this.options.reverseGeocodeOptions);

        // ainsi que la positions et les callbacks
        L.Util.extend(options, settings);

        // on force qq options !
        // La table de geocodage est toujours par defaut : StreetAddress !
        L.Util.extend(options, {
            returnFreeForm : true, // FIXME cette option n'est pas implementée !?
            filterOptions : {
                type : ["StreetAddress"]
            }
        });

        // cas où la clef API n'est pas renseignée dans les options du service,
        // on utilise celle de l'autoconf ou celle renseignée au niveau du controle
        L.Util.extend(options, {
            apiKey : options.apiKey || this.options.apiKey || key
        });

        logger.log(options);

        Gp.Services.reverseGeocode(options);
    },

    /**
     * display Coordinate on panel, and places the marker on map
     *
     * @param {Object} oLatLng - geographic coordinate (L.LatLng)
     * @private
     */
    _displayResultOfCoordinate : function (oLatLng) {
        // on transmet les coordonnées au panneau
        this._setCoordinate(oLatLng);

        // on met en place le marker
        this._setMarker({
            x : oLatLng.lng,
            y : oLatLng.lat
        }, null, false);

        logger.log(this.getCoordinate());

        // on desactive l'event sur la map en activant le gestionnaire !
        this.onActivateMapPointClick();
    },

    /**
     * display Label on panel, and places the marker on map
     *
     * @param {Object} oLocation - location Object
     * @private
     */
    _displayResultOfLabel : function (oLocation) {
        // FIXME Le service est intérrogé en SRS EPSG:4326 par defaut,
        // donc on récupère du lat/lon en reponse.
        // mais on inverse car on souhaite transmettre des coordonnées en lon/lat...

        // FIXME on construit une addresse car l'option freeForm ne semble pas
        // être fonctionnelle...

        // Par defaut, on doit être sur du type 'StreetAddress' par defaut.
        var places = oLocation.placeAttributes;
        var label = places.number + " " +
            places.street + ", " +
            places.postalCode + " " +
            places.commune;

        // on transmet les coordonnées au panneau,
        // même si on ne les affiche pas...
        this._setCoordinate({
            lat : oLocation.position.x,
            lng : oLocation.position.y
        });

        // on transmet le texte au panneau
        this._setLabel(label);

        // on met en place le marker
        this._setMarker({
            x : oLocation.position.y, // LON
            y : oLocation.position.x // LAT
        }, null, false);

        this._inputShowPointerContainer.checked = false;
        this._inputAutoCompleteContainer.className = "GPlocationOriginVisible";
        this._inputCoordinateContainer.className = "GPlocationOriginHidden";

        // on desactive l'event sur la map en activant le gestionnaire !
        this.onActivateMapPointClick();
    },

    // ################################################################### //
    // ###################### handlers events (dom) ###################### //
    // ################################################################### //

    /**
     * this method is called by event 'keyup' on 'GPLocationOrigin' tag input
     * (cf. this.), and it gets the value of input.
     * this value is passed as a parameter for the service autocomplete (text).
     * the results of the request are displayed into a drop down menu.
     * FIXME
     *
     * @param {Object} e - HTMLElement
     *
     * @private
     */
    onAutoCompleteSearchText : function (e) {
        logger.log("onAutoCompleteSearchText()", e);

        var value = e.target.value;
        if (!value) {
            return;
        }

        // aucun droits !
        // on evite une requête...
        if (this._noRightManagement) {
            logger.log("no rights for this service !?");
            return;
        }

        // on sauvegarde le localisant
        this._currentLocation = value;

        // on limite les requêtes à partir de 3 car. saisie !
        if (value.length < 3) {
            return;
        }

        // INFORMATION
        // on effectue la requête au service d'autocompletion.
        // on met en place des callbacks afin de recuperer les resultats ou
        // les messages d'erreurs du service.
        // les resultats sont affichés dans une liste deroulante.
        var context = this;
        this._requestAutoComplete({
            text : value,
            maximumResponses : 5, // FIXME je limite le nombre de reponse car le container DOM est limité dans l'affichage !!!
            // callback onSuccess
            onSuccess : function (results) {
                logger.log(results);
                if (results) {
                    var locations = results.suggestedLocations;
                    context._fillAutoCompletedLocationListContainer(locations);
                }
            },
            // callback onFailure
            onFailure : function (error) {
                // FIXME
                // où affiche t on les messages : ex. 'No suggestion matching the search' ?
                // doit on nettoyer la liste des suggestions dernierement enregistrée :
                context._clearSuggestedLocation();
                logger.log(error.message);
            }
        });
    },

    /**
     * this method is called by event 'click' on 'GPautoCompleteResultsList' tag div
     * (cf. this._createAutoCompleteListElement), and it selects the location.
     * this location displays a marker on the map.
     * FIXME
     * TODO
     *
     * @param {Object} e - HTMLElement
     *
     * @private
     */
    onAutoCompletedResultsItemClick : function (e) {
        logger.log("onAutoCompletedResultsItemClick()", e);

        var idx = ID.index(e.target.id);
        logger.log(idx);
        logger.log(this._suggestedLocations[idx]);

        if (!idx) {
            return;
        }

        var position = {
            x : this._suggestedLocations[idx].position.x, // LON !
            y : this._suggestedLocations[idx].position.y // LAT !
        };

        var info = {
            type : this._suggestedLocations[idx].type,
            fields : this._suggestedLocations[idx]
        };

        var label = this._suggestedLocations[idx].fullText;
        this._setLabel(label);
        this._setPosition(position);
        this._setMarker(position, info, this.options.displayInfo);

        // on sauvegarde le point courant
        this._coordinate = position;
    },

    /**
     * this method is called by event 'click' on '' tag input
     * (cf. this.), and it create or remove the event of click map.
     *
     * @param {Object} e - HTMLElement
     *
     * @private
     */
    onActivateMapPointClick : function (e) {
        logger.trace("onActivateMapPointClick()", e);

        var map = this._map;

        if (this._inputShowPointerContainer.checked) {
            if (!this._activeDragAndDrop) {
                map.on("click", this.onMouseMapClick, this);
                // on change le curseur
                this._setCursor("crosshair");
                // on supprime le marker
                this._setMarker();
                // on efface l'ancien resultat
                this._clearResults();
            }
        } else {
            if (!this._activeDragAndDrop) {
                map.off("click", this.onMouseMapClick, this);
                // on retablie le curseur d'origine
                this._setCursor();
            }
        }
    },

    /**
     * this method is called by event 'click' on '(n)' tag label
     * (cf. this.).
     * this point is erased.
     *
     * @param {Object} e - HTMLElement
     *
     * @private
     */
    onLocationClearPointClick : function (e) {
        logger.log("onLocationClearPointClick", e);
        this._setCursor();
        this._setMarker();
        this._clearResults();
        this._inputAutoCompleteContainer.focus();
    },

    /**
     * this method is called by event 'click' on '(n)' tag input
     * (cf. this.).
     * this point is deleted.
     *
     * @param {Object} e - HTMLElement
     *
     * @private
     */
    onLocationRemovePointClick : function (e) {
        logger.log("onLocationRemovePointClick", e);
        this._setCursor();
        this._setMarker();
        this._clearResults();
    },

    /**
     * TODO this method is called by event 'click' on '(n)' tag input
     * (cf. this.).
     * this point is added as a parameter for the service Location.
     *
     * @param {Object} e - HTMLElement
     *
     * @private
     */
    onLocationAddPointClick : function (e) {
        logger.log("onLocationAddPointClick", e);
    },

    // ################################################################### //
    // #################### handlers events (control) #################### //
    // ################################################################### //

    /**
     * this method is called by event 'click' on map
     * (cf. this.onLocationMapPointClick), and it gets the coordinate of click on map.
     * this point is saved as a parameter for the service Location.
     *
     * @param {Object} e - HTMLElement
     *
     * @private
     */
    onMouseMapClick : function (e) {
        logger.log("onMouseMapClick", e);

        // les coordonnées
        var oLatLng = e.latlng;

        // si le geocodage inverse est desactivé,
        // on transmet les coordonnées au panneau,
        // sinon, on transmet la reponse du service
        if (this.options.disableReverse || this._noRightManagement) {
            // on transmet les coordonnées au panneau, puis on place le marker
            this._displayResultOfCoordinate(oLatLng);
        } else {
            // contexte
            var self = this;

            // on realise une requête au service, si la reponse est vide ou
            // en échec, on transmet les coordonnées !
            this._requestReverseGeocode({
                position : {
                    x : oLatLng.lat, // on envoie X->LAT à l'API service IGN car on spécifie EPSG:4326
                    y : oLatLng.lng // on envoie Y->LON à l'API service IGN car on spécifie EPSG:4326
                },
                srs : "EPSG:4326",
                // callback onSuccess
                onSuccess : function (results) {
                    logger.log(results);
                    if (results.locations.length !== 0) {
                        var oLocation = results.locations[0];
                        self._displayResultOfLabel(oLocation);
                    } else {
                        self._displayResultOfCoordinate(oLatLng);
                    }
                },
                // callback onFailure
                onFailure : function (error) {
                    logger.log(error.message);
                    self._displayResultOfCoordinate(oLatLng);
                }
            });
        }
    },

    /**
     * this method is called by event 'startdrag' on marker
     * and it initializes the drag&drop.
     *
     * @private
     */
    onStartDragMarker : function () {
        if (!this._marker) {
            return;
        }

        this._activeDragAndDrop = true;
        this._inputShowPointerContainer.checked = true;
        this._inputAutoCompleteContainer.className = "GPlocationOriginHidden";
        this._inputCoordinateContainer.className = "GPlocationOriginVisible";
        this._marker.unbindPopup();
        this._setLabel();
        this._clearResults();
    },

    /**
     * this method is called by event 'drag' on marker
     * and it updates the panel of coordinate.
     *
     * @private
     */
    onDragMarker : function () {
        if (!this._marker) {
            return;
        }

        this._activeDragAndDrop = false;
        this._inputShowPointerContainer.checked = true;

        // on transmet les coordonnées au panneau
        var oLatLng = this._marker.getLatLng();
        this._setCoordinate(oLatLng);
    },

    /**
     * this method is called by event 'enddrag' on marker
     * and it finishes the drag&drop.
     * this point is saved as a parameter for the service Location.
     *
     * @private
     */
    onEndDragMarker : function () {
        if (!this._marker) {
            return;
        }

        this._inputShowPointerContainer.checked = true;

        var oLatLng = this._marker.getLatLng();

        if (this._pressedKeyOnDragAndDrop) {
            // on transmet les coordonnées au panneau
            this._setCoordinate(oLatLng);
        } else {
            logger.log("No key pressed, so autocomplete solution !");
            this.onMouseMapClick({
                latlng : oLatLng
            });
        }

        // init
        this._activeDragAndDrop = false;
        this._pressedKeyOnDragAndDrop = false;
    },

    /**
     * this method is called by event 'mousedown' on marker..
     * this event gets the pressed key code.
     *
     * @param {Object} e - HTMLElement
     *
     * @private
     */
    onMouseDownMarker : function (e) {
        if (!this._marker) {
            return;
        }

        this._pressedKeyOnDragAndDrop = e.originalEvent.ctrlKey;
    }

});

export default LocationSelector;<|MERGE_RESOLUTION|>--- conflicted
+++ resolved
@@ -177,7 +177,6 @@
     // ########################## publics methods ######################## //
     // ################################################################### //
 
-<<<<<<< HEAD
     /**
      * get coordinate
      * @returns {Object} Coordinate
@@ -188,7 +187,7 @@
 
     /**
      * set coordinate : {lon,lat || x,y || N,E}
-     * @param {Object} Coordinate
+     * @param {Object} coordinate - Coordinate
      */
     setCoordinate : function (coordinate) {
         this._displayResultOfCoordinate(coordinate);
@@ -197,17 +196,6 @@
      * get coordinate inverse (EPSG:4326)
      * @returns {Object} Coordinate
      */
-=======
-    // get coordinate
-    getCoordinate : function () {
-        return this._coordinate;
-    },
-    // set coordinate : {lon,lat || x,y || N,E}
-    setCoordinate : function (coordinate) {
-        this._displayResultOfCoordinate(coordinate);
-    },
-    // get coordinate inverse (EPSG:4326)
->>>>>>> 47fbede0
     getCoordinateInverse : function () {
         if (!this._coordinate) {
             return;
