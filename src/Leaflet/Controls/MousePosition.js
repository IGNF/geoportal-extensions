--- conflicted
+++ resolved
@@ -74,6 +74,11 @@
         * @param {String}  options.systems.crs - Proj4 crs alias (from proj4 defs). e.g. : "EPSG:4326". Required
         * @param {String}  [options.systems.label] - CRS label to be displayed in control. Default is crs code (e.g. "EPSG:4326")
         * @param {String}  [options.systems.type] - CRS units type for coordinates conversion : "Geographical" or "Metric". Default: "Metric"
+        * @param {Object}  [options.systems.geoBBox] - Aera covered by the system (WGS84 coordinates).
+        * @param {Number}  options.systems.geoBBox.right - Right bound.
+        * @param {Number}  options.systems.geoBBox.left - Left bound.
+        * @param {Number}  options.systems.geoBBox.top - Top bound.
+        * @param {Number}  options.systems.geoBBox.bottom - Bottom bound.
         * @param {Array}   [options.units] - list of units by system, Geographical and Metric by default
          *      Values may be "DEC" (decimal degrees), "DMS" (sexagecimal), "RAD" (radians) and "GON" (grades) for geographical coordinates,
          *      and "M" or "KM" for metric coordinates
@@ -323,16 +328,10 @@
                 this._projectionSystems = projectionSystemsByDefault;
             }
 
-<<<<<<< HEAD
             //re-initilisation des codes pour gerer le lien entre _projectionSystems et select du mouse position (lien code/value)
             for(var k = 0 ; k < this._projectionSystems.length ; ++k)
             {
                 this._projectionSystems[k].code = k;
-=======
-            // re-initilisation des codes pour gerer le lien entre _projectionSystems et select du mouse position (lien code/value)
-            for (var k = 0 ; k < this._projectionSystems.length ; ++k) {
-                this._projectionSystems[k].code = i;
->>>>>>> 3f76faac
             }
         },
 
@@ -1030,36 +1029,7 @@
 
             logger.log(idx, value, label);
 
-<<<<<<< HEAD
             this._setCurrentSystem( value );
-=======
-            // si on change de type de systeme, on doit aussi changer le type d'unités !
-            var type = null;
-            for (var i = 0 ; i < this._projectionSystems.length ; ++i) {
-                if ( this._projectionSystems[i].code == value ) {
-                    type = this._projectionSystems[i].type;
-                    break;
-                }
-            }
-
-            if ( !type ) {
-                logger.log("system not found in projection systems container");
-                return;
-            }
-
-            if (type !== this._currentProjectionType) {
-                this._setTypeUnitsPanel(type);
-            }
-
-            // on enregistre le systeme courrant
-            this._currentProjectionSystems = this._projectionSystems[idx];
-
-            // on simule un deplacement en mode tactile pour mettre à jour les
-            // resultats
-            if (!this._isDesktop) {
-                this.onMapMove();
-            }
->>>>>>> 3f76faac
         },
 
         /**
@@ -1119,13 +1089,9 @@
                 return;
             }
 
-<<<<<<< HEAD
             //clear select
             var systemList = document.getElementById( this._addUID("GPmousePositionProjectionSystem") );
-=======
-            // clear select
-            var systemList = document.getElementById(this._addUID("GPmousePositionProjectionSystem"));
->>>>>>> 3f76faac
+
             systemList.innerHTML = "";
 
             // add systems whose extent intersects the map extent
@@ -1137,7 +1103,6 @@
                           map.getBounds()._southWest.lat > proj.geoBBox.top   ||
                           map.getBounds()._northEast.lng < proj.geoBBox.left  ||
                           map.getBounds()._northEast.lat < proj.geoBBox.bottom
-<<<<<<< HEAD
                     ){
                         if( proj === this._currentProjectionSystems )
                         {
@@ -1150,10 +1115,6 @@
                             systemList.appendChild(option);
                         }
                         continue;//do not intersect
-=======
-                    ) {
-                        continue; // do not intersect
->>>>>>> 3f76faac
                     }
                 }
                 var option = document.createElement("option");
