--- conflicted
+++ resolved
@@ -904,7 +904,7 @@
             // on reactive le menu systeme en fin de saisie !
             var map = this._map;
             map.off("contextmenu");
-            
+
             // data
             if (this._data) {
                 this._data = {};
@@ -945,10 +945,7 @@
                 // on affiche les informations
                 element.style.display = "block";
             }
-<<<<<<< HEAD
-=======
-
->>>>>>> 2173fad4
+
         },
 
         // ################################################################### //
