import Gp from "geoportal-access-lib";
import L from "leaflet";
import "leaflet-draw";
import Logger from "../../Common/Utils/LoggerByDefault";
import RightManagement from "../../Common/Utils/CheckRightManagement";
import ID from "../../Common/Utils/SelectorID";
import IconDefault from "./Utils/IconDefault";
import ReverseGeocodingDOM from "../../Common/Controls/ReverseGeocodingDOM";

var logger = Logger.getLogger("reversegeocoding");

/**
 * @classdesc
 *
 * Leaflet Control Class to find locations by clicking on a map using <a href="https://geoservices.ign.fr/documentation/geoservices/geocodage-inverse.html" target="_blank">reverse geocoding service</a> of the Geoportal platform.
 *
 * Use {@link module :Controls.ReverseGeocode L.geoportalControl.ReverseGeocode()} factory to create instances of that class.
 *
 * **Extends** Leaflet <a href="http://leafletjs.com/reference.html#control" target="_blank">L.Control</a> native class.
 *
 * @namespace
 * @alias L.geoportalControl.ReverseGeocode
 */
var ReverseGeocoding = L.Control.extend(/** @lends L.geoportalControl.ReverseGeocode.prototype */ {

    includes : ReverseGeocodingDOM,

    /**
     * options by default
     *
     * @private
     */
    options : {
        position : "bottomleft",
        collapsed : true,
        resources : ["StreetAddress", "PositionOfInterest", "CadastralParcel"],
        delimitations : ["Point", "Circle", "Extent"],
        reverseGeocodeOptions : {}
    },

    /**
     * @constructor ReverseGeocode
     * @param {Object} options - ReverseGeocoding control options
     * @param {String}  [options.apiKey] - API key for services call (reverse geocode service), mandatory if autoconf service has not been charged in advance
     * @param {Boolean} [options.ssl = true] - use of ssl or not (default true, service requested using https protocol)
     * @param {String}  [options.position] - position of component into the map, 'topleft' by default
     * @param {Boolean} [options.collapsed] - Specify if widget has to be collapsed (true) or not (false) on map loading. Default is true.
     * @param {Array}  [options.resources] - resources for geocoding, by default : ["StreetAddress", "PositionOfInterest","CadastralParcel"]
     * @param {Array}  [options.delimitations] - delimitations for reverse geocoding, by default : ["Point", "Circle", "Extent"]
     * @param {Object}  [options.reverseGeocodeOptions] - reverse geocode service options. see {@link http://ignf.github.io/geoportal-access-lib/latest/jsdoc/module-Services.html#~ReverseGeocode Gp.Services.reverseGeocode()} to know all reverse geocode options.
     * @example
     *  var iso = L.geoportalControl.ReverseGeocode({
     *      collapsed : false,
     *      position : "topright",
     *      resources : ["StreetAddress", "PositionOfInterest","CadastralParcel"],
     *      delimitations : ["Point", "Circle"],
     *      reverseGeocodeOptions : {}
     *  });
     * @private
     */
    initialize : function (options) {
        // on merge les options avec celles par defaut
        L.Util.extend(this.options, options);

        /**
         * Droit sur la ressource.
         * Par defaut, on n'en s'occupe pas
         * sauf si l'autoconfiguration est chargée !
         */
        this._noRightManagement = false;

        // ressources des services d'autocompletion et de geocodage
        this._servicesRightManagement = {};

        // gestion des droits sur les ressources/services
        this._checkRightsManagement();

        // check input options format (resources and delimitations arrays)
        this._checkInputOptions();

        /** uuid */
        this._uid = ID.generate();

        // Type de géocodage sélectionné (StreetAddress, PositionOfInterest, ...)
        this._currentGeocodingType = null;
        this._initGeocodingType();

        // Type de délimitation à utiliser pour la requête + pour sélection sur la containerDistance
        this._currentGeocodingDelimitation = null;
        this._initGeocodingDelimitation();

        // ################################################################## //
        // ################### Elements principaux du DOM ################### //

        // containers principaux
        this._showReverseGeocodingContainer = null;
        // header panel
        this._panelHeaderContainer = null;
        this._panelTitleContainer = null;
        this._returnPictoContainer = null;
        // form
        this._formContainer = null;
        // results
        this._resultsContainer = null;
        this._resultsListContainer = null;
        // waiting
        this._waitingContainer = null;

        // ###################################################################### //
        // ################### informations des points saisis ################### //

        // couche vectorielle dans laquelle seront saisis les points (features ci-dessus)
        this._inputFeaturesLayer = null;
        this._inputResultsLayer = null;
        this._lastIdLayer = 0;
        this._currentIdLayer = 0;
        // interaction avec la carte (de type "Point", "Circle" ou "Polygon")
        this._currentFeature = null;

        // #################################################################### //
        // ################### informations pour la requête ################### //

        // geometrie de recherche du géocodage inverse qui sera envoyée dans la requête
        this._requestGeom = null;

        // pour savoir si un calcul est en cours ou non
        this._waiting = false;
        // timer pour cacher la patience après un certain temps
        this._timer = null;

        // #################################################################### //
        // #################### informations des résultats #################### //

        this._reverseGeocodingLocations = [];
    },

    /**
     * this method is called by this.addTo(map) when the control is added on the map
     * and fills variable 'this._container = this.onAdd(map)',
     * and create events on map.
     *
     * @param {Object} map - the map
     *
     * @returns {DOMElement} DOM element
     *
     * @private
     */
    onAdd : function (map) {
        // initialisation du DOM du composant
        var container = this._container = this._initLayout();

        // deactivate of events that may interfere with the map
        L.DomEvent
            .disableClickPropagation(container)
            .disableScrollPropagation(container);

        if (map) {
            // lors de l'ajout à la map, on active la saisie du point,
            // mais seulement si le widget est ouvert
            if (!this.options.collapsed) {
                this._activateMapInteraction(map);
            }
        }

        return container;
    },

    /**
     * this method is called when the control is removed from the map
     * and removes events on map.
     *
     * @param {Object} map - the map
     *
     * @private
     */
    onRemove : function (map) {
        this._clearLocations();
        this._clearLocationsFeature(map);
        this._clearInputRequest();

        // on supprime l'éventuelle précédente interaction
        this._removeMapInteraction(map);
    },

    // ################################################################### //
    // ##################### init component ############################## //
    // ################################################################### //

    /**
     * this method is called by constructor
     * and check the rights to resources
     *
     * @private
     */
    _checkRightsManagement : function () {
        var _key = this.options.reverseGeocodeOptions.apiKey;
        // on récupère les éventuelles ressources passées en option, soit dans reverseGeocodeOptions :
        var _resources = (this.options.reverseGeocodeOptions.index) ? this.options.reverseGeocodeOptions.index : "";
        // soit directement dans options.resources :
        if (!_resources || _resources.length === 0) {
            _resources = this.options.resources;
        }
        // ou celles par défaut sinon.
        if (!_resources || _resources === "") {
            _resources = "location";
        }

        if (_resources === "location") {
            _resources = [
                "StreetAddress",
                "PositionOfInterest",
                "CadastralParcel"
            ];
        } else {
            if (!Array.isArray(_resources)) _resources = [_resources];
        }

        var rightManagementGeocode = RightManagement.check({
            key : _key || this.options.apiKey,
            resources : _resources,
            services : ["Geocode"]
        });
        logger.log("rightManagementGeocode", rightManagementGeocode);

        // aucun droit !
        if (!rightManagementGeocode) {
            this._noRightManagement = true;
            return;
        }

        // on recupère les informations utiles
        // Ex. la clef API issue de l'autoconfiguration si elle n'a pas
        // été renseignée.
        if (!this.options.apiKey) {
            this.options.apiKey = rightManagementGeocode.key;
        }

        this._servicesRightManagement["Geocode"] = rightManagementGeocode["Geocode"];
    },

    /**
     * this method is called by this.initialize()
     * and makes sure input options are correctly formated
     *
     * @private
     */
    _checkInputOptions : function () {
        var i;
        // on vérifie le tableau des resources
        if (this.options.resources) {
            var resources = this.options.resources;
            // on vérifie que la liste des ressources de geocodage est bien un tableau
            if (Array.isArray(resources)) {
                var resourcesList = ["StreetAddress", "PositionOfInterest", "CadastralParcel", "Administratif"];
                for (i = 0; i < resources.length; i++) {
                    if (resourcesList.indexOf(resources[i]) === -1) {
                        // si la resource n'est pas référencée, on l'enlève
                        // resources.splice(i, 1);
                        logger.log("[ReverseGeocoding] options.resources : " + resources[i] + " is not a resource for reverse geocode");
                    }
                }
            } else {
                logger.log("[ReverseGeocoding] 'options.resources' parameter should be an array");
                resources = null;
            }
<<<<<<< HEAD
            var resourcesList = ["StreetAddress", "PositionOfInterest", "CadastralParcel"];
            for (i = 0; i < resources.length; i++) {
                if (resourcesList.indexOf(resources[i]) === -1) {
                    // si la resource n'est pas référencée, on l'enlève
                    // resources.splice(i, 1);
                    logger.log("[ReverseGeocoding] options.resources : " + resources[i] + " is not a resource for reverse geocode");
                }
            }
=======
>>>>>>> 5be1510d
        }
        // et le tableau des délimitations
        if (this.options.delimitations) {
            var delimitations = this.options.delimitations;
            // on vérifie que la liste des delimitations est bien un tableau
            if (Array.isArray(delimitations)) {
                var delimitationsList = ["Circle", "Point", "Extent"];
                for (i = 0; i < delimitations.length; i++) {
                    if (delimitationsList.indexOf(delimitations[i]) === -1) {
                        // si la delimitations n'est pas référencée, on l'enlève
                        // resources.splice(i, 1);
                        logger.log("[ReverseGeocoding] options.delimitations : " + delimitations[i] + " is not a delimitation for reverse geocode");
                    }
                }
            } else {
                logger.log("[ReverseGeocoding] 'options.delimitations' parameter should be an array");
                delimitations = null;
            }
        }
    },

    /**
     * this method is called by this.initialize() and initialize geocoding type (=resource)
     * ("StreetAddress", "PositionOfInterest", "CadastralParcel")
     *
     * @private
     */
    _initGeocodingType : function () {
        // Type de géocodage selectionné
        this._currentGeocodingType = "StreetAddress"; // par defaut

        // par defaut
        var resources = this.options.resources;
        if (!resources || resources.length === 0) {
            this.options.resources = ["StreetAddress", "PositionOfInterest", "CadastralParcel"];
        }

        // options utilisateur
        if (Array.isArray(resources) && resources.length) {
            // vérification des droits
            var noRightsIndexes = [];
            for (var i = 0; i < resources.length; i++) {
                if (this._servicesRightManagement["Geocode"].indexOf(resources[i]) < 0) {
                    // si on n'a pas les droits sur la ressource, on va la supprimer : on stocke son index
                    noRightsIndexes.push(i);
                    logger.log("[ReverseGeocode] no rights for options.resources : " + resources[i]);
                }
            }
            // on retire les ressoures non autorisées qu'on a pu rencontrer
            if (noRightsIndexes.length !== 0) {
                for (var j = 0; j < noRightsIndexes.length; j++) {
                    resources.splice(noRightsIndexes[j], 1);
                }
            }

            // récupération du type par défaut
            if (resources[0] === "StreetAddress" || resources[0] === "PositionOfInterest" || resources[0] === "CadastralParcel") {
                this._currentGeocodingType = resources[0];
            }
        }

        // si l'utilisateur a spécifié au moins une ressource dans le service, on surcharge les options du widget
        var serviceOptions = this.options.reverseGeocodeOptions;
        if (serviceOptions.filterOptions && Array.isArray(serviceOptions.filterOptions.type) && serviceOptions.filterOptions.type.length !== 0) {
            this._currentGeocodingType = serviceOptions.filterOptions.type[0];
        }
    },

    /**
     * this method is called by this.initialize() and initialize geocoding delimitation
     * ("Point", "Circle", "Extent")
     *
     * @private
     */
    _initGeocodingDelimitation : function () {
        // Type de délimitation selectionné
        this._currentGeocodingDelimitation = "Point"; // par defaut

        // par defaut
        var delimitations = this.options.delimitations;
        if (!delimitations || delimitations.length === 0) {
            this.options.delimitations = ["Point", "Circle", "Extent"];
        }

        // options utilisateur
        if (Array.isArray(delimitations) && delimitations.length) {
            var d = delimitations[0].toLowerCase();
            if (d === "point" || d === "circle" || d === "extent") {
                this._currentGeocodingDelimitation = delimitations[0];
            }
        }
    },

    // ################################################################### //
    // ######################## methods handle dom ####################### //
    // ################################################################### //

    /**
     * this method is called by this.onAdd(map)
     * and initialize the container HTMLElement
     *
     * @returns {DOMElement} DOM element
     *
     * @private
     */
    _initLayout : function () {
        // create main container
        var container = this._createMainContainerElement();

        // create show ReverseGeocoding element
        var inputShow = this._showReverseGeocodingContainer = this._createShowReverseGeocodingElement();
        container.appendChild(inputShow);

        // mode "collapsed"
        if (!this.options.collapsed) {
            inputShow.checked = true;
        }

        // create ReverseGeocoding picto
        var picto = this._createShowReverseGeocodingPictoElement();
        container.appendChild(picto);

        // panel
        var reverseGeocodingPanel = this._createReverseGeocodingPanelElement();

        // header
        var panelHeader = this._panelHeaderContainer = this._createReverseGeocodingPanelHeaderElement();
        // return picto (hidden at start)
        var returnPicto = this._returnPictoContainer = this._createReverseGeocodingPanelReturnPictoElement();
        panelHeader.appendChild(returnPicto);
        // pane title
        var panelTitle = this._panelTitleContainer = this._createReverseGeocodingPanelTitleElement();
        panelHeader.appendChild(panelTitle);
        // close picto
        var closeDiv = this._createReverseGeocodingPanelCloseElement();
        panelHeader.appendChild(closeDiv);
        reverseGeocodingPanel.appendChild(panelHeader);

        // form
        var reverseGeocodingForm = this._formContainer = this._createReverseGeocodingPanelFormElement();
        // choices element
        reverseGeocodingForm.appendChild(this._createReverseGeocodingFormModeChoiceGeocodingTypeElement(this.options.resources));
        reverseGeocodingForm.appendChild(this._createReverseGeocodingFormModeChoiceGeocodingDelimitationElement(this.options.delimitations));

        // submit (bouton "Chercher")
        var submit = this._createReverseGeocodingSubmitFormElement();
        reverseGeocodingForm.appendChild(submit);

        reverseGeocodingPanel.appendChild(reverseGeocodingForm);

        // waiting
        var waiting = this._waitingContainer = this._createReverseGeocodingWaitingElement();
        reverseGeocodingPanel.appendChild(waiting);

        // results (dans le panel)
        var resultsPanel = this._resultsContainer = this._createReverseGeocodingResultsPanelElement();
        var reverseGeocodingResultsList = this._resultsListContainer = this._createReverseGeocodingResultsListElement();
        resultsPanel.appendChild(reverseGeocodingResultsList);
        reverseGeocodingPanel.appendChild(resultsPanel);

        container.appendChild(reverseGeocodingPanel);

        logger.log(container);

        return container;
    },

    // ################################################################### //
    // ################### Map interactions management ################### //
    // ################################################################### //

    /**
     * this method is called by this.onAdd,
     * or by this.onShowReverseGeocodingClick,
     * and calls method corresponding to current delimitation, if widget is not collapsed.
     *
     * @param {Object} map - control map.
     * @private
     */
    _activateMapInteraction : function (map) {
        logger.info("_activateMapInteraction()");

        // Creation de la couche vectorielle sur laquelle on va dessiner
        if (this._inputFeaturesLayer === null) {
            this._inputFeaturesLayer = new L.FeatureGroup();
            map.addLayer(this._inputFeaturesLayer);

            var self = this;
            /* evenement sur la carte lors d'une saisie,
            on y ajoute le layer, et on y stocke les coordonnées */
            map.on("draw:created", function (e) {
                var layer = e.layer;
                var type = e.layerType;
                logger.trace("draw:created");

                // TODO
                // comment mettre en place un icone dynamiquement ?
                // if (type === "marker") {}

                self._setFeaturePosition(layer, type);

                self._currentIdLayer = L.Util.stamp(layer);
                self._setFeatureLayer(layer);
            });

            /* evenements */
            map.on("draw:drawstart", function () {
                logger.trace("draw:drawstart");
                self._removeFeatureLayer(self._lastIdLayer);
                self._lastIdLayer = self._currentIdLayer;
            });

            /* evenements */
            map.on("draw:drawstop", function () {
                logger.trace("draw:drawstop");
            });
        }

        // Création de l'interaction de dessin, selon le type de délimitation sélectionné
        var delimitation = this._currentGeocodingDelimitation.toLowerCase();

        switch (delimitation) {
            case "point":
                this._activatePointInteraction(map);
                break;
            case "circle":
                this._activateCircleInteraction(map);
                break;
            case "extent":
                this._activateBoxInteraction(map);
                break;
            default :
                break;
        }
    },

    /**
     * remove draw interaction from map (if exists)
     *
     * @param {Object} map - control map.
     * @private
     */
    _removeMapInteraction : function (map) {
        if (!map) {
            return;
        }

        if (this._inputFeaturesLayer !== null) {
            map.off("draw:created");
            map.off("draw:drawstart");
            map.off("draw:drawstop");
            map.removeLayer(this._inputFeaturesLayer);
            this._inputFeaturesLayer = null;
        }

        this._lastIdLayer = this._currentIdLayer = 0;

        // FIXME delete this._currentFeature ?
        if (this._currentFeature) {
            this._currentFeature.disable();
        }
    },

    /**
     * TODO this method is called by this._activateMapInteraction,
     * and creates map point drawing interaction.
     *
     * @param {Object} map - control map.
     * @private
     */
    _activatePointInteraction : function (map) {
        logger.info("_activatePointInteraction()");

        if (this._currentFeature) {
            this._currentFeature.disable();
        }

        // on modifie le tooltip du marker
        L.drawLocal.draw.handlers.marker.tooltip.start = "click map to place search point";

        // TODO styles des icones
        var markerOptions = {
            // icon : par defaut...
            repeatMode : true
        };

        this._currentFeature = new L.Draw.Marker(map, markerOptions);
        this._currentFeature.enable();
    },

    /**
     * TODO this method is called by this._activateMapInteraction,
     * and creates map circle drawing interaction.
     *
     * @param {Object} map - control map.
     * @private
     */
    _activateCircleInteraction : function (map) {
        logger.info("_activateCircleInteraction()");

        if (this._currentFeature) {
            this._currentFeature.disable();
        }

        var circleOptions = {
            repeatMode : true
        }; // TODO styles

        this._currentFeature = new L.Draw.Circle(map, circleOptions);
        this._currentFeature.enable();
    },

    /**
     * TODO this method is called by this._activateMapInteraction,
     * and creates map box drawing interaction.
     *
     * @param {Object} map - control map.
     * @private
     */
    _activateBoxInteraction : function (map) {
        logger.info("_activateBoxInteraction()");

        if (this._currentFeature) {
            this._currentFeature.disable();
        }

        var rectangleOptions = {
            repeatMode : true
        }; // TODO styles

        this._currentFeature = new L.Draw.Rectangle(map, rectangleOptions);
        this._currentFeature.enable();
    },

    /**
     * set current position of feature
     *
     * @param {Object} layer - layer
     * @param {String} type - type
     *
     * @private
     */
    _setFeaturePosition : function (layer, type) {
        // on transmet toujours des coordonnées au service en EPSG:4326
        var oLatLng = null;
        if (type === "marker") {
            oLatLng = layer.getLatLng();
            this._requestGeom = {
                type : "Point",
                coordinates : [oLatLng.lng, oLatLng.lat]
            };
        } else if (type === "circle") {
            oLatLng = layer.getLatLng();
            this._requestGeom = {
                type : "Circle",
                coordinates : [oLatLng.lng, oLatLng.lat],
                radius : layer.getRadius()
            };
        } else if (type === "rectangle") {
            oLatLng = layer.getBounds();
            this._requestGeom = {
                type : "Polygon",
                coordinates : [[
                    [oLatLng.getNorthWest().lng, oLatLng.getNorthWest().lat],
                    [oLatLng.getNorthEast().lng, oLatLng.getNorthEast().lat],
                    [oLatLng.getSouthEast().lng, oLatLng.getSouthEast().lat],
                    [oLatLng.getSouthWest().lng, oLatLng.getSouthWest().lat],
                    [oLatLng.getNorthWest().lng, oLatLng.getNorthWest().lat]
                ]]
            };
        } else {
            logger.warn("type geometric not defined !?");
        }

        logger.log(oLatLng);
    },

    /**
     * set current layer of feature
     *
     * @param {Object} layer - layer
     *
     * @private
     */
    _setFeatureLayer : function (layer) {
        if (!this._inputFeaturesLayer) {
            return;
        }
        this._inputFeaturesLayer.addLayer(layer);
    },

    /**
     * remove layer feature from group
     * @param {Integer} id - id
     *
     * @private
     */
    _removeFeatureLayer : function (id) {
        if (!this._inputFeaturesLayer) {
            return;
        }

        if (id === 0) {
            return;
        }

        if (!id) {
            this._inputFeaturesLayer.clearLayers();
        } else {
            this._inputFeaturesLayer.removeLayer(id);
        }
    },

    // ################################################################### //
    // ##################### Reverse Geocoding request ################### //
    // ################################################################### //

    /**
     * this methode is called by this.onReverseGeocodingSubmit method,
     * it generates and sends reverse geocode request, then displays results
     * @param {Object} settings - settings
     *
     * @private
     */
    _reverseGeocodingRequest : function (settings) {
        // retrait de l'interaction sur la map pendant l'attente (et l'affichage des résultats)
        var map = this._map;
        this._removeMapInteraction(map);

        // on construit les options pour la requête
        var options = {};
        // on surcharge avec les options utilisateur
        L.Util.extend(options, this.options.reverseGeocodeOptions);
        // la recherche et les callbacks
        L.Util.extend(options, settings);
        // options par defaut
        L.Util.extend(options, {
            apiKey : this.options.apiKey,
            // maximumResponses : 25, // on peut la surcharger !
            timeOut : 30000,
            protocol : "XHR"

        });

        // on récupère d'éventuels filtres
        if (this._requestGeom.type.toLowerCase() === "circle") {
            // FIXME : a confirmer !
            if (this._requestGeom.radius > 1000) {
                logger.log("INFO : initial circle radius (" + this._requestGeom.radius + ") limited to 1000m.");
                this._requestGeom.radius = 1000;
            }
            options.searchGeometry = this._requestGeom;
        } else if (this._requestGeom.type.toLowerCase() === "polygon") {
            options.searchGeometry = this._requestGeom;
        } else if (this._requestGeom.type.toLowerCase() === "point") {
            if (this._currentGeocodingType === "StreetAddress") {
                options.searchGeometry = {
                    type : "Circle",
                    radius : 50,
                    coordinates : this._requestGeom.coordinates
                };
                options.maximumResponses = 1;
            } else {
                options.searchGeometry = this._requestGeom;
            }
        }

        logger.log("reverseGeocode request options : ", options);

        // affichage d'une patience pendant l'attente
        this._displayWaitingContainer();

        // envoi de la requête
        Gp.Services.reverseGeocode(options);
    },

    // ################################################################### //
    // ############################# results list ######################## //
    // ################################################################### //

    /**
     * this method is called by this._reverseGeocodingRequest() (in case of reverse geocode success)
     * and display results : in both container list and map
     *
     * @param {Array} locations - array of geocoded locations (reverse geocode results)
     * @private
     */
    _displayGeocodedLocations : function (locations) {
        var map = this._map;

        // 1. on vide les résultats précédents
        this._clearLocations();
        this._clearLocationsFeature(map);

        this._reverseGeocodingLocations = locations;

        if (!locations || locations.length === 0) {
            this._clearInputRequest(); // FIXME pas sûr que se soit le bon endroit...
            return;
        }

        // 2. cache de la patience et du formulaire
        this._formContainer.className = "GPreverseGeocodingComponentHidden";
        this._hideWaitingContainer();

        // affichage de la div des résultats (et changement du titre)
        this._panelTitleContainer.innerHTML = "Résultats de la recherche";
        this._returnPictoContainer.className = "";
        this._resultsContainer.className = "GPpanel";

        // 3. ajout de la liste des résultats dans le container des resultats
        this._fillGeocodedLocationListContainer(locations);

        // 4. affichage des résultats sur la carte (+ zoom ?)
        this._displayGeocodedLocationsOnMap(locations);

        // on zoom sur l'emprise des markers
        map.fitBounds(this._inputResultsLayer.getBounds());
    },

    /**
     * this method is called by this._displayGeocodedLocations()
     * and fills the container with results list
     *
     * @param {Array} locations - array of geocoded locations (reverse geocode results)
     * @private
     */
    _fillGeocodedLocationListContainer : function (locations) {
        //  ajout de la liste des résultats dans le container des resultats
        for (var i = 0; i < locations.length; i++) {
            var location = locations[i];
            logger.log(location);
            // on récupère la description à afficher dans la liste
            var locationDescription = this._fillGeocodedLocationDescription(location);
            // on ajoute chaque résutat à la liste
            if (locationDescription.length !== 0) {
                this._createReverseGeocodingResultElement(locationDescription, i);
            }
        }
    },

    /**
     * this method is called by this._fillGeocodedLocationListContainer()
     * and fills location description (String), depending on matchType
     *
     * @param {Object} location - geocoded location (from reverse geocode results)
     * @returns {String} locationDescription - geocoded location description to be displayed
     * @private
     */
    _fillGeocodedLocationDescription : function (location) {
        if (!location || !location.placeAttributes) {
            return;
        }
        var attr = location.placeAttributes;

        var locationDescription = "";
        // on sélectionne les infos à afficher selon le type
        switch (location.type) {
            case "StreetAddress":
                if (attr.street) {
                    locationDescription += attr.number ? attr.number + " " : "";
                    locationDescription += attr.street + ", ";
                }
                locationDescription += attr.postalCode + " " + attr.city;
                break;

            case "PositionOfInterest":
                locationDescription += attr.toponyme;
                if (attr.postalCode.length === 1) {
                    locationDescription += ", " + attr.postalCode[0];
                }
                locationDescription += " (" + attr.type.join(",") + ")";
                break;

            case "CadastralParcel":
                locationDescription += attr.identifiant;
                locationDescription += attr.nomCommune ? " (" + attr.nomCommune + ")" : "";
                break;

            default:
                locationDescription += attr.municipality ? attr.municipality : "";
                break;
        };

        return locationDescription;
    },

    // ################################################################### //
    // ######################## map results (markers) #################### //
    // ################################################################### //

    /**
     * this method is called by this._displayGeocodedLocations()
     * and display locations in map (markers)
     *
     * @param {Object} locations - geocoded locations (reverse geocode result)
     * @private
     */
    _displayGeocodedLocationsOnMap : function (locations) {
        var map = this._map;
        var self = this;

        // function set style Highlight for results
        function _setHighLight (e) {
            var layer = e.target;

            layer.setIcon(new IconDefault("red"));

            var div = L.DomUtil.get("ReverseGeocodedLocation_" + layer.options.id + "-" + self._uid);
            L.DomUtil.addClass(div, "GPreverseGeocodedLocationHighlight");
            div.scrollIntoView(false);
        }

        // function reset style Highlight for results
        function _resetHighLight (e) {
            var layer = e.target;

            layer.setIcon(new IconDefault("green"));

            var div = L.DomUtil.get("ReverseGeocodedLocation_" + layer.options.id + "-" + self._uid);
            L.DomUtil.removeClass(div, "GPreverseGeocodedLocationHighlight");
        }

        // création de la couche où seront ajoutés les résultats
        this._inputResultsLayer = new L.FeatureGroup();
        map.addLayer(this._inputResultsLayer);

        // ajout de chaque résultat à la couche (marker)
        for (var i = 0; i < locations.length; i++) {
            var location = locations[i];

            if (!location) {
                continue;
            }

            var options = {
                id : i,
                icon : new IconDefault("green"),
                riseOnHover : true,
                draggable : false,
                clickable : true,
                zIndexOffset : 1000
            };

            var _marker = L.marker(L.latLng(location.position), options);

            // creation du contenu de la popup
            var popupContent = "<ul>";
            var attributes = location.placeAttributes;
            for (var attr in attributes) {
                if (attributes.hasOwnProperty(attr)) {
                    if (attr !== "trueGeometry" && attr !== "extraFields" && attr !== "houseNumberInfos" && attr !== "_count") {
                        popupContent += "<li>";
                        popupContent += "<span class=\"gp-attname-others-span\">" + attr.toUpperCase() + " : </span>";
                        popupContent += attributes[attr];
                        popupContent += " </li>";
                    }
                }
            }
            popupContent += " </ul>";

            _marker.bindPopup(popupContent);

            /** evenement mouseover sur le marker */
            _marker.on("mouseover", _setHighLight);

            /** evenement mouseout sur le marker */
            _marker.on("mouseout", _resetHighLight);

            this._inputResultsLayer.addLayer(_marker);
        }
    },

    // ################################################################### //
    // ####################### handlers events to dom #################### //
    // ################################################################### //

    /**
     * this method is called by event 'click' on 'GPshowReverseGeocodingPicto' tag label
     * (cf. ReverseGeocodingDOM._createShowReverseGeocodingPictoElement), and it cleans the component
     * when it's closed.
     *
     * @private
     */
    onShowReverseGeocodingClick : function () {
        var map = this._map;

        // interactions declenchées à l'ouverture/fermeture du panneau
        if (this._showReverseGeocodingContainer.checked) {
            this._removeMapInteraction(map);
        } else {
            if (!this._waiting && !this._reverseGeocodingLocations.length) {
                this._activateMapInteraction(map);
            }
        }
    },

    /**
     * this method is called by event 'change' on 'GPreverseGeocodingCode' tag select
     * (cf. ReverseGeocodingDOM._createReverseGeocodingFormModeChoiceGeocodingTypeElement).
     * this value is saved as a parameter for reverseGeocode service.
     *
     * @param {Object} e - HTMLElement
     * @private
     */
    onReverseGeocodingTypeChange : function (e) {
        var idx = e.target.selectedIndex;
        var value = e.target.options[idx].value;

        if (!value) {
            return;
        }
        logger.log(value);
        this._currentGeocodingType = value;
    },

    /**
     * this method is called by event 'change' on 'GPreverseGeocodingCode' tag select
     * (cf. ReverseGeocodingDOM._createReverseGeocodingFormModeChoiceGeocodingDelimitationElement).
     * this value is saved as a parameter for reverseGeocode service.
     *
     * @param {Object} e - HTMLElement
     * @private
     */
    onReverseGeocodingDelimitationChange : function (e) {
        var idx = e.target.selectedIndex;
        var value = e.target.options[idx].value;

        if (!value) {
            return;
        }

        logger.log(value);
        this._currentGeocodingDelimitation = value;

        // on supprime l'interaction précédente,
        // ainsi que les géométries et valeurs stockées (filtres, position)
        this._clearInputRequest();

        // on met à jour l'interaction de la map en fonction de la nouvelle délimitation
        var map = this._map;

        // on supprime l'éventuelle précédente interaction
        this._removeMapInteraction(map);
        // on crée une nouvelle interaction
        this._activateMapInteraction(map);
    },

    /**
     * TODO this method is called by event 'click' on 'GPreverseGeocodingReturnPicto' div
     * (cf. ReverseGeocodingDOM._createReverseGeocodingPanelReturnPictoElement),
     * and clear geocoded location (from both list container and map)
     *
     * @private
     */
    onGPreverseGeocodingReturnPictoClick : function () {
        var map = this._map;

        // suppression des résultats précédents
        this._clearLocations();
        this._clearLocationsFeature(map);

        // on efface les points qui ont pu être saisis précédemment
        this._clearInputRequest();

        // et on réactive l'interaction sur la map
        this._activateMapInteraction(map);
    },

    /**
     * TODO this methode is called by event 'submit' on reverseGeocoding form ('GPreverseGeocodingForm')
     * (cf. ReverseGeocodingDOM._createReverseGeocodingPanelFormElement),
     * it checks reverse geocode mandatory parameters,
     * then call this._reverseGeocodingRequest() to generate and send request
     *
     * @private
     */
    onReverseGeocodingSubmit : function () {
        // le paramètre position est obligatoire
        if (!this._requestGeom) {
            logger.log("missing search geometry");
            return;
        }

        // si on n'a trouvé aucun droit, on evite une requête inutile ...
        if (this._noRightManagement) {
            return;
        }

        var map = this._map;
        var self = this;
        this._reverseGeocodingRequest({
            index : self._currentGeocodingType,
            // callback onSuccess
            onSuccess : function (results) {
                logger.log(results);
                if (results) {
                    var locations = results.locations;
                    self._displayGeocodedLocations(locations);
                    self._hideWaitingContainer();

                    // et on réactive l'interaction sur la map
                    if (locations.length === 0) self._activateMapInteraction(map);
                }
            },
            // callback onFailure
            onFailure : function (error) {
                self._hideWaitingContainer();

                // suppression d'éventuels résultats précédents
                self._clearLocations();
                self._clearLocationsFeature(map);

                // on efface les points qui ont été saisis précédemment
                self._clearInputRequest();

                // et on réactive l'interaction sur la map
                self._activateMapInteraction(map);

                logger.log(error.message);
            }
        });
    },

    /**
     * TODO this method is called by event 'click' on 'ReverseGeocodedLocation_' div
     * (cf. ReverseGeocodingDOM._createReverseGeocodingResultElement),
     * and zoom to location ?
     * TODO
     *
     * @param {Object} e - HTMLElement
     * @private
     */
    onReverseGeocodingResultClick : function (e) {
        logger.log("onReverseGeocodingResultClick", e);
    },

    /**
     * TODO this method is called by event 'mouseover' on 'ReverseGeocodedLocation_' div
     * (cf. ReverseGeocodingDOM._createReverseGeocodingResultElement),
     * and changes style of matching marker on map (selected)
     *
     * @param {Object} e - HTMLElement
     * @private
     */
    onReverseGeocodingResultMouseOver : function (e) {
        // récupération de l'id du résultat survolé
        var idx = ID.index(e.target.id);

        // on passe le texte en gras
        if (e.target.classList) {
            e.target.classList.add("GPreverseGeocodedLocationHighlight");
        }

        if (!this._inputResultsLayer) {
            return;
        }

        this._inputResultsLayer.eachLayer(function (layer) {
            if (layer.options.id === parseInt(idx, 10)) {
                layer.fire("mouseover");
            }
        });
    },

    /**
     * TODO this method is called by event 'mouseout' on 'ReverseGeocodedLocation_' div
     * (cf. ReverseGeocodingDOM._createReverseGeocodingResultElement),
     * and changes style of matching marker on map (default)
     *
     * @param {Object} e - HTMLElement
     * @private
     */
    onReverseGeocodingResultMouseOut : function (e) {
        // récupération de l'id du résultat survolé
        var idx = ID.index(e.target.id);

        // on repasse le texte en style normal
        if (e.target.classList) {
            e.target.classList.remove("GPreverseGeocodedLocationHighlight");
        }

        if (!this._inputResultsLayer) {
            return;
        }

        this._inputResultsLayer.eachLayer(function (layer) {
            if (layer.options.id === parseInt(idx, 10)) {
                layer.fire("mouseout");
            }
        });
    },

    // ################################################################### //
    // ################################ clean ############################ //
    // ################################################################### //

    /**
     * TODO this method clears previous location results
     *
     * @private
     */
    _clearLocations : function () {
        this._reverseGeocodingLocations = [];
        // on vide le container avec la liste des résultats
        if (this._resultsListContainer) {
            while (this._resultsListContainer.firstChild) {
                this._resultsListContainer.removeChild(this._resultsListContainer.firstChild);
            }
        }
    },

    /**
     * TODO this method clears previous location results marker
     * @param {Object} map - the map
     *
     * @private
     */
    _clearLocationsFeature : function (map) {
        // suppression des anciens resultats
        if (this._inputResultsLayer !== null) {
            map.removeLayer(this._inputResultsLayer);
            this._inputResultsLayer = null;
        }
    },

    /**
     * TODO this method clears previous input features (features, position and filters)
     *
     * @private
     */
    _clearInputRequest : function () {
        // on supprime les valeurs stockées (filtres, position)
        this._requestPosition = null;
        this._requestCircleFilter = null;
        this._requestBboxFilter = null;
    },

    // ################################################################### //
    // ############################ Patience ############################# //
    // ################################################################### //

    /**
     * this method displays waiting container and sets a timeout
     *
     * @private
     */
    _displayWaitingContainer : function () {
        this._waitingContainer.className = "GPreverseGeocodingCalcWaitingContainerVisible";
        this._waiting = true;

        // mise en place d'un timeout pour réinitialiser le panel (cacher la patience)
        // si on est toujours en attente (si la requête est bloquée par exemple)
        if (this._timer) {
            clearTimeout(this._timer);
            this._timer = null;
        }
        var context = this;
        this._timer = setTimeout(function () {
            if (context._waiting === true) {
                context._hideWaitingContainer();
            } else {
                if (context._timer) {
                    clearTimeout(context._timer);
                }
            }
        }, 16000);
    },

    /**
     * this method hides waiting container and clears timeout
     *
     * @private
     */
    _hideWaitingContainer : function () {
        if (this._waiting) {
            this._waitingContainer.className = "GPreverseGeocodingCalcWaitingContainerHidden";
            this._waiting = false;
            clearTimeout(this._timer);
            this._timer = null;
        }
    }

});

export default ReverseGeocoding;<|MERGE_RESOLUTION|>--- conflicted
+++ resolved
@@ -263,17 +263,6 @@
                 logger.log("[ReverseGeocoding] 'options.resources' parameter should be an array");
                 resources = null;
             }
-<<<<<<< HEAD
-            var resourcesList = ["StreetAddress", "PositionOfInterest", "CadastralParcel"];
-            for (i = 0; i < resources.length; i++) {
-                if (resourcesList.indexOf(resources[i]) === -1) {
-                    // si la resource n'est pas référencée, on l'enlève
-                    // resources.splice(i, 1);
-                    logger.log("[ReverseGeocoding] options.resources : " + resources[i] + " is not a resource for reverse geocode");
-                }
-            }
-=======
->>>>>>> 5be1510d
         }
         // et le tableau des délimitations
         if (this.options.delimitations) {
