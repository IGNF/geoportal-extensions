/* global requirejs */

requirejs.config({
    baseUrl : "",
    // Attention, les lib. peuvent être redefinies dans le fichier "gulpfile.js" !
    // En mode 'production', les paths "ol" et "leaflet" sont remplacés par le mot clef "empty:"
    // car ce sont des dependances externes (injectées par une balise "script")
    paths : {
        "gp"           : "../lib/gp/GpServices-src",
        "leaflet"      : "../lib/leaflet/leaflet-src",
        "leaflet-draw" : "../lib/leaflet-plugins/leaflet-draw/leaflet.draw-src",
<<<<<<< HEAD
        proj4 : "../lib/proj4/proj4-src",
        proj4leaflet : "../lib/proj4leaflet/proj4leaflet-src",
        ol : "../lib/ol3/ol",
        itowns : "../lib/itowns/js/itowns",
        // vg : "../lib/vg/js/VirtualGeoWeb-1.1.min", // FIXME not use beacause of browser compatibility only !
        woodman : "../lib/woodman/woodman-amd",
        sortable : "../lib/sortable/Sortable"
=======
        "proj4"        : "../lib/proj4/proj4-src",
        "proj4leaflet" : "../lib/proj4leaflet/proj4leaflet-src",
        "ol"           : "../lib/ol3/ol",
        "woodman"      : "../lib/woodman/woodman-amd",
        "sortable"     : "../lib/sortable/Sortable"
        // "vg"        : "../lib/vg/js/VirtualGeoWeb-1.1.min", // not use beacause of browser compatibility only !
>>>>>>> 5d1e66bc
    }
});<|MERGE_RESOLUTION|>--- conflicted
+++ resolved
@@ -9,21 +9,12 @@
         "gp"           : "../lib/gp/GpServices-src",
         "leaflet"      : "../lib/leaflet/leaflet-src",
         "leaflet-draw" : "../lib/leaflet-plugins/leaflet-draw/leaflet.draw-src",
-<<<<<<< HEAD
-        proj4 : "../lib/proj4/proj4-src",
-        proj4leaflet : "../lib/proj4leaflet/proj4leaflet-src",
-        ol : "../lib/ol3/ol",
-        itowns : "../lib/itowns/js/itowns",
-        // vg : "../lib/vg/js/VirtualGeoWeb-1.1.min", // FIXME not use beacause of browser compatibility only !
-        woodman : "../lib/woodman/woodman-amd",
-        sortable : "../lib/sortable/Sortable"
-=======
         "proj4"        : "../lib/proj4/proj4-src",
         "proj4leaflet" : "../lib/proj4leaflet/proj4leaflet-src",
         "ol"           : "../lib/ol3/ol",
+        itowns : "../lib/itowns/js/itowns",
+        // vg : "../lib/vg/js/VirtualGeoWeb-1.1.min", // FIXME not use beacause of browser compatibility only !
         "woodman"      : "../lib/woodman/woodman-amd",
         "sortable"     : "../lib/sortable/Sortable"
-        // "vg"        : "../lib/vg/js/VirtualGeoWeb-1.1.min", // not use beacause of browser compatibility only !
->>>>>>> 5d1e66bc
     }
 });