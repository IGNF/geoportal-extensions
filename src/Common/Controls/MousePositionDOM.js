--- conflicted
+++ resolved
@@ -497,11 +497,10 @@
         *
         * @returns {DOMElement} DOM element
         */
-        _createMousePositionSettingsElement : function (display) {
+        _createMousePositionSettingsElement : function () {
 
             var container = document.createElement("div");
             container.id  = this._addUID("GPmousePositionSettings");
-            container.style.display = (display === "undefined" ||  display) ? "block" : "none";
 
             var span = document.createElement("span");
             span.className  = "GPmousePositionSettingsLabel";
@@ -867,12 +866,6 @@
                 if (document.getElementById(this._addUID("GPmousePositionAltitude"))) {
                     altitudeTimeout = setTimeout( function () {
                         self.onRequestAltitude(coordinate, function (z) {
-<<<<<<< HEAD
-                            if ( minThreshold < z && z < maxThreshold ) {
-                                self.GPresetElevation();
-                            } else {
-                                document.getElementById(self._addUID("GPmousePositionAlt")).innerHTML = z + " m";
-=======
                             var elt = document.getElementById(self._addUID("GPmousePositionAlt"));
                             if (elt) {
                                 if ( minThreshold < z && z < maxThreshold ) {
@@ -880,22 +873,12 @@
                                 } else {
                                     elt.innerHTML = z;
                                 }
->>>>>>> 9272f56e
                             }
                         });
                     }, altitudeTimeoutDelay);
                 }
 
             }
-        },
-
-        /**
-        * Function reseting altitude value
-        */
-        GPresetElevation : function () {
-            if (document.getElementById(this._addUID("GPmousePositionAltitude"))) {
-                document.getElementById(this._addUID("GPmousePositionAlt")).innerHTML = "--- m";
-            }
         }
     };
 
