--- conflicted
+++ resolved
@@ -174,12 +174,7 @@
 
 ```
 
-<<<<<<< HEAD
-
-NB : Le site [spatialreference.org](http://spatialreference.org/) recense un grand nombre de registres de systèmes de coordonnées avec leurs définitions.
-=======
 NB : Le site [epsg.io](http://epsg.io/) recense un grand nombre de registres de systèmes de coordonnées avec leurs définitions.
->>>>>>> 3e8adc22
 
 
 L'extension Géoportail pour Leaflet définit par défaut la projection légale Lambert 93 (EPSG:2154) qu'elle expose sous la variable globale suivante.
