--- conflicted
+++ resolved
@@ -1,30 +1,27 @@
 {
-   "author" : "IGNF",
+   "homepage" : "https://geoservices.ign.fr/documentation/utilisation_web/extension-itowns.html",
+   "repository" : {
+      "url" : "https://github.com/IGNF/geoportal-extensions.git",
+      "type" : "git"
+   },
+   "description" : "French Geoportal Extensions for iTowns",
+   "date" : "01/06/2023",
+   "directories" : {},
+   "scripts" : {},
    "name" : "geoportal-extensions-itowns",
-   "date" : "07/06/2023",
-   "scripts" : {},
-   "homepage" : "https://geoservices.ign.fr/documentation/utilisation_web/extension-itowns.html",
-   "bundleDependencies" : [],
-   "devDependencies" : {},
-   "dependencies" : {
-      "node-fetch" : "^2.6.1",
-      "three" : "0.137.5",
-      "sortablejs" : "1.14.0",
-      "geoportal-access-lib" : "3.3.1",
-      "xmldom" : "^0.1.27",
-      "loglevel" : "1.6.7",
-      "proj4" : "2.7.5",
-      "itowns" : "2.38.2"
-   },
+   "version" : "2.3.11",
+   "license" : "CECILL-B",
+   "bugs" : {},
    "keywords" : [
       "geoportail",
       "plugin",
       "javascript",
       "Itowns"
    ],
+   "bundleDependencies" : [],
+   "peerDependencies" : {},
+   "types" : "src/Itowns/index.d.ts",
    "main" : "dist/GpPluginItowns-src.js",
-<<<<<<< HEAD
-=======
    "module" : "src/Itowns/index.js",
    "author" : "IGNF",
    "devDependencies" : {},
@@ -38,24 +35,11 @@
       "itowns" : "2.38.2",
       "three" : "0.137.5"
    },
->>>>>>> d218aae9
    "files" : [
       "dist/",
       "src/",
       "LICENCE.md",
       "README.md",
       "package.json"
-   ],
-   "bugs" : {},
-   "license" : "CECILL-B",
-   "version" : "2.4.1",
-   "directories" : {},
-   "types" : "src/Itowns/index.d.ts",
-   "repository" : {
-      "url" : "https://github.com/IGNF/geoportal-extensions.git",
-      "type" : "git"
-   },
-   "peerDependencies" : {},
-   "module" : "src/Itowns/index.js",
-   "description" : "French Geoportal Extensions for iTowns"
+   ]
 }