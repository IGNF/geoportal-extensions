--- conflicted
+++ resolved
@@ -1,11 +1,4 @@
 {
-<<<<<<< HEAD
-   "scripts" : {},
-   "bugs" : {},
-   "version" : "3.3.1",
-   "devDependencies" : {},
-   "license" : "CECILL-B",
-=======
    "directories" : {},
    "version" : "3.3.2",
    "types" : "src/OpenLayers/index.d.ts",
@@ -21,43 +14,12 @@
    ],
    "name" : "geoportal-extensions-openlayers",
    "peerDependencies" : {},
->>>>>>> d218aae9
    "keywords" : [
       "geoportail",
       "plugin",
       "javascript",
       "OpenLayers"
    ],
-<<<<<<< HEAD
-   "name" : "geoportal-extensions-openlayers",
-   "repository" : {
-      "type" : "git",
-      "url" : "https://github.com/IGNF/geoportal-extensions.git"
-   },
-   "files" : [
-      "dist/",
-      "src/",
-      "LICENCE.md",
-      "README.md",
-      "package.json"
-   ],
-   "directories" : {},
-   "types" : "src/OpenLayers/index.d.ts",
-   "peerDependencies" : {},
-   "module" : "src/OpenLayers/index.js",
-   "date" : "07/06/2023",
-   "dependencies" : {
-      "@mapbox/mapbox-gl-style-spec" : "13.20.1",
-      "xmldom" : "^0.1.27",
-      "loglevel" : "1.6.6",
-      "eventbusjs" : "0.2.0",
-      "geoportal-access-lib" : "3.3.1",
-      "sortablejs" : "1.14.0",
-      "node-fetch" : "^2.6.1",
-      "ol" : "6.9.0",
-      "proj4" : "2.7.5"
-   }
-=======
    "bugs" : {},
    "repository" : {
       "type" : "git",
@@ -76,5 +38,4 @@
    },
    "date" : "21/07/2023",
    "license" : "CECILL-B"
->>>>>>> d218aae9
 }