{
   "name" : "geoportal-extensions-leaflet",
   "repository" : {
      "url" : "https://github.com/IGNF/geoportal-extensions.git",
      "type" : "git"
   },
   "description" : "French Geoportal Extension for Leaflet",
   "files" : [
      "dist/",
      "src/",
      "LICENCE.md",
      "README.md",
      "package.json"
   ],
   "directories" : {},
   "scripts" : {},
   "dependencies" : {
      "sortablejs" : "1.8.4",
      "loglevel" : "1.6.6",
      "proj4leaflet" : "1.0.2",
      "leaflet-draw" : "1.0.4",
<<<<<<< HEAD
      "xmldom" : "^0.1.27",
      "node-fetch" : "^2.6.1",
      "leaflet" : "1.7.1",
      "proj4" : "2.7.5",
      "geoportal-access-lib" : "3.3.1"
=======
      "geoportal-access-lib" : "3.3.1",
      "loglevel" : "1.6.6",
      "proj4" : "2.7.5"
>>>>>>> d218aae9
   },
   "bugs" : {},
   "license" : "CECILL-B",
   "peerDependencies" : {},
   "module" : "src/Leaflet/index.js",
   "version" : "2.3.1",
   "keywords" : [
      "geoportail",
      "plugin",
      "javascript",
      "leaflet",
      "publish"
   ],
   "devDependencies" : {},
   "bundleDependencies" : [],
   "main" : "dist/GpPluginLeaflet-src.js",
   "types" : "src/Leaflet/index.d.ts",
   "date" : "07/06/2023",
   "homepage" : "https://geoservices.ign.fr/documentation/utilisation_web/extension-leaflet.html"
}<|MERGE_RESOLUTION|>--- conflicted
+++ resolved
@@ -1,10 +1,20 @@
 {
-   "name" : "geoportal-extensions-leaflet",
    "repository" : {
       "url" : "https://github.com/IGNF/geoportal-extensions.git",
       "type" : "git"
    },
-   "description" : "French Geoportal Extension for Leaflet",
+   "date" : "01/06/2023",
+   "bugs" : {},
+   "keywords" : [
+      "geoportail",
+      "plugin",
+      "javascript",
+      "leaflet",
+      "publish"
+   ],
+   "homepage" : "https://geoservices.ign.fr/documentation/utilisation_web/extension-leaflet.html",
+   "types" : "src/Leaflet/index.d.ts",
+   "devDependencies" : {},
    "files" : [
       "dist/",
       "src/",
@@ -12,41 +22,25 @@
       "README.md",
       "package.json"
    ],
+   "description" : "French Geoportal Extension for Leaflet",
+   "name" : "geoportal-extensions-leaflet",
+   "main" : "dist/GpPluginLeaflet-src.js",
+   "version" : "2.2.9",
+   "scripts" : {},
+   "peerDependencies" : {},
    "directories" : {},
-   "scripts" : {},
+   "license" : "CECILL-B",
+   "module" : "src/Leaflet/index.js",
    "dependencies" : {
       "sortablejs" : "1.8.4",
-      "loglevel" : "1.6.6",
+      "node-fetch" : "^2.6.1",
+      "xmldom" : "^0.1.27",
       "proj4leaflet" : "1.0.2",
+      "leaflet" : "1.7.1",
       "leaflet-draw" : "1.0.4",
-<<<<<<< HEAD
-      "xmldom" : "^0.1.27",
-      "node-fetch" : "^2.6.1",
-      "leaflet" : "1.7.1",
-      "proj4" : "2.7.5",
-      "geoportal-access-lib" : "3.3.1"
-=======
       "geoportal-access-lib" : "3.3.1",
       "loglevel" : "1.6.6",
       "proj4" : "2.7.5"
->>>>>>> d218aae9
    },
-   "bugs" : {},
-   "license" : "CECILL-B",
-   "peerDependencies" : {},
-   "module" : "src/Leaflet/index.js",
-   "version" : "2.3.1",
-   "keywords" : [
-      "geoportail",
-      "plugin",
-      "javascript",
-      "leaflet",
-      "publish"
-   ],
-   "devDependencies" : {},
-   "bundleDependencies" : [],
-   "main" : "dist/GpPluginLeaflet-src.js",
-   "types" : "src/Leaflet/index.d.ts",
-   "date" : "07/06/2023",
-   "homepage" : "https://geoservices.ign.fr/documentation/utilisation_web/extension-leaflet.html"
+   "bundleDependencies" : []
 }