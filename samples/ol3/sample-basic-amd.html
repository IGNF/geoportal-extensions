<!DOCTYPE html>
<html>
<head>
  <!-- Library Ol3 -->
  <link rel="stylesheet" href="../../lib/ol3/ol.css" />

  <!-- Plugin ol3 IGN -->
  <link rel="stylesheet" href="../../dist/ol3/GpPluginOl3.css" />

  <!-- requirejs -->
  <script src="../../lib/require.js"></script>

</head>
<body>
  <h1>
    <a href="http://openlayers.org/"><img src="resources/logo-ol3.png" alt="OpenLayers3" width="100" /></a>
    <a href="http://www.ign.fr"><img src="resources/logo-ign.jpg" alt="IGN" width="100" /></a>
  </h1>
  <h3>
    OpenLayers3 - A high-performance, feature-packed library for all your mapping needs.
  </h3>
  <div>
    <!-- Faire une bréve description du plugin -->
    <p>TODO : DESCRIPTION DU PLUGIN</p>

    <!-- map -->
    <div id="map" style="height: 400px;"></div>

    <!-- Mettre le code source de l'exemple -->

    <script>
    var map;
    var layerimport;
    /* global requirejs */
    requirejs.config({
      "baseUrl" : "../../src/",
      "paths": {
        // lib external
        "ol" : "../lib/ol3/ol-debug",
        "proj4"   : "../lib/proj4/proj4",
        "gp"      : "../lib/gp/GpServices-src",
        "sortable" : "../lib/sortable/Sortable",
        "woodman" : "../lib/woodman/woodman-amd"
      }
    });
    requirejs(
      [
        "ol",
        "gp",
        "Ol3/Layers/SourceWMTS",
        "Ol3/Controls/Drawing",
        "Ol3/Controls/Isocurve",
        "Ol3/Controls/Route",
        "Ol3/Controls/MousePosition",
        "Ol3/Controls/LayerImport",
        "Ol3/Controls/LayerSwitcher",
        "Ol3/Controls/ReverseGeocode",
        "Ol3/Controls/SearchEngine",
        "Ol3/Controls/Measures/MeasureArea",
        "Ol3/Controls/Measures/MeasureAzimuth",
        "Ol3/Controls/Measures/MeasureLength",
        "Ol3/Controls/ElevationPath",
<<<<<<< HEAD
        "Ol3/Controls/GetFeatureInfo"
=======
        "Ol3/Controls/GeoportalAttribution"
>>>>>>> 04bd7e4b
      ],
      function (
        ol,
        Gp,
        SourceWMTS,
        Drawing, Isocurve, Route, MousePosition,
        LayerImport, LayerSwitcher,
        ReverseGeocode, SearchEngine,
<<<<<<< HEAD
        MeasureArea, MeasureAzimuth, MeasureLength, ElevationPath, GetFeatureInfo
=======
        MeasureArea, MeasureAzimuth, MeasureLength, ElevationPath,
        GeoportalAttribution
>>>>>>> 04bd7e4b
      ) {

        var map;

        var createMap = function () {
          // on cache l'image de chargement du Géoportail.
          document.getElementById("map").style.backgroundImage = "none";

          // Création de la map
          var wmts =  new SourceWMTS({
              layer: "GEOGRAPHICALGRIDSYSTEMS.MAPS"
          });

          var layer = new ol.layer.Tile({
              source : wmts
          });

          var map = new ol.Map({
              layers: [layer],
              target: 'map',
              view: new ol.View({
                  center: [288074.8449901076, 6247982.515792289],
                  zoom: 5
              })
          });

          var drawing = new Drawing();
          map.addControl(drawing);
          var iso = new Isocurve();
          map.addControl(iso);
          var layerImport = new LayerImport();
          map.addControl(layerImport);
          var layerSwitcher = new LayerSwitcher();
          map.addControl(layerSwitcher);
          var mp = new MousePosition();
          map.addControl(mp);
          var route = new Route();
          map.addControl(route);
          var reverse = new ReverseGeocode({});
          map.addControl(reverse);
          var search = new SearchEngine({});
          map.addControl(search);

          var measureLength = new MeasureLength();
          map.addControl(measureLength);
          var measureArea = new MeasureArea();
          map.addControl(measureArea);
          var measureAzimuth = new MeasureAzimuth();
          map.addControl(measureAzimuth);
          var measureProfil = new ElevationPath();
          map.addControl(measureProfil);

<<<<<<< HEAD
          var getFeatureInfo = new GetFeatureInfo(
            {
                options: {
                    active : false
                }
            }
          );
          map.addControl(getFeatureInfo);

=======
          var attributions = new GeoportalAttribution();
          map.addControl(attributions);
>>>>>>> 04bd7e4b
        };

        Gp.Services.getConfig({
          serverUrl : "./resources/AutoConf.js",
          callbackSuffix : "",
          // apiKey: "jhyvi0fgmnuxvfv0zjzorvdn",
          timeOut : 20000,
          onSuccess : createMap
        });

      });

    </script>

    <!-- Comment utiliser le plugin avec un exemple -->
    <p>TODO : EXEMPLE D'UTILISATION DU PLUGIN</p>
    <pre>
      <code>TODO : CODE DE L'EXEMPLE</code>
    </pre>

    <!-- Toutes les informations utiles sur ol3 -->
    <p>
      <ul>
        <li>En savoir plus avec le <a href="http://openlayers.org/en/v3.11.2/doc/quickstart.html">quick start guide</a>,</li>
        <li>d'autres informations avec <a href="http://openlayers.org/en/v3.11.2/examples/">les exemples</a>,</li>
        <li>ou aller directement à l'<a href="http://openlayers.org/en/v3.11.2/apidoc/">API documentation</a>.</li>
      </ul>
      Si vous avez des questions, jetez un oeil à la
      <a href="http://stackoverflow.com/questions/tagged/openlayers-3">FAQ</a>.
    </p>
  </div>
</body>
</html><|MERGE_RESOLUTION|>--- conflicted
+++ resolved
@@ -60,11 +60,8 @@
         "Ol3/Controls/Measures/MeasureAzimuth",
         "Ol3/Controls/Measures/MeasureLength",
         "Ol3/Controls/ElevationPath",
-<<<<<<< HEAD
+        "Ol3/Controls/GeoportalAttribution",
         "Ol3/Controls/GetFeatureInfo"
-=======
-        "Ol3/Controls/GeoportalAttribution"
->>>>>>> 04bd7e4b
       ],
       function (
         ol,
@@ -73,12 +70,8 @@
         Drawing, Isocurve, Route, MousePosition,
         LayerImport, LayerSwitcher,
         ReverseGeocode, SearchEngine,
-<<<<<<< HEAD
-        MeasureArea, MeasureAzimuth, MeasureLength, ElevationPath, GetFeatureInfo
-=======
         MeasureArea, MeasureAzimuth, MeasureLength, ElevationPath,
-        GeoportalAttribution
->>>>>>> 04bd7e4b
+        GeoportalAttribution, GetFeatureInfo
       ) {
 
         var map;
@@ -131,7 +124,9 @@
           var measureProfil = new ElevationPath();
           map.addControl(measureProfil);
 
-<<<<<<< HEAD
+          var attributions = new GeoportalAttribution();
+          map.addControl(attributions);
+
           var getFeatureInfo = new GetFeatureInfo(
             {
                 options: {
@@ -140,11 +135,6 @@
             }
           );
           map.addControl(getFeatureInfo);
-
-=======
-          var attributions = new GeoportalAttribution();
-          map.addControl(attributions);
->>>>>>> 04bd7e4b
         };
 
         Gp.Services.getConfig({
