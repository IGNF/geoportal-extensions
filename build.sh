#!/bin/bash

# Script de construction des bundles ainsi que de deploiement
# sur le serveur de sources
#  - TODO choix des bundles à construire
#  - TODO mise en place d'un "Build Number" unique et commune à tous les bundles
#         ex. fichier build.number avec un numéro qui est incrementé aprés chaque execution
#  - TODO gulp publish --build-number
#  - TODO gérer la publication des bundles sur le depot de sources (mercurial ou git)
#         hg commit -m "building bundles ${build.number}..."
#         hg outgoing | sed -n -e 3p  | cut -d: -f3 (ex. 944ed81fd2b6)
#         hg push

echo "BEGIN"

# leaflet
function leaflet() {
  echo "####### LEAFLET production !"
  gulp --production --leaflet
  gulp publish
  echo "####### LEAFLET !"
  gulp --leaflet
  gulp publish
}

# ol3
function ol3() {
  echo "####### OL production !"
  gulp --production --ol3
  gulp publish
  echo "####### OL !"
  gulp --ol3
  gulp publish
}

# vg
<<<<<<< HEAD
gulp --vg
gulp publish --vg

gulp --production --vg
gulp publish --vg
=======
function vg() {
  echo "####### VG production !"
  gulp --vg
  gulp publish
  echo "####### VG !"
  gulp --production --vg
  gulp publish
}

while getopts "aolv" opts
do
   case $opts in
     o)
        echo "#################################"
        echo "###### OpenLayers bundle ! ######"
        ol3
        ;;
     l)
        echo "#################################"
        echo "####### Leaflet bundle ! ########"
        leaflet
        ;;
     v)
        echo "#################################"
        echo "###### VirtualGeo bundle ! ######"
        vg
        ;;
     a)
        echo "#################################"
        echo "########## ALL bundle ! #########"
        ol3
        leaflet
        vg
        ;;
     \?)
        echo "$OPTARG : option invalide : a(all), o(openlayers), l(leaflet) ou v(virtualgeo) !"
        exit -1
        ;;
   esac
done
>>>>>>> 08891578

echo "END"
exit 0<|MERGE_RESOLUTION|>--- conflicted
+++ resolved
@@ -34,13 +34,6 @@
 }
 
 # vg
-<<<<<<< HEAD
-gulp --vg
-gulp publish --vg
-
-gulp --production --vg
-gulp publish --vg
-=======
 function vg() {
   echo "####### VG production !"
   gulp --vg
@@ -81,7 +74,6 @@
         ;;
    esac
 done
->>>>>>> 08891578
 
 echo "END"
 exit 0