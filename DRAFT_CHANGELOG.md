--- conflicted
+++ resolved
@@ -1,7 +1,3 @@
-<<<<<<< HEAD
-=======
-
->>>>>>> c2fbe2b9
 # Extension Geoportail OpenLayers, version __VERSION__
 
 **__DATE__**
