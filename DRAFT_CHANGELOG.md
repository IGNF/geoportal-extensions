



# Extension Geoportail OpenLayers, version __VERSION__

**__DATE__**
> Release Extension Geoportail openlayers

## Summary

- Ajout du widget *Export*
- Import des couches de calculs (itineraire, isochrone et profil altimétrique)

## Changelog

* [Added]

<<<<<<< HEAD
    - Widget d'export des tracés et des calculs au format GPX, KML et GeoJSON sur les contôles d'itineraire, d'isochrone et de profil altimétrique :

        ``` js
        // exemple
        var route = new ol.control.Route();
        map.addControl(route);
        var exportRoute = new ol.control.Export({
            control : route,
            format : "GPX"
        });
        map.addControl(exportRoute);
        ```

    - Import des couches de calculs (itineraire, isochrone et profil altimétrique) au format GPX, KML et GeoJSON.
=======
    - Widget d'export des tracés et calculs des contrôles d'itineraire, d'isochrone et de profil altimétrique.
>>>>>>> 91deaea6

* [Changed]

    - Mise à jour doc elevationPathControl (#365)
    - transmission paramètre outputFormat=json par défaut pour mousePosition et elevationPath OpenLayers (#365)

* [Deprecated]

* [Removed]

* [Fixed]

    - Fix sur le format KML avec l'affichage des labels
    - Fix sur le profil altimétrique qui permet de construire le profil même si le panneau d'affichage est masqué (calcul en arrière plan).

* [Security]

---


# Extension Geoportail Leaflet, version __VERSION__

**__DATE__**
> Release Extension Geoportail leaflet

## Summary

## Changelog

* [Added]

* [Changed]

* [Deprecated]

* [Removed]

* [Fixed]

* [Security]

---


# Extension Geoportail Itowns, version __VERSION__

**__DATE__**
> Release Extension Geoportail itowns

## Summary

Requete du service alti via les widgets de mousePosition et de profil alti

## Changelog

* [Added]

* [Changed]

    - mise à jour du readme (4e4b4cbb0bba52890f5a2acd191fb71efbb72f5f et d61ebdd223d1f1516e1877209190b298f18f71d0)
    - outputFormat = json par défaut pour alti mouseposition (#365) 

* [Deprecated]

* [Removed]

* [Fixed]

* [Security]

---<|MERGE_RESOLUTION|>--- conflicted
+++ resolved
@@ -16,8 +16,7 @@
 
 * [Added]
 
-<<<<<<< HEAD
-    - Widget d'export des tracés et des calculs au format GPX, KML et GeoJSON sur les contôles d'itineraire, d'isochrone et de profil altimétrique :
+    - Widget d'export des tracés et des calculs au format GPX, KML et GeoJSON sur les contôles d'itineraire, d'isochrone et de profil altimétrique (#363) :
 
         ``` js
         // exemple
@@ -30,10 +29,8 @@
         map.addControl(exportRoute);
         ```
 
-    - Import des couches de calculs (itineraire, isochrone et profil altimétrique) au format GPX, KML et GeoJSON.
-=======
-    - Widget d'export des tracés et calculs des contrôles d'itineraire, d'isochrone et de profil altimétrique.
->>>>>>> 91deaea6
+    - Import des couches de calculs (itineraire, isochrone et profil altimétrique) au format GPX, KML et GeoJSON (#363).
+    - Widget d'export des tracés et calculs des contrôles d'itineraire, d'isochrone et de profil altimétrique (#357).
 
 * [Changed]
 
