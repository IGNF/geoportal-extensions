




# Extension Geoportail OpenLayers, version __VERSION__

**__DATE__**
> Release Extension Geoportail openlayers

## Summary

## Changelog

* [Added]

* [Changed]

* [Deprecated]

* [Removed]

* [Fixed]

* [Security]

---



# Extension Geoportail Leaflet, version __VERSION__

**__DATE__**
> Release Extension Geoportail leaflet

## Summary

## Changelog

* [Added]

* [Changed]

* [Deprecated]

* [Removed]

* [Fixed]

* [Security]

---


<<<<<<< HEAD
=======


>>>>>>> 2eed481c
# Extension Geoportail Itowns, version __VERSION__
**__DATE__**
> Release Extension Geoportail itowns

## Summary

Retrait total de l'utilisation du service d'autoconfiguration et utilisation de fichiers de configuration json générés quotidiennement à partir des getCapabilities des services du Geoportail.

L'ensemble des services de calcul appelés via la bibliothèque d'accès sont désormais appelés avec la clé "calcul" par défaut dans la bibliothèque d'accès. Le paramètre "apiKey" n'est donc plus nécessaire pour appeler les services de géocodage, d'itinéraire, d'isochrone, d'altimétrie et d'autocomplétion, que ce soit directement depuis la bibliothèque d'accès ou via les widgets des extensions Géoportail.

L'autoconfiguration n'est plus appelée par les API. Pour la remplacer, nous générons quotidiennement, à partir des getCapabilities des services WMS et WMTS, des fichiers de configuration en JSON appelables par les API JavaScript Géoportail. Il y a un fichier par clé générique. L'avantage de ce nouveau processus (en plus de s'adapter au futur arrêt du service d'autoconfiguration) est que les fichiers de configuration JSON sont directement au format attendu par les API : il n'y a plus besoin de les parser pour en extraire les informations utiles puis pour les introduire dans une structure adéquate.

Par exemple, en renseignant "cartes" au paramètre apiKey, c'est le fichier cartesConfig.json qui sera chargé et directement utilisé par les API. 

A noter que le multiKeys est toujours géré, c'est à dire qu'il est possible de renseigner plusieurs clés dans le paramètre apiKey.

Il est également possible de générer son propre fichier de configuration à partir d'une ou plusieurs clés. L'utilitaire est temporairement disponible ici : https://geoportal-configuration.onrender.com. Le paramètre permettant ensuite de charger sa configuration personnelle à partir du fichier local généré s'appelle désormais **customConfigFile**, auquel on associera le chemin vers le fichier de configuration json à charger.

## Changelog

* [Added]

* [Changed]
    - mise à jour de la bibliothèque d'accès aux services Geoportail en version 3.3.0 (#364)
    - **BC** : paramètre "customConfigFile" pour appeler un fichier de configuration local (#364)
##### Avant :
```html
<script src="chemin/vers/GpPluginItowns.js" data-url="chemin/vers/mon/autoconf/AutoConf.js"></script>
```
OU
```javascript
Gp.Services.getConfig({
    serverUrl : "chemin/vers/mon/autoconf/AutoConf.js",
    timeOut : 20000,
    onSuccess : createMap
});
```
##### Maintenant :
```html
<script src="chemin/vers/GpPluginItowns.js" data-url="chemin/vers/ma/config/customConfig.json"></script>
```
OU
```javascript
Gp.Services.getConfig({
    customConfigFile: "chemin/vers/ma/config/customConfig.json",
    timeOut: 20000,
    onSuccess: createMap
});
```

* [Deprecated]

* [Removed]
    - **BC** : les originators ne sont plus renvoyés dans la configuration. Il faut les ajouter manuellement aux couches. 
```javascript
// Couche WMTS Geoportail
globeView.addLayer(new Gp.itownsExtended.layer.GeoportalWMTS({
    layer: "ORTHOIMAGERY.ORTHOPHOTOS",
    itownsParams: {
        source: {
            attribution: [{
                "name": "Nom raccourci originator",
                "url": "http://www.url-vers-le-site-du-producteur.fr",
                "constraints": [{
                    "crs": "EPSG:4326",
                    "bbox": {
                        "left": -180,
                        "right": 180,
                        "top": 90,
                        "bottom": -90
                    },
                    "minScaleDenominator": 2,
                    "maxScaleDenominator": 800000
                }]
            },
            {
                "name": "Nom raccourci originator 2",
                "url": "http://www.url-vers-le-site-du-producteur2.fr",
                "constraints": [{
                    "crs": "EPSG:4326",
                    "bbox": {
                        "left": 1.5,
                        "right": 3,
                        "top": 49,
                        "bottom": 48
                    },
                    "minScaleDenominator": 10000,
                    "maxScaleDenominator": 450000
                }]
            }]
        }
    }
}));
```
   - **BC** : Les metadatas sont utilisées dans les API par le contrôle gestionnaire de couches (LayerSwitcher). Celui-ci va lire les metadatas des couches ajoutées à la carte et les afficher dans l'encart d'information dédié du LayerSwitcher. **Pour les couches WMTS uniquement**, désormais, pour que les metadatas apparaissent dans l'onglet "informations" du LayerSwitcher, il faudra les renseigner manuellement à la configuration de la couche Géoportail lors de son ajout à la carte.
```javascript
// Couche WMTS Geoportail
globeView.addLayer(new Gp.itownsExtended.layer.GeoportalWMTS({
    layer: "ORTHOIMAGERY.ORTHOPHOTOS",
    ssl: true,
    metadata: [
        {
            format: "xml",
            url: "lien/Vers/Une/MetaDonnee.xml"
        }
    ]
}));
```

* [Fixed]

* [Security]

--- <|MERGE_RESOLUTION|>--- conflicted
+++ resolved
@@ -52,122 +52,26 @@
 ---
 
 
-<<<<<<< HEAD
-=======
 
+# Extension Geoportail Itowns, version __VERSION__
 
->>>>>>> 2eed481c
-# Extension Geoportail Itowns, version __VERSION__
 **__DATE__**
 > Release Extension Geoportail itowns
 
 ## Summary
-
-Retrait total de l'utilisation du service d'autoconfiguration et utilisation de fichiers de configuration json générés quotidiennement à partir des getCapabilities des services du Geoportail.
-
-L'ensemble des services de calcul appelés via la bibliothèque d'accès sont désormais appelés avec la clé "calcul" par défaut dans la bibliothèque d'accès. Le paramètre "apiKey" n'est donc plus nécessaire pour appeler les services de géocodage, d'itinéraire, d'isochrone, d'altimétrie et d'autocomplétion, que ce soit directement depuis la bibliothèque d'accès ou via les widgets des extensions Géoportail.
-
-L'autoconfiguration n'est plus appelée par les API. Pour la remplacer, nous générons quotidiennement, à partir des getCapabilities des services WMS et WMTS, des fichiers de configuration en JSON appelables par les API JavaScript Géoportail. Il y a un fichier par clé générique. L'avantage de ce nouveau processus (en plus de s'adapter au futur arrêt du service d'autoconfiguration) est que les fichiers de configuration JSON sont directement au format attendu par les API : il n'y a plus besoin de les parser pour en extraire les informations utiles puis pour les introduire dans une structure adéquate.
-
-Par exemple, en renseignant "cartes" au paramètre apiKey, c'est le fichier cartesConfig.json qui sera chargé et directement utilisé par les API. 
-
-A noter que le multiKeys est toujours géré, c'est à dire qu'il est possible de renseigner plusieurs clés dans le paramètre apiKey.
-
-Il est également possible de générer son propre fichier de configuration à partir d'une ou plusieurs clés. L'utilitaire est temporairement disponible ici : https://geoportal-configuration.onrender.com. Le paramètre permettant ensuite de charger sa configuration personnelle à partir du fichier local généré s'appelle désormais **customConfigFile**, auquel on associera le chemin vers le fichier de configuration json à charger.
 
 ## Changelog
 
 * [Added]
 
 * [Changed]
-    - mise à jour de la bibliothèque d'accès aux services Geoportail en version 3.3.0 (#364)
-    - **BC** : paramètre "customConfigFile" pour appeler un fichier de configuration local (#364)
-##### Avant :
-```html
-<script src="chemin/vers/GpPluginItowns.js" data-url="chemin/vers/mon/autoconf/AutoConf.js"></script>
-```
-OU
-```javascript
-Gp.Services.getConfig({
-    serverUrl : "chemin/vers/mon/autoconf/AutoConf.js",
-    timeOut : 20000,
-    onSuccess : createMap
-});
-```
-##### Maintenant :
-```html
-<script src="chemin/vers/GpPluginItowns.js" data-url="chemin/vers/ma/config/customConfig.json"></script>
-```
-OU
-```javascript
-Gp.Services.getConfig({
-    customConfigFile: "chemin/vers/ma/config/customConfig.json",
-    timeOut: 20000,
-    onSuccess: createMap
-});
-```
 
 * [Deprecated]
 
 * [Removed]
-    - **BC** : les originators ne sont plus renvoyés dans la configuration. Il faut les ajouter manuellement aux couches. 
-```javascript
-// Couche WMTS Geoportail
-globeView.addLayer(new Gp.itownsExtended.layer.GeoportalWMTS({
-    layer: "ORTHOIMAGERY.ORTHOPHOTOS",
-    itownsParams: {
-        source: {
-            attribution: [{
-                "name": "Nom raccourci originator",
-                "url": "http://www.url-vers-le-site-du-producteur.fr",
-                "constraints": [{
-                    "crs": "EPSG:4326",
-                    "bbox": {
-                        "left": -180,
-                        "right": 180,
-                        "top": 90,
-                        "bottom": -90
-                    },
-                    "minScaleDenominator": 2,
-                    "maxScaleDenominator": 800000
-                }]
-            },
-            {
-                "name": "Nom raccourci originator 2",
-                "url": "http://www.url-vers-le-site-du-producteur2.fr",
-                "constraints": [{
-                    "crs": "EPSG:4326",
-                    "bbox": {
-                        "left": 1.5,
-                        "right": 3,
-                        "top": 49,
-                        "bottom": 48
-                    },
-                    "minScaleDenominator": 10000,
-                    "maxScaleDenominator": 450000
-                }]
-            }]
-        }
-    }
-}));
-```
-   - **BC** : Les metadatas sont utilisées dans les API par le contrôle gestionnaire de couches (LayerSwitcher). Celui-ci va lire les metadatas des couches ajoutées à la carte et les afficher dans l'encart d'information dédié du LayerSwitcher. **Pour les couches WMTS uniquement**, désormais, pour que les metadatas apparaissent dans l'onglet "informations" du LayerSwitcher, il faudra les renseigner manuellement à la configuration de la couche Géoportail lors de son ajout à la carte.
-```javascript
-// Couche WMTS Geoportail
-globeView.addLayer(new Gp.itownsExtended.layer.GeoportalWMTS({
-    layer: "ORTHOIMAGERY.ORTHOPHOTOS",
-    ssl: true,
-    metadata: [
-        {
-            format: "xml",
-            url: "lien/Vers/Une/MetaDonnee.xml"
-        }
-    ]
-}));
-```
 
 * [Fixed]
 
 * [Security]
 
---- +---