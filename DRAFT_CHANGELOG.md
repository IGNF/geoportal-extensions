




# Extension Geoportail OpenLayers, version __VERSION__

**__DATE__**
> Release Extension Geoportail openlayers

## Summary

<<<<<<< HEAD
Utilisation de plusieurs clefs

=======
>>>>>>> 0503207f
## Changelog

* [Added]

* [Changed]

<<<<<<< HEAD
    -  possibilité d'utiliser une liste de clés dans le tag data-key : <script src="../../../dist/openlayers/GpPluginOpenLayers-src.js" data-key="cartes,administratif,jhyvi0fgmnuxvfv0zjzorvdn"></script>

=======
>>>>>>> 0503207f
* [Deprecated]

* [Removed]

* [Fixed]

* [Security]

---





# Extension Geoportail Leaflet, version __VERSION__

**__DATE__**
> Release Extension Geoportail leaflet

## Summary

Utilisation de plusieurs clefs

## Changelog

* [Added]

* [Changed]

    -  possibilité d'utiliser une liste de clés dans le tag data-key : <script src="../../../dist/openlayers/GpPluginOpenLayers-src.js" data-key="cartes,administratif,jhyvi0fgmnuxvfv0zjzorvdn"></script>

* [Deprecated]

* [Removed]

* [Fixed]

* [Security]

---





# Extension Geoportail Itowns, version __VERSION__

**__DATE__**
> Release Extension Geoportail itowns

## Summary

Utilisation de plusieurs clefs

## Changelog

* [Added]

* [Changed]

    -  possibilité d'utiliser une liste de clés dans le tag data-key : <script src="../../../dist/openlayers/GpPluginOpenLayers-src.js" data-key="cartes,administratif,jhyvi0fgmnuxvfv0zjzorvdn"></script>

* [Deprecated]

* [Removed]

* [Fixed]

* [Security]

---<|MERGE_RESOLUTION|>--- conflicted
+++ resolved
@@ -10,22 +10,16 @@
 
 ## Summary
 
-<<<<<<< HEAD
 Utilisation de plusieurs clefs
 
-=======
->>>>>>> 0503207f
 ## Changelog
 
 * [Added]
 
 * [Changed]
 
-<<<<<<< HEAD
-    -  possibilité d'utiliser une liste de clés dans le tag data-key : <script src="../../../dist/openlayers/GpPluginOpenLayers-src.js" data-key="cartes,administratif,jhyvi0fgmnuxvfv0zjzorvdn"></script>
+-  possibilité d'utiliser une liste de clés dans le tag data-key : <script src="../../../dist/openlayers/GpPluginOpenLayers-src.js" data-key="cartes,administratif,jhyvi0fgmnuxvfv0zjzorvdn"></script>
 
-=======
->>>>>>> 0503207f
 * [Deprecated]
 
 * [Removed]
