

# Extension Geoportail OpenLayers, version __VERSION__

**__DATE__**
> Release Extension Geoportail openlayers

## Summary

- Ajout d'exemples avec l'appel de *Gp.Services.getConfig()*

## Changelog

* [Added]

* [Changed]

* [Deprecated]

* [Removed]

* [Fixed]

* [Security]

---



# Extension Geoportail Leaflet, version __VERSION__

**__DATE__**
> Release Extension Geoportail leaflet

## Summary

<<<<<<< HEAD
leaflet 2.3.1
=======
- Ajout d'exemples avec l'appel de *Gp.Services.getConfig()*
>>>>>>> c8c989b9

## Changelog

* [Added]

* [Changed]

* [Deprecated]

* [Removed]

* [Fixed]

    - Fix sur les exemples avec un appel de *Gp.Services.getConfig()* (59efde637b423f835f4d50175c2dd83849faf5d1)

* [Security]

---



# Extension Geoportail Itowns, version __VERSION__

**__DATE__**
> Release Extension Geoportail itowns

## Summary

## Changelog

* [Added]

* [Changed]

* [Deprecated]

* [Removed]

* [Fixed]

* [Security]

---<|MERGE_RESOLUTION|>--- conflicted
+++ resolved
@@ -34,11 +34,7 @@
 
 ## Summary
 
-<<<<<<< HEAD
-leaflet 2.3.1
-=======
 - Ajout d'exemples avec l'appel de *Gp.Services.getConfig()*
->>>>>>> c8c989b9
 
 ## Changelog
 
