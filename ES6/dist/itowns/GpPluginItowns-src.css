--- conflicted
+++ resolved
@@ -9,13 +9,8 @@
  * copyright CeCILL-B
  * copyright IGN
  * @author IGN
-<<<<<<< HEAD
- * @version 1.0.0
+ * @version 2.3.0
  * @date 2018-03-09
-=======
- * @version 2.3.0
- * @date 2018-03-07
->>>>>>> eebf18e3
  *
  */
 
@@ -23,10 +18,10 @@
  * Sortable -- minimalist JavaScript library for reorderable drag-and-drop lists
  *
  * Released under MIT LICENSE
- * 
+ *
  * Copyright 2013-2016 Lebedev Konstantin <ibnRubaXa@gmail.com>
  * http://rubaxa.github.io/Sortable/
- * 
+ *
  * Permission is hereby granted, free of charge, to any person obtaining
  * a copy of this software and associated documentation files (the
  * "Software"), to deal in the Software without restriction, including
@@ -34,10 +29,10 @@
  * distribute, sublicense, and/or sell copies of the Software, and to
  * permit persons to whom the Software is furnished to do so, subject to
  * the following conditions:
- * 
+ *
  * The above copyright notice and this permission notice shall be
  * included in all copies or substantial portions of the Software.
- * 
+ *
  * THE SOFTWARE IS PROVIDED "AS IS", WITHOUT WARRANTY OF ANY KIND,
  * EXPRESS OR IMPLIED, INCLUDING BUT NOT LIMITED TO THE WARRANTIES OF
  * MERCHANTABILITY, FITNESS FOR A PARTICULAR PURPOSE AND
@@ -56,29 +51,29 @@
  */
 
 /*!
- * Proj4js - Javascript reprojection library. 
- * 
+ * Proj4js - Javascript reprojection library.
+ *
  * Authors:
- * 
+ *
  * - Mike Adair madairATdmsolutions.ca
  * - Richard Greenwood richATgreenwoodmap.com
  * - Didier Richard didier.richardATign.fr
  * - Stephen Irons stephen.ironsATclear.net.nz
  * - Olivier Terral oterralATgmail.com
  * - Calvin Metcalf cmetcalfATappgeo.com
- * 
+ *
  * Copyright (c) 2014, Mike Adair, Richard Greenwood, Didier Richard, Stephen Irons, Olivier Terral and Calvin Metcalf
- * 
+ *
  *  Permission is hereby granted, free of charge, to any person obtaining a
  *  copy of this software and associated documentation files (the "Software"),
  *  to deal in the Software without restriction, including without limitation
  *  the rights to use, copy, modify, merge, publish, distribute, sublicense,
  *  and/or sell copies of the Software, and to permit persons to whom the
  *  Software is furnished to do so, subject to the following conditions:
- * 
+ *
  *  The above copyright notice and this permission notice shall be included
  *  in all copies or substantial portions of the Software.
- * 
+ *
  *  _THE SOFTWARE IS PROVIDED "AS IS", WITHOUT WARRANTY OF ANY KIND, EXPRESS
  *  OR IMPLIED, INCLUDING BUT NOT LIMITED TO THE WARRANTIES OF MERCHANTABILITY,
  *  FITNESS FOR A PARTICULAR PURPOSE AND NONINFRINGEMENT. IN NO EVENT SHALL
@@ -86,562 +81,562 @@
  *  LIABILITY, WHETHER IN AN ACTION OF CONTRACT, TORT OR OTHERWISE, ARISING
  *  FROM, OUT OF OR IN CONNECTION WITH THE SOFTWARE OR THE USE OR OTHER
  *  DEALINGS IN THE SOFTWARE._
- * 
+ *
  */
 
-/* MOUSE POSITION */
-
-/* Showing/hiding drawing panel */
-
-label[id^=GPshowDrawingPicto-] {
-  display: inline-block;
-}
-
-input[id^=GPshowDrawing-] + label {
-  display: block;
-}
-
-input[id^=GPshowDrawing-]:checked + label {
-  display: none;
-}
-
-input[id^=GPshowDrawing-] + label + div {
-  display: none;
-}
-
-input[id^=GPshowDrawing-]:checked + label + div {
-  display: block;
-}
-
-/* General panels */
-
-div[id^=GPdrawingPanel-] {
-  width: 240px;
-  overflow: hidden;
-}
-
-/* Basic infos */
-
-div[id^=GPdrawingBasicPanel-] {
-  padding: 10px 15px;
-}
-
-.GPdrawingLabel,
-.GPdrawingCoords {
-  display: inline-block;
-  line-height: 20px;
-}
-
-.GPdrawingLabel {
-  width: 80px;
-  font-weight: bold;
-}
-
-.GPdrawingCoords {
-  width: 110px;
-}
-
-/* markers selector */
-.marker-input-radio {
-  display : none ;
-}
-
-input.marker-input-radio:checked + label {
-  border: 1px solid red;
-}
-
-/* ISOCHRON */
-
-div[id^=GPisochron-] {
-  top: 140px;
-}
-
-/* Showing/hiding mouse position panel */
-
-label[id^=GPshowIsochronPicto] {
-  display: inline-block;
-}
-
-input[id^=GPshowIsochron-] + label {
-  display: block;
-}
-
-input[id^=GPshowIsochron-]:checked + label {
-  display: none;
-}
-
-input[id^=GPshowIsochron-] + label + div {
-  display: none;
-}
-
-input[id^=GPshowIsochron-]:checked + label + div {
-  display: block;
-}
-
-/* General panels */
-
-div[id^=GPisochronPanel-] {
-  width: 280px;
-}
-
-/* Calc waiting */
-
-.GPisochronCalcWaitingContainerVisible,
-.GPisochronCalcWaitingContainerHidden {
-  position: absolute;
-  top: 32px;
-  bottom: 0;
-  left: 0;
-  right: 0;
-  background-color: rgba(255,255,255,0.9);
-  font-size: 1.5em;
-  font-weight: bold;
-  overflow: hidden;
-}
-
-.GPisochronCalcWaitingContainerVisible {
-  display: -webkit-flex;
-  display: -ms-flexbox;
-  display: -webkit-box;
-  display: flex;
-}
-
-.GPisochronCalcWaitingContainerHidden {
-  display: none;
-}
-
-.GPisochronCalcWaiting {
-  margin: auto;
-}
-
-/* Isochron form */
-
-form[id^=GPisochronForm] {
-  padding: 15px;
-}
-
-.GPisochronFormMini {
-  max-height: 58px;
-  overflow: hidden;
-}
-
-.GPisochronFormMini div[id^="GPisochronReset-"],
-.GPisochronFormMini label[id^="GPshowIsoExclusionsPicto-"] {
-    display: none;
-}
-
-.GPisochronOriginVisible {
-  display: block;
-}
-
-.GPisochronOriginHidden {
-  display: none;
-}
-
-.GPisochronOriginPointerImg {
-  width: 28px;
-  background-color: #F2F2F2;
-  cursor: pointer;
-}
-
-input[id^="GPisochronOriginPointer"] + .GPisochronOriginPointerImg {
-  background-position: -1px -1px;
-}
-
-input[id^="GPisochronOriginPointer"]:checked + .GPisochronOriginPointerImg {
-  background-position: -29px -1px;
-}
-
-input[id^=GPisochronSubmit] {
-  margin-top: 5px;
-}
-
-/* Alternative choice */
-
-div[id^=GPisochronChoice] {
-  display: -webkit-flex;
-  display: -ms-flexbox;
-  display: -webkit-box;
-  display: flex;
-  width: 160px;
-  -webkit-justify-content: space-between;
-  -webkit-box-pack: justify;
-      -ms-flex-pack: justify;
-          justify-content: space-between;
-  margin: auto;
-  margin-top: 15px;
-  margin-bottom: 5px;
-}
-
-.GPisochronChoiceAlt input {
-  display: none;
-}
-
-.GPisochronChoiceAltImg {
-  display: block;
-  width: 28px;
-  height: 28px;
-  margin: auto;
-  cursor: pointer;
-}
-
-input[id^=GPisochronChoiceAltChron] + .GPisochronChoiceAltImg {
-  background-position: -56px 0;
-}
-
-input[id^=GPisochronChoiceAltChron]:checked + .GPisochronChoiceAltImg {
-  background-position: -84px 0;
-}
-
-input[id^=GPisochronChoiceAltDist] + .GPisochronChoiceAltImg {
-  background-position: -112px 0;
-}
-
-input[id^=GPisochronChoiceAltDist]:checked + .GPisochronChoiceAltImg {
-  background-position: -140px 0;
-}
-
-.GPisochronChoiceAlt span {
-  cursor: pointer;
-  display:block;
-  color: #999;
-}
-
-.GPisochronValueHidden {
-  display: none;
-}
-
-div[id^=GPisochronValueChron],
-div[id^=GPisochronValueDist] {
-  width: 220px;
-  margin: auto;
-}
-
-/* Mode choice */
-
-div[id^=GPisochronModeChoice] {
-  display: -webkit-flex;
-  display: -ms-flexbox;
-  display: -webkit-box;
-  display: flex;
-  -webkit-justify-content: space-between;
-  -webkit-box-pack: justify;
-      -ms-flex-pack: justify;
-          justify-content: space-between;
-  margin: 15px 0;
-}
-
-.GPisochronModeLabel {
-  display: block;
-  text-align: center;
-  margin-bottom: 5px;
-}
-
-div[id^=GPisochronTransportChoice] input {
-  display: none;
-}
-
-.GPisochronTransportImg {
-  display: inline-block;
-  width: 28px;
-  height: 28px;
-  cursor: pointer;
-}
-
-.GPisochronTransportImg:first-of-type {
-    margin-left: 18px;
-    margin-right: 10px;
-}
-
-input[id^=GPisochronTransportCar] + .GPisochronTransportImg {
-  background-position: -168px 0;
-}
-
-input[id^=GPisochronTransportCar]:checked + .GPisochronTransportImg {
-  background-position: -196px 0;
-}
-
-input[id^=GPisochronTransportPedestrian] + .GPisochronTransportImg {
-  background-position: -224px 0;
-}
-
-input[id^=GPisochronTransportPedestrian]:checked + .GPisochronTransportImg {
-  background-position: -252px 0;
-}
-
-select[id^=GPisochronDirectionSelect] {
-  width: 80px;
-}
-
-/* Showing/hiding exclusions */
-
-input[id^=GPshowIsoExclusions] {
-  display: none;
-}
-
-.GPshowIsoExclusionsPicto {
-  top: 250px;
-  right: 0;
-  transition: all 0.5s ease-out 0s;
-}
-
-input[id^=GPshowIsoExclusions] + label + div[id^=GPisoExclusions] {
-  max-height: 0;
-  opacity: 0;
-  margin-bottom: 0;
-}
-
-input[id^=GPshowIsoExclusions]:checked + label + div[id^=GPisoExclusions] {
-  display: block;
-  max-height: 60px;
-  opacity: 1;
-  margin-bottom: 15px;
-}
-
-/* Exclusions */
-
-div[id^=GPisoExclusions] {
-  transition: max-height 0.5s ease-in-out 0.25s, opacity 0.5s ease-in-out 0.25s, margin 0.3s ease-in-out 0.25s;
-  overflow: hidden;
-}
-
-.GPisoExclusionsLabel {
-  display: block;
-  text-align: center;
-  margin-bottom: 10px;
-  font-weight: bold;
-  line-height: 16px;
-}
-
-.GPisoExclusionsOptions {
-  display: -webkit-flex;
-  display: -webkit-box;
-  display: -ms-flexbox;
-  display: flex;
-  -webkit-justify-content: space-around;
-  -ms-flex-pack: distribute;
-      justify-content: space-around;
-}
-
-.GPisoExclusionsOption {
-  display: block;
-  height: 28px;
-  line-height: 26px;
-  color: #A77;
-  background-color: #FEE;
-  padding-left: 28px;
-  padding-right: 5px;
-  border: 1px solid #A77;
-  border-radius: 3px;
-  cursor: pointer;
-}
-
-input:checked + .GPisoExclusionsOption {
-  background-color: #EFE;
-  background-position: 0 -28px;
-  color: #797;
-  border: 1px solid #797;
-}
-
-/* Reset picto */
-div[id^=GPisochronReset] {
-  position: absolute;
-  margin-top: 5px;
-  width: 28px;
-  height: 28px;
-  border-radius: 3px;
-  opacity: 0.8;
-  background-position: -281px 0;
-  transition: opacity 0.2s ease-out;
-  cursor: pointer;
-}
-
-div[id^=GPisochronReset]:hover {
-  opacity: 1;
-}
-/* Showing/hiding drawing panel */
-
-label[id^=GPshowMeasureAzimuthPicto-] {
-  display: inline-block;
-}
-
-input[id^=GPshowMeasureAzimuth-] + label {
-  display: block;
-}
-
-input[id^=GPshowMeasureAzimuth-]:checked + label {
-  display: block;
-  background-color: rgba(0,60,136,0.5);
-}
-
-input[id^=GPshowMeasureAzimuth-] + label + div {
-  display: block;
-}
-
-input[id^=GPshowMeasureAzimuth-]:checked + label + div {
-  display: block;
-}
-/* REVERSE GEOCODING */
-
-[id^="GPreverseGeocoding-"] {
-  top: 180px;
-}
-
-/* Showing/hiding reverse geocoding panel */
-
-[id^="GPshowReverseGeocodingPicto-"] {
-  display: inline-block;
-}
-
-[id^="GPshowReverseGeocoding-"] + label {
-  display: block;
-}
-
-[id^="GPshowReverseGeocoding-"]:checked + label {
-  display: none;
-}
-
-[id^="GPshowReverseGeocoding-"] + label + div {
-  display: none;
-}
-
-[id^="GPshowReverseGeocoding-"]:checked + label + div {
-  display: block;
-}
-
-/* General panels */
-
-div[id^=GPreverseGeocodingResultsClose] {
-  top: 0;
-  right: 0;
-  width: 30px;
-  height: 32px;
-  /*background-position: -26px 0;*/
-}
-
-[id^="GPreverseGeocodingPanel-"] {
-  width: 280px;
-}
-
-.GPreverseGeocodingComponentHidden {
-  display: none;
-}
-
-div[id^="GPreverseGeocodingReturnPicto-"] {
-  position: absolute;
-  width: 26px;
-  height: 26px;
-  border-radius: 3px;
-  opacity: 1;
-  background-position: 0 0;
-  cursor: pointer;
-}
-
-.GPreverseGeocodingReturnPictoHidden {
-    display: none;
-}
-
-/* Calc waiting */
-
-.GPreverseGeocodingCalcWaitingContainerVisible,
-.GPreverseGeocodingCalcWaitingContainerHidden {
-  position: absolute;
-  top: 32px;
-  bottom: 0;
-  left: 0;
-  right: 0;
-  background-color: rgba(255,255,255,0.9);
-  font-size: 1.5em;
-  font-weight: bold;
-  overflow: hidden;
-}
-
-.GPreverseGeocodingCalcWaitingContainerVisible {
-  display: -webkit-flex;
-  display: -ms-flexbox;
-  display: -webkit-box;
-  display: flex;
-}
-
-.GPreverseGeocodingCalcWaitingContainerHidden {
-  display: none;
-}
-
-.GPreverseGeocodingCalcWaiting {
-  margin: auto;
-}
-
-/* Search panel */
-
-[id^="GPreverseGeocodingForm-"] {
-  position: relative;
-  max-height: 270px;
-  overflow-y: auto;
-  padding-left: 15px;
-  padding-right: 15px;
-  padding-top: 10px;
-}
-
-.GPreverseGeocodingCodeLabel,
-.GPreverseGeocodingFilterLabel {
-  max-width: 105px;
-}
-
-.GPreverseGeocodingCodeLabel,
-.GPreverseGeocodingCode {
-  margin-top: 5px;
-  margin-bottom: 0;
-}
-
-.GPreverseGeocodingFilterLabel,
-.GPreverseGeocodingFilterInput {
-  margin-bottom: 5px;
-}
-
-input[id^="GPreverseGeocodingSubmit-"] {
-  margin-top: 5px;
-  margin-bottom: 15px;
-  width: 100px;
-}
-
-/* Calc waiting */
-
-// /* TODO: waiting  */
-.GPreverseGeocodingCalcWaitingContainerVisible,
-.GPreverseGeocodingCalcWaitingContainerHidden {
-  position: absolute;
-  top: 32px;
-  bottom: 0;
-  left: 0;
-  right: 0;
-  background-color: rgba(255,255,255,0.9);
-  font-size: 1.5em;
-  font-weight: bold;
-  overflow: hidden;
-}
-
-.GPreverseGeocodingCalcWaitingContainerVisible {
-  display: -webkit-flex;
-  display: -ms-flexbox;
-  display: -webkit-box;
-  display: flex;
-}
-
-.GPreverseGeocodingCalcWaitingContainerHidden {
-  display: none;
-}
-
-.GPreverseGeocodingCalcWaiting {
-  margin: auto;
-}
-
-/* Result panel */
-
-div[id^=GPreverseGeocodingResultsList-] {
-  position: relative;
-  max-height: 210px;
-  overflow-y: auto;
-}
+/* MOUSE POSITION */
+
+/* Showing/hiding drawing panel */
+
+label[id^=GPshowDrawingPicto-] {
+  display: inline-block;
+}
+
+input[id^=GPshowDrawing-] + label {
+  display: block;
+}
+
+input[id^=GPshowDrawing-]:checked + label {
+  display: none;
+}
+
+input[id^=GPshowDrawing-] + label + div {
+  display: none;
+}
+
+input[id^=GPshowDrawing-]:checked + label + div {
+  display: block;
+}
+
+/* General panels */
+
+div[id^=GPdrawingPanel-] {
+  width: 240px;
+  overflow: hidden;
+}
+
+/* Basic infos */
+
+div[id^=GPdrawingBasicPanel-] {
+  padding: 10px 15px;
+}
+
+.GPdrawingLabel,
+.GPdrawingCoords {
+  display: inline-block;
+  line-height: 20px;
+}
+
+.GPdrawingLabel {
+  width: 80px;
+  font-weight: bold;
+}
+
+.GPdrawingCoords {
+  width: 110px;
+}
+
+/* markers selector */
+.marker-input-radio {
+  display : none ;
+}
+
+input.marker-input-radio:checked + label {
+  border: 1px solid red;
+}
+
+/* ISOCHRON */
+
+div[id^=GPisochron-] {
+  top: 140px;
+}
+
+/* Showing/hiding mouse position panel */
+
+label[id^=GPshowIsochronPicto] {
+  display: inline-block;
+}
+
+input[id^=GPshowIsochron-] + label {
+  display: block;
+}
+
+input[id^=GPshowIsochron-]:checked + label {
+  display: none;
+}
+
+input[id^=GPshowIsochron-] + label + div {
+  display: none;
+}
+
+input[id^=GPshowIsochron-]:checked + label + div {
+  display: block;
+}
+
+/* General panels */
+
+div[id^=GPisochronPanel-] {
+  width: 280px;
+}
+
+/* Calc waiting */
+
+.GPisochronCalcWaitingContainerVisible,
+.GPisochronCalcWaitingContainerHidden {
+  position: absolute;
+  top: 32px;
+  bottom: 0;
+  left: 0;
+  right: 0;
+  background-color: rgba(255,255,255,0.9);
+  font-size: 1.5em;
+  font-weight: bold;
+  overflow: hidden;
+}
+
+.GPisochronCalcWaitingContainerVisible {
+  display: -webkit-flex;
+  display: -ms-flexbox;
+  display: -webkit-box;
+  display: flex;
+}
+
+.GPisochronCalcWaitingContainerHidden {
+  display: none;
+}
+
+.GPisochronCalcWaiting {
+  margin: auto;
+}
+
+/* Isochron form */
+
+form[id^=GPisochronForm] {
+  padding: 15px;
+}
+
+.GPisochronFormMini {
+  max-height: 58px;
+  overflow: hidden;
+}
+
+.GPisochronFormMini div[id^="GPisochronReset-"],
+.GPisochronFormMini label[id^="GPshowIsoExclusionsPicto-"] {
+    display: none;
+}
+
+.GPisochronOriginVisible {
+  display: block;
+}
+
+.GPisochronOriginHidden {
+  display: none;
+}
+
+.GPisochronOriginPointerImg {
+  width: 28px;
+  background-color: #F2F2F2;
+  cursor: pointer;
+}
+
+input[id^="GPisochronOriginPointer"] + .GPisochronOriginPointerImg {
+  background-position: -1px -1px;
+}
+
+input[id^="GPisochronOriginPointer"]:checked + .GPisochronOriginPointerImg {
+  background-position: -29px -1px;
+}
+
+input[id^=GPisochronSubmit] {
+  margin-top: 5px;
+}
+
+/* Alternative choice */
+
+div[id^=GPisochronChoice] {
+  display: -webkit-flex;
+  display: -ms-flexbox;
+  display: -webkit-box;
+  display: flex;
+  width: 160px;
+  -webkit-justify-content: space-between;
+  -webkit-box-pack: justify;
+      -ms-flex-pack: justify;
+          justify-content: space-between;
+  margin: auto;
+  margin-top: 15px;
+  margin-bottom: 5px;
+}
+
+.GPisochronChoiceAlt input {
+  display: none;
+}
+
+.GPisochronChoiceAltImg {
+  display: block;
+  width: 28px;
+  height: 28px;
+  margin: auto;
+  cursor: pointer;
+}
+
+input[id^=GPisochronChoiceAltChron] + .GPisochronChoiceAltImg {
+  background-position: -56px 0;
+}
+
+input[id^=GPisochronChoiceAltChron]:checked + .GPisochronChoiceAltImg {
+  background-position: -84px 0;
+}
+
+input[id^=GPisochronChoiceAltDist] + .GPisochronChoiceAltImg {
+  background-position: -112px 0;
+}
+
+input[id^=GPisochronChoiceAltDist]:checked + .GPisochronChoiceAltImg {
+  background-position: -140px 0;
+}
+
+.GPisochronChoiceAlt span {
+  cursor: pointer;
+  display:block;
+  color: #999;
+}
+
+.GPisochronValueHidden {
+  display: none;
+}
+
+div[id^=GPisochronValueChron],
+div[id^=GPisochronValueDist] {
+  width: 220px;
+  margin: auto;
+}
+
+/* Mode choice */
+
+div[id^=GPisochronModeChoice] {
+  display: -webkit-flex;
+  display: -ms-flexbox;
+  display: -webkit-box;
+  display: flex;
+  -webkit-justify-content: space-between;
+  -webkit-box-pack: justify;
+      -ms-flex-pack: justify;
+          justify-content: space-between;
+  margin: 15px 0;
+}
+
+.GPisochronModeLabel {
+  display: block;
+  text-align: center;
+  margin-bottom: 5px;
+}
+
+div[id^=GPisochronTransportChoice] input {
+  display: none;
+}
+
+.GPisochronTransportImg {
+  display: inline-block;
+  width: 28px;
+  height: 28px;
+  cursor: pointer;
+}
+
+.GPisochronTransportImg:first-of-type {
+    margin-left: 18px;
+    margin-right: 10px;
+}
+
+input[id^=GPisochronTransportCar] + .GPisochronTransportImg {
+  background-position: -168px 0;
+}
+
+input[id^=GPisochronTransportCar]:checked + .GPisochronTransportImg {
+  background-position: -196px 0;
+}
+
+input[id^=GPisochronTransportPedestrian] + .GPisochronTransportImg {
+  background-position: -224px 0;
+}
+
+input[id^=GPisochronTransportPedestrian]:checked + .GPisochronTransportImg {
+  background-position: -252px 0;
+}
+
+select[id^=GPisochronDirectionSelect] {
+  width: 80px;
+}
+
+/* Showing/hiding exclusions */
+
+input[id^=GPshowIsoExclusions] {
+  display: none;
+}
+
+.GPshowIsoExclusionsPicto {
+  top: 250px;
+  right: 0;
+  transition: all 0.5s ease-out 0s;
+}
+
+input[id^=GPshowIsoExclusions] + label + div[id^=GPisoExclusions] {
+  max-height: 0;
+  opacity: 0;
+  margin-bottom: 0;
+}
+
+input[id^=GPshowIsoExclusions]:checked + label + div[id^=GPisoExclusions] {
+  display: block;
+  max-height: 60px;
+  opacity: 1;
+  margin-bottom: 15px;
+}
+
+/* Exclusions */
+
+div[id^=GPisoExclusions] {
+  transition: max-height 0.5s ease-in-out 0.25s, opacity 0.5s ease-in-out 0.25s, margin 0.3s ease-in-out 0.25s;
+  overflow: hidden;
+}
+
+.GPisoExclusionsLabel {
+  display: block;
+  text-align: center;
+  margin-bottom: 10px;
+  font-weight: bold;
+  line-height: 16px;
+}
+
+.GPisoExclusionsOptions {
+  display: -webkit-flex;
+  display: -webkit-box;
+  display: -ms-flexbox;
+  display: flex;
+  -webkit-justify-content: space-around;
+  -ms-flex-pack: distribute;
+      justify-content: space-around;
+}
+
+.GPisoExclusionsOption {
+  display: block;
+  height: 28px;
+  line-height: 26px;
+  color: #A77;
+  background-color: #FEE;
+  padding-left: 28px;
+  padding-right: 5px;
+  border: 1px solid #A77;
+  border-radius: 3px;
+  cursor: pointer;
+}
+
+input:checked + .GPisoExclusionsOption {
+  background-color: #EFE;
+  background-position: 0 -28px;
+  color: #797;
+  border: 1px solid #797;
+}
+
+/* Reset picto */
+div[id^=GPisochronReset] {
+  position: absolute;
+  margin-top: 5px;
+  width: 28px;
+  height: 28px;
+  border-radius: 3px;
+  opacity: 0.8;
+  background-position: -281px 0;
+  transition: opacity 0.2s ease-out;
+  cursor: pointer;
+}
+
+div[id^=GPisochronReset]:hover {
+  opacity: 1;
+}
+/* Showing/hiding drawing panel */
+
+label[id^=GPshowMeasureAzimuthPicto-] {
+  display: inline-block;
+}
+
+input[id^=GPshowMeasureAzimuth-] + label {
+  display: block;
+}
+
+input[id^=GPshowMeasureAzimuth-]:checked + label {
+  display: block;
+  background-color: rgba(0,60,136,0.5);
+}
+
+input[id^=GPshowMeasureAzimuth-] + label + div {
+  display: block;
+}
+
+input[id^=GPshowMeasureAzimuth-]:checked + label + div {
+  display: block;
+}
+/* REVERSE GEOCODING */
+
+[id^="GPreverseGeocoding-"] {
+  top: 180px;
+}
+
+/* Showing/hiding reverse geocoding panel */
+
+[id^="GPshowReverseGeocodingPicto-"] {
+  display: inline-block;
+}
+
+[id^="GPshowReverseGeocoding-"] + label {
+  display: block;
+}
+
+[id^="GPshowReverseGeocoding-"]:checked + label {
+  display: none;
+}
+
+[id^="GPshowReverseGeocoding-"] + label + div {
+  display: none;
+}
+
+[id^="GPshowReverseGeocoding-"]:checked + label + div {
+  display: block;
+}
+
+/* General panels */
+
+div[id^=GPreverseGeocodingResultsClose] {
+  top: 0;
+  right: 0;
+  width: 30px;
+  height: 32px;
+  /*background-position: -26px 0;*/
+}
+
+[id^="GPreverseGeocodingPanel-"] {
+  width: 280px;
+}
+
+.GPreverseGeocodingComponentHidden {
+  display: none;
+}
+
+div[id^="GPreverseGeocodingReturnPicto-"] {
+  position: absolute;
+  width: 26px;
+  height: 26px;
+  border-radius: 3px;
+  opacity: 1;
+  background-position: 0 0;
+  cursor: pointer;
+}
+
+.GPreverseGeocodingReturnPictoHidden {
+    display: none;
+}
+
+/* Calc waiting */
+
+.GPreverseGeocodingCalcWaitingContainerVisible,
+.GPreverseGeocodingCalcWaitingContainerHidden {
+  position: absolute;
+  top: 32px;
+  bottom: 0;
+  left: 0;
+  right: 0;
+  background-color: rgba(255,255,255,0.9);
+  font-size: 1.5em;
+  font-weight: bold;
+  overflow: hidden;
+}
+
+.GPreverseGeocodingCalcWaitingContainerVisible {
+  display: -webkit-flex;
+  display: -ms-flexbox;
+  display: -webkit-box;
+  display: flex;
+}
+
+.GPreverseGeocodingCalcWaitingContainerHidden {
+  display: none;
+}
+
+.GPreverseGeocodingCalcWaiting {
+  margin: auto;
+}
+
+/* Search panel */
+
+[id^="GPreverseGeocodingForm-"] {
+  position: relative;
+  max-height: 270px;
+  overflow-y: auto;
+  padding-left: 15px;
+  padding-right: 15px;
+  padding-top: 10px;
+}
+
+.GPreverseGeocodingCodeLabel,
+.GPreverseGeocodingFilterLabel {
+  max-width: 105px;
+}
+
+.GPreverseGeocodingCodeLabel,
+.GPreverseGeocodingCode {
+  margin-top: 5px;
+  margin-bottom: 0;
+}
+
+.GPreverseGeocodingFilterLabel,
+.GPreverseGeocodingFilterInput {
+  margin-bottom: 5px;
+}
+
+input[id^="GPreverseGeocodingSubmit-"] {
+  margin-top: 5px;
+  margin-bottom: 15px;
+  width: 100px;
+}
+
+/* Calc waiting */
+
+// /* TODO: waiting  */
+.GPreverseGeocodingCalcWaitingContainerVisible,
+.GPreverseGeocodingCalcWaitingContainerHidden {
+  position: absolute;
+  top: 32px;
+  bottom: 0;
+  left: 0;
+  right: 0;
+  background-color: rgba(255,255,255,0.9);
+  font-size: 1.5em;
+  font-weight: bold;
+  overflow: hidden;
+}
+
+.GPreverseGeocodingCalcWaitingContainerVisible {
+  display: -webkit-flex;
+  display: -ms-flexbox;
+  display: -webkit-box;
+  display: flex;
+}
+
+.GPreverseGeocodingCalcWaitingContainerHidden {
+  display: none;
+}
+
+.GPreverseGeocodingCalcWaiting {
+  margin: auto;
+}
+
+/* Result panel */
+
+div[id^=GPreverseGeocodingResultsList-] {
+  position: relative;
+  max-height: 210px;
+  overflow-y: auto;
+}
 div[id^=GPelevationPathPanelInfo] {
   display: none; /* on n'affiche pas le bouton d'information par defaut */
 }
@@ -1093,1152 +1088,1152 @@
     border-radius: 8px;
     pointer-events: none;
 }
-/* LAYER SWITCHER */
-
-div[id^=GPlayerSwitcher-] {
-  font-size: 11px;
-}
-
-div[id^=GPlayerSwitcher-] [draggable] {
-  -moz-user-select: none;
-  -khtml-user-select: none;
-  -webkit-user-select: none;
-  user-select: none;
-  /* Required to make elements draggable in old WebKit */
-  -khtml-user-drag: element;
-  -webkit-user-drag: element;
-}
-
-/* Manage opening of the components through hiden checkboxes */
-
-div[id^=GPlayerSwitcher-] input[type="checkbox"] + div,
-div[id^=GPlayerSwitcher-] input[type="checkbox"] + label + div {
-  max-height: 0px;
-}
-
-div[id^=GPlayerSwitcher-] label {
-  display: block;
-}
-
-/* Showing/hiding layers list */
-
-label[id^=GPshowLayersListPicto] {
-  position: relative;
-  float: right;
-  display: block;
-  opacity: 1;
-  transition: opacity 0.5s ease-out 0s, box-shadow  0.5s ease-out 0s, border  0.5s ease-out 0s, border-radius  0.5s ease-out 0s;
-  cursor: pointer;
-}
-
-span[id^=GPshowLayersListOpen],
-span[id^=GPshowLayersListClose] {
-  position: absolute;
-  display: block;
-  transition: border-radius 0.5s ease-out 0s, opacity 0.5s ease-out 0s;
-}
-
-span[id^=GPshowLayersListOpen] {
-  background-position: 0 0;
-  opacity: 1;
-}
-
-span[id^=GPshowLayersListClose] {
-  opacity: 0;
-}
-
-div[id^=GPlayerSwitcher-] input[type="checkbox"]:checked + div + label[id^=GPshowLayersListPicto] {
-  border-top-left-radius: 0;
-  border-top-right-radius: 0;
-}
-
-div[id^=GPlayerSwitcher-] input[type="checkbox"]:checked + div + label[id^=GPshowLayersListPicto] span[id^=GPshowLayersListClose] {
-  opacity: 1;
-}
-
-/* Layers list */
-
-div[id^=GPlayersList] {
-  position: relative;
-  width: 180px;
-  border-bottom-right-radius: 0;
-  opacity: 0;
-  overflow: auto;
-  transition: max-height 0.5s ease-out 0s, opacity 0.5s ease-out 0.25s;
-}
-
-div[id^=GPlayerSwitcher-] input[type="checkbox"]:checked + div[id^=GPlayersList] {
-  max-height: 232px;
-  opacity: 1;
-  transition: max-height 0.5s ease-in 0s, opacity 0.25s ease-in 0s;
-}
-
-/* Layer : general */
-
-.GPlayerSwitcher_layer {
-  position: relative;
-  top: 0;
-  background-color: #FFF;
-  border-bottom: 1px dotted #CCC;
-  overflow: hidden;
-}
-
-div[id^=GPlayersList] .GPlayerSwitcher_layer:last-child {
-  border-bottom: none;
-}
-
-.GPlayerBasicTools,
-.GPlayerAdvancedTools {
-  position: relative;
-  width: 100%;
-  height: 28px;
-}
-
-.GPlayerVisibility,
-.GPlayerInfo,
-.GPlayerInfoOpened,
-.GPlayerRemove {
-  width: 28px;
-  height: 28px;
-  cursor: pointer;
-}
-
-.GPlayerVisibility,
-.GPlayerName,
-.GPlayerInfo,
-.GPlayerInfoOpened,
-.GPlayerRemove,
-.GPlayerOpacity,
-.GPlayerOpacityValue {
-  position: absolute;
-  top: 0;
-}
-
-.GPghostLayer {
-  opacity: 0;
-}
-
-/* Layer basic tools */
-
-.GPlayerBasicTools {
-  background-color: #FFF;
-}
-
-.GPlayerVisibility {
-  left: 0;
-  background-position: -28px 0;
-}
-
-input[type="checkbox"]:checked + .GPlayerVisibility {
-  background-position: 0 0;
-}
-
-.GPlayerName {
-  left: 28px;
-  width: calc(100% - 56px);
-  line-height: 28px;
-  overflow: hidden;
-  white-space: nowrap;
-  text-overflow: ellipsis;
-  padding-left: 4px;
-  cursor: move;
-}
-
-.outOfRange .GPlayerName {
-  color: #AAA;
-}
-
-/* Showing layer advanced tools */
-
-.GPshowLayerAdvancedTools {
-  top: 0;
-  right: 0;
-  background-position: -112px 0;
-}
-
-.GPlayerAdvancedTools {
-  display: block;
-  max-height: 0;
-  opacity: 0;
-  transition: max-height 0.5s ease-out 0s, opacity 0.5s ease-out 0s;
-}
-
-div[id^=GPlayerSwitcher-] input[type="checkbox"]:checked + label + .GPlayerAdvancedTools {
-  max-height: 28px;
-  opacity: 1;
-}
-
-/* Layer advanced tools */
-
-.GPlayerInfo {
-  left: 0;
-  background-position: -55px 0;
-}
-
-.GPlayerInfoOpened {
-  left: 0;
-  background-position: -83px 0;
-}
-
-.GPlayerOpacity {
-  left: 28px;
-  width: calc(100% - 100px);
-  height: 28px;
-  padding-left: 8px;
-}
-
-.GPlayerOpacityValue {
-  width: 32px;
-  left: calc(100% - 60px);
-  line-height: 28px;
-  font-size: 10px;
-  font-style: italic;
-  cursor: default;
-}
-
-.GPlayerRemove {
-  right: 0;
-  background-position: -140px 0;
-}
-
-/* Opacity slider : general */
-
-.GPlayerOpacity input {
-  -webkit-appearance: none;
-  -moz-appearance: none;
-  background: none;
-  display: block;
-  width: 100%;
-  height: 100%;
-  margin: 0;
-  padding: 0;
-  overflow: hidden;
-  cursor: pointer;
-}
-
-.GPlayerOpacity input[type="range"]:focus {
-  box-shadow: none;
-  outline: none;
-}
-
-/* Opacity slider : Chrome, Safari, Opera */
-
-.GPlayerOpacity input[type="range"]::-webkit-slider-runnable-track {
-  -webkit-appearance: none;
-  height: 3px;
-}
-
-.GPlayerOpacity input[type="range"]::-webkit-slider-thumb:before {
-  position: absolute;
-  top: 0;
-  right: 50%;
-  left: -200px;
-  height: 3px;
-  pointer-events: none;
-}
-
-.GPlayerOpacity input[type="range"]::-webkit-slider-thumb {
-  width: 9px;
-  height: 17px;
-  -webkit-appearance: none;
-  border: 2px solid #FFF;
-  background-color: #505050;
-  position: relative;
-  top: -7px;
-}
-
-/* Opacity slider : Firefox */
-
-.GPlayerOpacity input[type="range"]::-moz-range-track {
-  width: 80px;
-  height: 3px;
-}
-
-.GPlayerOpacity input[type="range"]::-moz-range-thumb {
-  width: 5px;
-  height: 13px;
-  border: 2px solid #FFF;
-  border-radius: 0;
-  box-shadow: 0;
-  background-color: #505050;
-  position: relative;
-}
-
-/* Opacity slider : IE */
-
-.GPlayerOpacity input[type="range"]::-ms-track {
-  border: 0;
-  border-color: transparent;
-  border-radius: 0;
-  border-width: 0;
-  color: transparent;
-  height: 3px;
-  width: 80px;
-}
-
-.GPlayerOpacity input[type="range"]::-ms-fill-lower,
-.GPlayerOpacity input[type="range"]::-ms-fill-upper {
-  background: transparent;
-  border-radius: 0;
-}
-
-.GPlayerOpacity input[type="range"]::-ms-thumb {
-  width: 5px;
-  height: 13px;
-  border: 2px solid #FFF;
-  background-color: #505050;
-}
-
-.GPlayerOpacity input[type="range"]::-ms-tooltip {
-  display: none;
-}
-
-/* Layer info panel */
-
-div[id^=GPlayerInfoPanel] {
-  position: absolute;
-  top: 0;
-  overflow-y: hidden;
-  padding-top: 10px;
-  padding-bottom: 10px;
-}
-
-.GPlayerInfoPanelOpened {
-  display: block;
-}
-
-.GPlayerInfoPanelClosed {
-  display: none;
-}
-
-div[id^=GPlayerInfoContent] {
-  position: relative;
-  width: 280px;
-  max-height: 200px;
-  overflow-y: auto;
-  padding-left: 10px;
-  padding-right: 10px;
-}
-
-div[id^=GPlayerInfoTitle] {
-  width: calc(100% - 52px);
-  margin: auto;
-  margin-bottom: 10px;
-  padding-bottom: 5px;
-  text-align: center;
-  font-size: 1.1em;
-  font-weight: bold;
-}
-
-div[id^=GPlayerInfoQuicklook] {
-  position: absolute;
-  top: -2px;
-  left: 10px;
-  width: 20px;
-  height: 20px;
-  cursor: pointer;
-}
-
-div[id^=GPlayerInfoClose] {
-  position: absolute;
-  top: -8px;
-  right: 10px;
-  width: 28px;
-  height: 28px;
-  cursor: pointer;
-}
-
-div[id^=GPlayerInfoDescription] {
-  font-size: 0.9em;
-}
-
-div[id^=GPlayerInfoLegend] {
-
-}
-
-div[id^=GPlayerInfoMetadata] {
-
-}
-
-.GPlayerInfoSubtitle {
-  padding-left: 35px;
-  font-weight: bold;
-  margin-top: 10px;
-  margin-bottom: 4px;
-}
-
-.GPlayerInfoLink,
-.GPlayerInfoPopup {
-  line-height: 20px;
-  padding-left: 23px;
-  white-space: nowrap;
-  overflow-x: hidden;
-  text-overflow: ellipsis;
-  color: #999999;
-  background-repeat: no-repeat;
-  cursor: pointer;
-}
-
-.GPlayerInfoLink {
-  background-position: 0 -20px;
-}
-
-.GPlayerInfoLink:hover,
-.GPlayerInfoPopup:hover {
-  color: #333;
-}
-
-.GPlayerInfoLink a,
-.GPlayerInfoLink a:visited
-.GPlayerInfoLink a:focus
-.GPlayerInfoLink a:hover {
-  text-decoration: none;
-  color: inherit;
-}
-/* Showing/hiding drawing panel */
-
-label[id^=GPshowMeasureLengthPicto-] {
-  display: inline-block;
-}
-
-input[id^=GPshowMeasureLength-] + label {
-  display: block;
-}
-
-input[id^=GPshowMeasureLength-]:checked + label {
-  display: block;
-  background-color: rgba(0,60,136,0.5);
-}
-
-input[id^=GPshowMeasureLength-] + label + div {
-  display: block;
-}
-
-input[id^=GPshowMeasureLength-]:checked + label + div {
-  display: block;
-}
-/* ROUTE */
-
-div[id^=GProute-] {
-   top: 100px;
-}
-
-/* Showing/hiding route panel */
-
-label[id^=GPshowRoutePicto] {
-  display: inline-block;
-}
-
-input[id^=GPshowRoute-] + label {
-  display: block;
-}
-
-input[id^=GPshowRoute-]:checked + label {
-  display: none;
-}
-
-input[id^=GPshowRoute-] + label + div {
-  display: none;
-}
-
-input[id^=GPshowRoute-]:checked + label + div {
-  display: block;
-}
-
-/* General panels */
-
-div[id^=GProutePanel-] {
-  width: 320px;
-}
-
-.GProuteComponentHidden {
-  display: none;
-}
-
-/* Calc waiting */
-
-.GProuteCalcWaitingContainerVisible,
-.GProuteCalcWaitingContainerHidden {
-  position: absolute;
-  top: 32px;
-  bottom: 0;
-  left: 0;
-  right: 0;
-  background-color: rgba(255,255,255,0.9);
-  font-size: 1.5em;
-  font-weight: bold;
-  overflow: hidden;
-}
-
-.GProuteCalcWaitingContainerVisible {
-  display: -webkit-flex;
-  display: -ms-flexbox;
-  display: -webkit-box;
-  display: flex;
-}
-
-.GProuteCalcWaitingContainerHidden {
-  display: none;
-}
-
-.GProuteCalcWaiting {
-  margin: auto;
-}
-
-/* Route form */
-
-form[id^=GProuteForm] {
-  padding: 15px;
-}
-
-.GProuteFormMini {
-  max-height: 58px;
-  overflow: hidden;
-  -webkit-transform: translateY(-5px);
-  transform: translateY(-5px);
-}
-
-.GProuteStageFlexInput {
-  max-height: 28px;
-  opacity: 1;
-}
-
-.GProuteStageFlexInputHidden {
-  max-height: 0;
-  opacity: 0;
-  overflow: hidden;
-}
-
-form[id^=GProuteForm] > .GPlocationStageFlexInput {
-  margin-top: 5px;
-}
-
-form[id^=GProuteForm] > .GPlocationStageFlexInputHidden {
-  margin-top: 0;
-}
-
-form[id^=GProuteForm].GProuteFormMini .GPlocationStageFlexInput:first-child {
-  margin-top: 5px;
-}
-
-.GProuteOriginVisible {
-  display: block;
-}
-
-.GProuteOriginHidden {
-  display: none;
-}
-
-label.GProuteOriginPointerImg[id*="GProuteOriginPointerImg"] {
-  width: 28px;
-  border-top-right-radius: 3px;
-  border-bottom-right-radius: 3px;
-  border-right: 1px solid #999;
-}
-
-input[id*="GProuteOriginPointer"] + .GProuteOriginPointerImg {
-  background-position: -1px -1px;
-}
-
-input[id*="GProuteOriginPointer"]:checked + .GProuteOriginPointerImg {
-  background-position: -29px -1px;
-}
-
-.GProuteStageRemove,
-div[id^=GProuteStageAdd] {
-  width: 28px;
-  border: none;
-  cursor: pointer;
-}
-
-.GProuteFormMini .GProuteStageRemove,
-.GProuteFormMini div[id^=GProuteStageAdd] {
-  display: none;
-}
-
-.GProuteStageRemove {
-  background-position: -84px 0;
-}
-
-div[id^=GProuteStageAdd] {
-  background-position: -56px 0;
-}
-
-/* Mode choice */
-
-div[id^=GProuteModeChoice] {
-  display: -webkit-flex;
-  display: -ms-flexbox;
-  display: -webkit-box;
-  display: flex;
-  -webkit-justify-content: space-around;
-  -ms-flex-pack: distribute;
-      justify-content: space-around;
-  margin: 15px 0;
-}
-
-.GProuteModeLabel {
-  display: block;
-  text-align: center;
-  margin-bottom: 5px;
-}
-
-div[id^=GProuteTransportChoice] input {
-  display: none;
-}
-
-.GProuteTransportImg {
-  display: inline-block;
-  width: 28px;
-  height: 28px;
-  cursor: pointer;
-}
-
-.GProuteTransportImg:first-of-type {
-    margin-left: 18px;
-    margin-right: 10px;
-}
-
-input[id^=GProuteTransportCar] + .GProuteTransportImg {
-  background-position: -112px 0;
-}
-
-input[id^=GProuteTransportCar]:checked + .GProuteTransportImg {
-  background-position: -140px 0;
-}
-
-input[id^=GProuteTransportPedestrian] + .GProuteTransportImg {
-  background-position: -168px 0;
-}
-
-input[id^=GProuteTransportPedestrian]:checked + .GProuteTransportImg {
-  background-position: -196px 0;
-}
-
-select[id^=GProuteComputationSelect] {
-  width: 100px;
-}
-
-/* Showing/hiding exclusions */
-
-input[id^=GPshowRouteExclusions] {
-  display: none;
-}
-
-.GPshowRouteExclusionsPicto {
-  top: 185px;
-  right: 0;
-  transition: all 0.3s ease-out 0s;
-}
-
-input[id^=GPshowRouteExclusions] + label + div[id^=GProuteExclusions] {
-  max-height: 0;
-  opacity: 0;
-  margin-bottom: 0;
-}
-
-input[id^=GPshowRouteExclusions]:checked + label + div[id^=GProuteExclusions] {
-  display: block;
-  max-height: 60px;
-  opacity: 1;
-  margin-bottom: 15px;
-}
-
-/* Exclusions */
-
-div[id^=GProuteExclusions] {
-  transition: max-height 0.5s ease-in-out 0.25s, opacity 0.5s ease-in-out 0.25s, margin 0.3s ease-in-out 0.25s;
-  overflow: hidden;
-}
-
-.GProuteExclusionsLabel {
-  display: block;
-  text-align: center;
-  margin-bottom: 10px;
-  font-weight: bold;
-  line-height: 16px;
-}
-
-.GProuteExclusionsOptions {
-  display: -webkit-flex;
-  display: -ms-flexbox;
-  display: -webkit-box;
-  display: flex;
-  -webkit-justify-content: space-around;
-  -ms-flex-pack: distribute;
-      justify-content: space-around;
-}
-
-.GProuteExclusionsOption {
-  display: block;
-  height: 28px;
-  line-height: 26px;
-  color: #A77;
-  background-color: #FEE;
-  padding-left: 28px;
-  padding-right: 5px;
-  border: 1px solid #A77;
-  border-radius: 3px;
-  cursor: pointer;
-}
-
-input:checked + .GProuteExclusionsOption {
-  background-color: #EFE;
-  background-position: 0 -28px;
-  color: #797;
-  border: 1px solid #797;
-}
-
-/* Reset picto */
-div[id^=GProuteReset] {
-  position: absolute;
-  width: 28px;
-  height: 28px;
-  border-radius: 3px;
-  opacity: 0.8;
-  background-position: -224px 0;
-  transition: opacity 0.2s ease-out;
-  cursor: pointer;
-}
-
-div[id^=GProuteReset]:hover {
-  opacity: 1;
-}
-
-/* Result panel */
-
-div[id^=GProuteResultsPanel] {
-  padding: 15px;
-}
-
-.GProuteResultStage {
-  display: -webkit-flex;
-  display: -ms-flexbox;
-  display: -webkit-box;
-  display: flex;
-}
-
-div[id^=GProuteResultsStages] {
-  margin-bottom: 15px;
-}
-
-.GProuteResultStageLabel,
-.GProuteResultStageValue,
-.GProuteResultsValueLabel,
-div[id^=GProuteResultsValueDist],
-div[id^=GProuteResultsValueTime] {
-  display: inline-block;
-  line-height: 18px;
-}
-
-.GProuteResultStageLabel,
-.GProuteResultsValueLabel {
-  color: #666;
-}
-
-.GProuteResultStageLabel {
-  width: 60px;
-}
-
-.GProuteResultsValueLabel {
-  width: 65px;
-}
-
-.GProuteResultStageValue {
-  -webkit-flex: 1;
-  -webkit-box-flex: 1;
-      -ms-flex: 1;
-          flex: 1;
-  overflow-x: hidden;
-  white-space: nowrap;
-  text-overflow: ellipsis;
-}
-
-div[id^=GProuteResultsValueDist],
-div[id^=GProuteResultsValueTime] {
-  width: 80px;
-  font-weight: bold;
-}
-
-div[id^=GProuteResults-] {
-  display: -webkit-flex;
-  display: -ms-flexbox;
-  display: -webkit-box;
-  display: flex;
-  -webkit-justify-content: space-between;
-  -webkit-box-pack: justify;
-      -ms-flex-pack: justify;
-          justify-content: space-between;
-  -webkit-align-items: center;
-  -webkit-box-align: center;
-      -ms-flex-align: center;
-          align-items: center;
-  margin-bottom: 10px;
-}
-
-select[id^=GProuteResultsComputationSelect] {
-  width: 100px;
-}
-
-div[id^=GProuteResultsNew] {
-  width: 28px;
-  height: 28px;
-  border-radius: 3px;
-  opacity: 0.8;
-  background-position: -224px 0;
-  transition: opacity 0.2s ease-out;
-  cursor: pointer;
-}
-
-div[id^=GProuteResultsNew]:hover {
-  opacity: 1;
-}
-
-/* Results details header */
-
-.GPfakeBorder {
-  display: inline-block;
-  height: 14px;
-  width: 60px;
-  border-bottom: 1px solid #999;
-}
-
-.GPfakeBorderLeft {
-  margin-left:15px;
-}
-
-input[id^=GProuteResultsShowDetails] + label,
-input[id^=GProuteResultsShowDetails] + label + label {
-  width: 130px;
-  line-height: 28px;
-  vertical-align: top;
-  text-align: center;
-  font-weight: bold;
-  cursor: pointer;
-  transition: color 0.2s ease-out;
-}
-
-input[id^=GProuteResultsShowDetails] + label,
-input[id^=GProuteResultsShowDetails]:checked + label + label {
-  display: inline-block;
-}
-
-input[id^=GProuteResultsShowDetails]:checked + label,
-input[id^=GProuteResultsShowDetails] + label + label {
-  display: none;
-}
-
-input[id^=GProuteResultsShowDetails] + label + label + div + div[id^=GProuteResultsDetails] {
-  max-height: 0;
-  opacity: 0;
-}
-
-input[id^=GProuteResultsShowDetails]:checked + label + label + div + div[id^=GProuteResultsDetails] {
-  max-height: 200px;
-  opacity: 1;
-}
-
-div[id^=GProuteResultsDetails] {
-  overflow-y: auto;
-  transition: max-height 0.5s ease-in-out 0.25s, opacity 0.5s ease-in-out 0.25s;
-}
-
-.GProuteResultsDetailsNumber,
-.GProuteResultsDetailsInstruction {
-  display: inline-block;
-  margin-top: 4px;
-  line-height: 16px;
-  color: #666;
-}
-
-.GProuteResultsDetailsNumber {
-  font-weight: bold;
-  width: 22px;
-  text-align: right;
-  vertical-align: top;
-}
-
-.GProuteResultsDetailsInstruction {
-  width: calc(100% - 30px);
-  padding-left: 5px;
-}
-/* Widgets : general */
-
-.GPwidget {
-  position: absolute;
-  font-family: "Helvetica Neue",Arial,Helvetica,sans-serif;
-  font-size: 13px;
-  color: #333;
-}
-
-.GPwidget input[type='text'],
-.GPwidget input[type='button'] {
-  -webkit-appearance: none;
-  color: #333333;
-}
-
-.GPwidget input[type="checkbox"] {
-  display: none;
-}
-
-.GPwidget select {
-  padding-left: 3px;
-  border-radius: 3px;
-}
-
-.GPwidget form {
-  margin-bottom: 0;
-}
-
-.GPwidget * {
-  box-sizing: border-box;
-  background-repeat: no-repeat;
-}
-
-/* waiting */
-
-.GPwaiting {
-    background-image : url(data:image/gif;base64,R0lGODlhNAA0AIQSAAFkpSZ5sAGV3k2Ruiao3kOj1/GUBk225pe/B4S83XrK75HH3qrS5szMzNbW1sHe797e3ubm5v///////////////////////////////////////////////////////yH/C05FVFNDQVBFMi4wAwEAAAAh+QQFAQAfACwAAAAANAA0AAAF5uAnjmRpnmiqrmzrvnAsz3T9FXhh72Ke8zWfDzgT/ogxIw55cjgiJ6XOhKjaII1sNio8Vb8ImnbMXVLBVhl2vI2hvzIHOwt9veGxyLwhu4dlcw59bzVjgjNoPHU2f0yOj5CRkpMocg2HjwaaBitzmZuaKWuGTKCgKHt8SKabqHulrJwno1qYQLGyJ56OrCuWtrChlMPExcbHH4s1ymK1NJZtM4Fxu3mvMXvMLdBj2ip60zG0WoBzENLVJL+66TDj7GQmbOc1EE9N4SURDvSRqcgj/gH8wC0LsGPtAK7pN7Chw4cQSYQAACH5BAUBAB8ALBYABAAaACcAAAVw4PdBTQOJaKquX+k2bJw6b+nIcu3isV7yLFrttioYczWWcVmICYkq5hKolB6pKOsUm9Vyu9JvKiyOls/otHqNQ7gR6ff7LJeX63Mx3n3f0+txeWyDhIVlBmsGiopoi45njo9fkZKTlIhil42RaYsxIQAh+QQFAQAfACwWAAkAGgAnAAAFdOAnjmQZOVCprmTjuikrf289y/Ub32SUuw6e6teICEuO31GVfC1Zxqd0Sq1arYVsAavNUrvdKVgrHm+l5jMazPVe3/C4/IN4I+73Kn5P3fOffn+AgXUqBocGK4QriIiKfoaNjip4LJKTT5eHU5qJnJJWjVUhACH5BAUBAB8ALAkAFgAnABoAAAV04CeOZGmepdM0Duq+5yo3cO2qcwPZPJnLveBvFezhZrsi76cM4lrNqHRKrVpPhmoBZuh2o4VwGOUtK8VoU9lcRKdJazbP/R7Fv236tnQ/If4IJ3pYa36Af4JuLl6Gh4gmYlKOgFclk4+VIpeBmSOTnZaUTSEAIfkEBQEAHwAsBAAWACcAGgAABXfg9xmkIZ5oqq5rWbJwnLqubLP0e+9nTvJAnwnIyxGJtaNyyWw6n1Ao4hmRIa7XpaPBbbCw4OO2y1WBw0Ryt4o6o3cRNdeRcmfTcojZvSr4CytyXntvKH9/gWR6X3cph4crEQ6LSo+IUYaWgJgnmpucIpagjpc3IQAh+QQFAQAfACwEAAkAGgAnAAAFb+AnjqJhkmiamqyhvmjLwrA806p946Tu8isbMNca1ozIpHLJTCKeiCYUupxOlVaqMxvdZqtWqbZJLpvPyEK5wGYz23AlPJ6c0412t9yucjQaDi98KX+FDTBtfYZ/gUmLhUqPf0p+i42Oi00QfxAiIQAh+QQFAQAfACwEAAQAGgAnAAAFc+AnjmRZGqhhrmyasrDounE7o/V64yvi6zuTb4gA0oTEn+lYSg5zSGcROpJOqVUntknc9rzgsHhMLhXOhTEaHV6vwW62N36G09tutbzM7/v/JhFlDYQNDmKFhYdeEYmFYA6OhIJbEJINYZdhlolkEA6UUCEAIfkEAQEAHwAsBAAEACcAGgAABXXgJ45kWSIoYq5sS6apK8swPN9mHeP8p6O9UmG4+qlMhmRryCwUa6uk1LBqMp9A5FQptBKDW2nX6+SFxSRyuXemjpvBz5lljYu2srX9vu/7/4CBgh8NhQ6DK4WKDYgkEIuGjSKQipKElIySj5CHlpSWIw6RoCEAOw==);
-    background-position : center center;
-    background-repeat : no-repeat;
-}
-
-/* General panels */
-
-.GPpanel {
-  background-color: #FFF;
-}
-
-.GPpanelHeader {
-  position: relative;
-  width: 100%;
-}
-
-.GPpanelTitle {
-  width: 100%;
-  height: 100%;
-  text-align: center;
-  font-weight: bold;
-}
-
-.GPpanelClose, .GPpanelReduce, .GPpanelInfo {
-  position: absolute;
-  cursor: pointer;
-}
-
-/* Showing/hiding advanced panels */
-
-.GPshowAdvancedToolPicto {
-  position: relative;
-  box-sizing: border-box;
-  cursor: pointer;
-}
-
-.GPshowAdvancedToolOpen {
-  position: absolute;
-  display: block;
-  box-sizing: border-box;
-}
-
-/* Flex inputs */
-
-.GPflexInput {
-  display: -webkit-flex;
-  display: -ms-flexbox;
-  display: -webkit-box;
-  display: flex;
-  transition: max-height 0.3s ease-out, opacity 0.3s ease-out;
-}
-
-.GPflexInput > * {
-  display: block;
-  height: 28px;
-  line-height: 26px;
-  border: 1px solid #999;
-  border-radius: 0;
-}
-
-.GPflexInput *:not(:last-child) {
-  border-right:none;
-}
-
-.GPflexInput *:first-child {
-  border-radius: 3px 0 0 3px;
-}
-
-.GPflexInput *:last-child {
-  border-radius: 0 3px 3px 0;
-}
-
-.GPflexInput > *:not(input) {
-  overflow: hidden;
-  white-space: nowrap;
-  text-overflow: ellipsis;
-}
-
-.GPflexInput > input {
-  -webkit-flex: 1;
-  -webkit-box-flex: 1;
-      -ms-flex: 1;
-          flex: 1;
-  padding: 0 5px;
-  min-width: 0;
-}
-
-.GPflexInput > select {
-  -webkit-flex: 1;
-  -webkit-box-flex: 1;
-      -ms-flex: 1;
-          flex: 1;
-  padding-right: 7px;
-}
-
-.GPflexInput > label {
-  background-color:  #F2F2F2;
-  color: #666;
-  padding-left: 7px;
-  padding-right: 9px;
-  cursor: pointer;
-}
-
-/* Particular inputs */
-
-.GPinputSelect {
-  display: block;
-  height: 28px;
-  line-height: 26px;
-  margin: auto;
-  border: 1px solid #999;
-  color: #333;
-  cursor: pointer;
-}
-
-input.GPinputSubmit {
-  display: block;
-  width: 80px;
-  margin: auto;
-  height: 28px;
-  line-height: 26px;
-  padding: 0;
-  background: none;
-  border: none;
-  border-radius: 3px;
-  font-family: "Helvetica Neue",Arial,Helvetica,sans-serif;
-  color: #FFF;
-  font-weight: bold;
-  opacity: 0.8;
-  transition: opacity 0.2s ease-out;
-  cursor: pointer;
-}
-
-input.GPinputSubmit:hover {
-  opacity: 1;
-}
-
-/* Autocomplete/geocode results */
-
-.GPautoCompleteList,
-.GPadvancedAutoCompleteList {
-  z-index: 2;
-  display: none;
-  position: absolute;
-  max-height: 140px;
-  background-color: #FFF;
-  border: 1px solid #999;
-  overflow-y: hidden;
-}
-
-.GPadvancedAutoCompleteList {
-  width: calc(100% - 28px);
-  border-top: none;
-  font-size: 0.9em;
-}
-
-.GPautoCompleteProposal {
-  width: 100%;
-  height: 28px;
-  line-height: 16px;
-  padding: 6px 10px;
-  color: #5E5E5E;
-  font-size: 1.0em;
-  overflow: hidden;
-  white-space: nowrap;
-  text-overflow:ellipsis;
-  cursor: pointer;
-}
-
-.GPautoCompleteProposal:hover {
-  color: #000000;
-  background-color: #CEDBEF
-}
-
-/* Showing additional hidden options */
-
-.GPshowMoreOptions {
-  display: block;
-  position: absolute;
-  width: 28px;
-  height: 28px;
-  cursor: pointer;
-  transition: all 0.5s ease-out 0s;
-}
-
-input[type="checkbox"]:checked + .GPshowMoreOptions {
-  -webkit-transform: rotateX(180deg);
-  transform: rotateX(180deg);
-}
-/* Location */
-
-/* Location form */
-
-.GPlocationStageFlexInput {
-  max-height: 28px;
-  opacity: 1;
-}
-
-.GPlocationStageFlexInputHidden {
-  max-height: 0;
-  opacity: 0;
-  overflow: hidden;
-}
-
-.GPlocationOriginVisible {
-  display: block;
-}
-
-.GPlocationOriginHidden {
-  display: none;
-}
-
-label.GPlocationOriginPointerImg[id*="GPlocationOriginPointerImg"] {
-  width: 28px;
-  border-top-right-radius: 3px;
-  border-bottom-right-radius: 3px;
-  border-right: 1px solid #999;
-}
-
-input[id*="GPlocationOriginPointer"] + .GPlocationOriginPointerImg {
-  background-position: -1px -1px;
-}
-
-input[id*="GPlocationOriginPointer"]:checked + .GPlocationOriginPointerImg {
-  background-position: -29px -1px;
-}
-
-.GPlocationStageRemove,
-div[id^=GPlocationStageAdd] {
-  width: 28px;
-  border: none;
-  cursor: pointer;
-}
-
-.GPlocationStageRemove {
-  background-position: -84px 0;
-}
-
-div[id^=GPlocationStageAdd] {
-  background-position: -56px 0;
-}
+/* LAYER SWITCHER */
+
+div[id^=GPlayerSwitcher-] {
+  font-size: 11px;
+}
+
+div[id^=GPlayerSwitcher-] [draggable] {
+  -moz-user-select: none;
+  -khtml-user-select: none;
+  -webkit-user-select: none;
+  user-select: none;
+  /* Required to make elements draggable in old WebKit */
+  -khtml-user-drag: element;
+  -webkit-user-drag: element;
+}
+
+/* Manage opening of the components through hiden checkboxes */
+
+div[id^=GPlayerSwitcher-] input[type="checkbox"] + div,
+div[id^=GPlayerSwitcher-] input[type="checkbox"] + label + div {
+  max-height: 0px;
+}
+
+div[id^=GPlayerSwitcher-] label {
+  display: block;
+}
+
+/* Showing/hiding layers list */
+
+label[id^=GPshowLayersListPicto] {
+  position: relative;
+  float: right;
+  display: block;
+  opacity: 1;
+  transition: opacity 0.5s ease-out 0s, box-shadow  0.5s ease-out 0s, border  0.5s ease-out 0s, border-radius  0.5s ease-out 0s;
+  cursor: pointer;
+}
+
+span[id^=GPshowLayersListOpen],
+span[id^=GPshowLayersListClose] {
+  position: absolute;
+  display: block;
+  transition: border-radius 0.5s ease-out 0s, opacity 0.5s ease-out 0s;
+}
+
+span[id^=GPshowLayersListOpen] {
+  background-position: 0 0;
+  opacity: 1;
+}
+
+span[id^=GPshowLayersListClose] {
+  opacity: 0;
+}
+
+div[id^=GPlayerSwitcher-] input[type="checkbox"]:checked + div + label[id^=GPshowLayersListPicto] {
+  border-top-left-radius: 0;
+  border-top-right-radius: 0;
+}
+
+div[id^=GPlayerSwitcher-] input[type="checkbox"]:checked + div + label[id^=GPshowLayersListPicto] span[id^=GPshowLayersListClose] {
+  opacity: 1;
+}
+
+/* Layers list */
+
+div[id^=GPlayersList] {
+  position: relative;
+  width: 180px;
+  border-bottom-right-radius: 0;
+  opacity: 0;
+  overflow: auto;
+  transition: max-height 0.5s ease-out 0s, opacity 0.5s ease-out 0.25s;
+}
+
+div[id^=GPlayerSwitcher-] input[type="checkbox"]:checked + div[id^=GPlayersList] {
+  max-height: 232px;
+  opacity: 1;
+  transition: max-height 0.5s ease-in 0s, opacity 0.25s ease-in 0s;
+}
+
+/* Layer : general */
+
+.GPlayerSwitcher_layer {
+  position: relative;
+  top: 0;
+  background-color: #FFF;
+  border-bottom: 1px dotted #CCC;
+  overflow: hidden;
+}
+
+div[id^=GPlayersList] .GPlayerSwitcher_layer:last-child {
+  border-bottom: none;
+}
+
+.GPlayerBasicTools,
+.GPlayerAdvancedTools {
+  position: relative;
+  width: 100%;
+  height: 28px;
+}
+
+.GPlayerVisibility,
+.GPlayerInfo,
+.GPlayerInfoOpened,
+.GPlayerRemove {
+  width: 28px;
+  height: 28px;
+  cursor: pointer;
+}
+
+.GPlayerVisibility,
+.GPlayerName,
+.GPlayerInfo,
+.GPlayerInfoOpened,
+.GPlayerRemove,
+.GPlayerOpacity,
+.GPlayerOpacityValue {
+  position: absolute;
+  top: 0;
+}
+
+.GPghostLayer {
+  opacity: 0;
+}
+
+/* Layer basic tools */
+
+.GPlayerBasicTools {
+  background-color: #FFF;
+}
+
+.GPlayerVisibility {
+  left: 0;
+  background-position: -28px 0;
+}
+
+input[type="checkbox"]:checked + .GPlayerVisibility {
+  background-position: 0 0;
+}
+
+.GPlayerName {
+  left: 28px;
+  width: calc(100% - 56px);
+  line-height: 28px;
+  overflow: hidden;
+  white-space: nowrap;
+  text-overflow: ellipsis;
+  padding-left: 4px;
+  cursor: move;
+}
+
+.outOfRange .GPlayerName {
+  color: #AAA;
+}
+
+/* Showing layer advanced tools */
+
+.GPshowLayerAdvancedTools {
+  top: 0;
+  right: 0;
+  background-position: -112px 0;
+}
+
+.GPlayerAdvancedTools {
+  display: block;
+  max-height: 0;
+  opacity: 0;
+  transition: max-height 0.5s ease-out 0s, opacity 0.5s ease-out 0s;
+}
+
+div[id^=GPlayerSwitcher-] input[type="checkbox"]:checked + label + .GPlayerAdvancedTools {
+  max-height: 28px;
+  opacity: 1;
+}
+
+/* Layer advanced tools */
+
+.GPlayerInfo {
+  left: 0;
+  background-position: -55px 0;
+}
+
+.GPlayerInfoOpened {
+  left: 0;
+  background-position: -83px 0;
+}
+
+.GPlayerOpacity {
+  left: 28px;
+  width: calc(100% - 100px);
+  height: 28px;
+  padding-left: 8px;
+}
+
+.GPlayerOpacityValue {
+  width: 32px;
+  left: calc(100% - 60px);
+  line-height: 28px;
+  font-size: 10px;
+  font-style: italic;
+  cursor: default;
+}
+
+.GPlayerRemove {
+  right: 0;
+  background-position: -140px 0;
+}
+
+/* Opacity slider : general */
+
+.GPlayerOpacity input {
+  -webkit-appearance: none;
+  -moz-appearance: none;
+  background: none;
+  display: block;
+  width: 100%;
+  height: 100%;
+  margin: 0;
+  padding: 0;
+  overflow: hidden;
+  cursor: pointer;
+}
+
+.GPlayerOpacity input[type="range"]:focus {
+  box-shadow: none;
+  outline: none;
+}
+
+/* Opacity slider : Chrome, Safari, Opera */
+
+.GPlayerOpacity input[type="range"]::-webkit-slider-runnable-track {
+  -webkit-appearance: none;
+  height: 3px;
+}
+
+.GPlayerOpacity input[type="range"]::-webkit-slider-thumb:before {
+  position: absolute;
+  top: 0;
+  right: 50%;
+  left: -200px;
+  height: 3px;
+  pointer-events: none;
+}
+
+.GPlayerOpacity input[type="range"]::-webkit-slider-thumb {
+  width: 9px;
+  height: 17px;
+  -webkit-appearance: none;
+  border: 2px solid #FFF;
+  background-color: #505050;
+  position: relative;
+  top: -7px;
+}
+
+/* Opacity slider : Firefox */
+
+.GPlayerOpacity input[type="range"]::-moz-range-track {
+  width: 80px;
+  height: 3px;
+}
+
+.GPlayerOpacity input[type="range"]::-moz-range-thumb {
+  width: 5px;
+  height: 13px;
+  border: 2px solid #FFF;
+  border-radius: 0;
+  box-shadow: 0;
+  background-color: #505050;
+  position: relative;
+}
+
+/* Opacity slider : IE */
+
+.GPlayerOpacity input[type="range"]::-ms-track {
+  border: 0;
+  border-color: transparent;
+  border-radius: 0;
+  border-width: 0;
+  color: transparent;
+  height: 3px;
+  width: 80px;
+}
+
+.GPlayerOpacity input[type="range"]::-ms-fill-lower,
+.GPlayerOpacity input[type="range"]::-ms-fill-upper {
+  background: transparent;
+  border-radius: 0;
+}
+
+.GPlayerOpacity input[type="range"]::-ms-thumb {
+  width: 5px;
+  height: 13px;
+  border: 2px solid #FFF;
+  background-color: #505050;
+}
+
+.GPlayerOpacity input[type="range"]::-ms-tooltip {
+  display: none;
+}
+
+/* Layer info panel */
+
+div[id^=GPlayerInfoPanel] {
+  position: absolute;
+  top: 0;
+  overflow-y: hidden;
+  padding-top: 10px;
+  padding-bottom: 10px;
+}
+
+.GPlayerInfoPanelOpened {
+  display: block;
+}
+
+.GPlayerInfoPanelClosed {
+  display: none;
+}
+
+div[id^=GPlayerInfoContent] {
+  position: relative;
+  width: 280px;
+  max-height: 200px;
+  overflow-y: auto;
+  padding-left: 10px;
+  padding-right: 10px;
+}
+
+div[id^=GPlayerInfoTitle] {
+  width: calc(100% - 52px);
+  margin: auto;
+  margin-bottom: 10px;
+  padding-bottom: 5px;
+  text-align: center;
+  font-size: 1.1em;
+  font-weight: bold;
+}
+
+div[id^=GPlayerInfoQuicklook] {
+  position: absolute;
+  top: -2px;
+  left: 10px;
+  width: 20px;
+  height: 20px;
+  cursor: pointer;
+}
+
+div[id^=GPlayerInfoClose] {
+  position: absolute;
+  top: -8px;
+  right: 10px;
+  width: 28px;
+  height: 28px;
+  cursor: pointer;
+}
+
+div[id^=GPlayerInfoDescription] {
+  font-size: 0.9em;
+}
+
+div[id^=GPlayerInfoLegend] {
+
+}
+
+div[id^=GPlayerInfoMetadata] {
+
+}
+
+.GPlayerInfoSubtitle {
+  padding-left: 35px;
+  font-weight: bold;
+  margin-top: 10px;
+  margin-bottom: 4px;
+}
+
+.GPlayerInfoLink,
+.GPlayerInfoPopup {
+  line-height: 20px;
+  padding-left: 23px;
+  white-space: nowrap;
+  overflow-x: hidden;
+  text-overflow: ellipsis;
+  color: #999999;
+  background-repeat: no-repeat;
+  cursor: pointer;
+}
+
+.GPlayerInfoLink {
+  background-position: 0 -20px;
+}
+
+.GPlayerInfoLink:hover,
+.GPlayerInfoPopup:hover {
+  color: #333;
+}
+
+.GPlayerInfoLink a,
+.GPlayerInfoLink a:visited
+.GPlayerInfoLink a:focus
+.GPlayerInfoLink a:hover {
+  text-decoration: none;
+  color: inherit;
+}
+/* Showing/hiding drawing panel */
+
+label[id^=GPshowMeasureLengthPicto-] {
+  display: inline-block;
+}
+
+input[id^=GPshowMeasureLength-] + label {
+  display: block;
+}
+
+input[id^=GPshowMeasureLength-]:checked + label {
+  display: block;
+  background-color: rgba(0,60,136,0.5);
+}
+
+input[id^=GPshowMeasureLength-] + label + div {
+  display: block;
+}
+
+input[id^=GPshowMeasureLength-]:checked + label + div {
+  display: block;
+}
+/* ROUTE */
+
+div[id^=GProute-] {
+   top: 100px;
+}
+
+/* Showing/hiding route panel */
+
+label[id^=GPshowRoutePicto] {
+  display: inline-block;
+}
+
+input[id^=GPshowRoute-] + label {
+  display: block;
+}
+
+input[id^=GPshowRoute-]:checked + label {
+  display: none;
+}
+
+input[id^=GPshowRoute-] + label + div {
+  display: none;
+}
+
+input[id^=GPshowRoute-]:checked + label + div {
+  display: block;
+}
+
+/* General panels */
+
+div[id^=GProutePanel-] {
+  width: 320px;
+}
+
+.GProuteComponentHidden {
+  display: none;
+}
+
+/* Calc waiting */
+
+.GProuteCalcWaitingContainerVisible,
+.GProuteCalcWaitingContainerHidden {
+  position: absolute;
+  top: 32px;
+  bottom: 0;
+  left: 0;
+  right: 0;
+  background-color: rgba(255,255,255,0.9);
+  font-size: 1.5em;
+  font-weight: bold;
+  overflow: hidden;
+}
+
+.GProuteCalcWaitingContainerVisible {
+  display: -webkit-flex;
+  display: -ms-flexbox;
+  display: -webkit-box;
+  display: flex;
+}
+
+.GProuteCalcWaitingContainerHidden {
+  display: none;
+}
+
+.GProuteCalcWaiting {
+  margin: auto;
+}
+
+/* Route form */
+
+form[id^=GProuteForm] {
+  padding: 15px;
+}
+
+.GProuteFormMini {
+  max-height: 58px;
+  overflow: hidden;
+  -webkit-transform: translateY(-5px);
+  transform: translateY(-5px);
+}
+
+.GProuteStageFlexInput {
+  max-height: 28px;
+  opacity: 1;
+}
+
+.GProuteStageFlexInputHidden {
+  max-height: 0;
+  opacity: 0;
+  overflow: hidden;
+}
+
+form[id^=GProuteForm] > .GPlocationStageFlexInput {
+  margin-top: 5px;
+}
+
+form[id^=GProuteForm] > .GPlocationStageFlexInputHidden {
+  margin-top: 0;
+}
+
+form[id^=GProuteForm].GProuteFormMini .GPlocationStageFlexInput:first-child {
+  margin-top: 5px;
+}
+
+.GProuteOriginVisible {
+  display: block;
+}
+
+.GProuteOriginHidden {
+  display: none;
+}
+
+label.GProuteOriginPointerImg[id*="GProuteOriginPointerImg"] {
+  width: 28px;
+  border-top-right-radius: 3px;
+  border-bottom-right-radius: 3px;
+  border-right: 1px solid #999;
+}
+
+input[id*="GProuteOriginPointer"] + .GProuteOriginPointerImg {
+  background-position: -1px -1px;
+}
+
+input[id*="GProuteOriginPointer"]:checked + .GProuteOriginPointerImg {
+  background-position: -29px -1px;
+}
+
+.GProuteStageRemove,
+div[id^=GProuteStageAdd] {
+  width: 28px;
+  border: none;
+  cursor: pointer;
+}
+
+.GProuteFormMini .GProuteStageRemove,
+.GProuteFormMini div[id^=GProuteStageAdd] {
+  display: none;
+}
+
+.GProuteStageRemove {
+  background-position: -84px 0;
+}
+
+div[id^=GProuteStageAdd] {
+  background-position: -56px 0;
+}
+
+/* Mode choice */
+
+div[id^=GProuteModeChoice] {
+  display: -webkit-flex;
+  display: -ms-flexbox;
+  display: -webkit-box;
+  display: flex;
+  -webkit-justify-content: space-around;
+  -ms-flex-pack: distribute;
+      justify-content: space-around;
+  margin: 15px 0;
+}
+
+.GProuteModeLabel {
+  display: block;
+  text-align: center;
+  margin-bottom: 5px;
+}
+
+div[id^=GProuteTransportChoice] input {
+  display: none;
+}
+
+.GProuteTransportImg {
+  display: inline-block;
+  width: 28px;
+  height: 28px;
+  cursor: pointer;
+}
+
+.GProuteTransportImg:first-of-type {
+    margin-left: 18px;
+    margin-right: 10px;
+}
+
+input[id^=GProuteTransportCar] + .GProuteTransportImg {
+  background-position: -112px 0;
+}
+
+input[id^=GProuteTransportCar]:checked + .GProuteTransportImg {
+  background-position: -140px 0;
+}
+
+input[id^=GProuteTransportPedestrian] + .GProuteTransportImg {
+  background-position: -168px 0;
+}
+
+input[id^=GProuteTransportPedestrian]:checked + .GProuteTransportImg {
+  background-position: -196px 0;
+}
+
+select[id^=GProuteComputationSelect] {
+  width: 100px;
+}
+
+/* Showing/hiding exclusions */
+
+input[id^=GPshowRouteExclusions] {
+  display: none;
+}
+
+.GPshowRouteExclusionsPicto {
+  top: 185px;
+  right: 0;
+  transition: all 0.3s ease-out 0s;
+}
+
+input[id^=GPshowRouteExclusions] + label + div[id^=GProuteExclusions] {
+  max-height: 0;
+  opacity: 0;
+  margin-bottom: 0;
+}
+
+input[id^=GPshowRouteExclusions]:checked + label + div[id^=GProuteExclusions] {
+  display: block;
+  max-height: 60px;
+  opacity: 1;
+  margin-bottom: 15px;
+}
+
+/* Exclusions */
+
+div[id^=GProuteExclusions] {
+  transition: max-height 0.5s ease-in-out 0.25s, opacity 0.5s ease-in-out 0.25s, margin 0.3s ease-in-out 0.25s;
+  overflow: hidden;
+}
+
+.GProuteExclusionsLabel {
+  display: block;
+  text-align: center;
+  margin-bottom: 10px;
+  font-weight: bold;
+  line-height: 16px;
+}
+
+.GProuteExclusionsOptions {
+  display: -webkit-flex;
+  display: -ms-flexbox;
+  display: -webkit-box;
+  display: flex;
+  -webkit-justify-content: space-around;
+  -ms-flex-pack: distribute;
+      justify-content: space-around;
+}
+
+.GProuteExclusionsOption {
+  display: block;
+  height: 28px;
+  line-height: 26px;
+  color: #A77;
+  background-color: #FEE;
+  padding-left: 28px;
+  padding-right: 5px;
+  border: 1px solid #A77;
+  border-radius: 3px;
+  cursor: pointer;
+}
+
+input:checked + .GProuteExclusionsOption {
+  background-color: #EFE;
+  background-position: 0 -28px;
+  color: #797;
+  border: 1px solid #797;
+}
+
+/* Reset picto */
+div[id^=GProuteReset] {
+  position: absolute;
+  width: 28px;
+  height: 28px;
+  border-radius: 3px;
+  opacity: 0.8;
+  background-position: -224px 0;
+  transition: opacity 0.2s ease-out;
+  cursor: pointer;
+}
+
+div[id^=GProuteReset]:hover {
+  opacity: 1;
+}
+
+/* Result panel */
+
+div[id^=GProuteResultsPanel] {
+  padding: 15px;
+}
+
+.GProuteResultStage {
+  display: -webkit-flex;
+  display: -ms-flexbox;
+  display: -webkit-box;
+  display: flex;
+}
+
+div[id^=GProuteResultsStages] {
+  margin-bottom: 15px;
+}
+
+.GProuteResultStageLabel,
+.GProuteResultStageValue,
+.GProuteResultsValueLabel,
+div[id^=GProuteResultsValueDist],
+div[id^=GProuteResultsValueTime] {
+  display: inline-block;
+  line-height: 18px;
+}
+
+.GProuteResultStageLabel,
+.GProuteResultsValueLabel {
+  color: #666;
+}
+
+.GProuteResultStageLabel {
+  width: 60px;
+}
+
+.GProuteResultsValueLabel {
+  width: 65px;
+}
+
+.GProuteResultStageValue {
+  -webkit-flex: 1;
+  -webkit-box-flex: 1;
+      -ms-flex: 1;
+          flex: 1;
+  overflow-x: hidden;
+  white-space: nowrap;
+  text-overflow: ellipsis;
+}
+
+div[id^=GProuteResultsValueDist],
+div[id^=GProuteResultsValueTime] {
+  width: 80px;
+  font-weight: bold;
+}
+
+div[id^=GProuteResults-] {
+  display: -webkit-flex;
+  display: -ms-flexbox;
+  display: -webkit-box;
+  display: flex;
+  -webkit-justify-content: space-between;
+  -webkit-box-pack: justify;
+      -ms-flex-pack: justify;
+          justify-content: space-between;
+  -webkit-align-items: center;
+  -webkit-box-align: center;
+      -ms-flex-align: center;
+          align-items: center;
+  margin-bottom: 10px;
+}
+
+select[id^=GProuteResultsComputationSelect] {
+  width: 100px;
+}
+
+div[id^=GProuteResultsNew] {
+  width: 28px;
+  height: 28px;
+  border-radius: 3px;
+  opacity: 0.8;
+  background-position: -224px 0;
+  transition: opacity 0.2s ease-out;
+  cursor: pointer;
+}
+
+div[id^=GProuteResultsNew]:hover {
+  opacity: 1;
+}
+
+/* Results details header */
+
+.GPfakeBorder {
+  display: inline-block;
+  height: 14px;
+  width: 60px;
+  border-bottom: 1px solid #999;
+}
+
+.GPfakeBorderLeft {
+  margin-left:15px;
+}
+
+input[id^=GProuteResultsShowDetails] + label,
+input[id^=GProuteResultsShowDetails] + label + label {
+  width: 130px;
+  line-height: 28px;
+  vertical-align: top;
+  text-align: center;
+  font-weight: bold;
+  cursor: pointer;
+  transition: color 0.2s ease-out;
+}
+
+input[id^=GProuteResultsShowDetails] + label,
+input[id^=GProuteResultsShowDetails]:checked + label + label {
+  display: inline-block;
+}
+
+input[id^=GProuteResultsShowDetails]:checked + label,
+input[id^=GProuteResultsShowDetails] + label + label {
+  display: none;
+}
+
+input[id^=GProuteResultsShowDetails] + label + label + div + div[id^=GProuteResultsDetails] {
+  max-height: 0;
+  opacity: 0;
+}
+
+input[id^=GProuteResultsShowDetails]:checked + label + label + div + div[id^=GProuteResultsDetails] {
+  max-height: 200px;
+  opacity: 1;
+}
+
+div[id^=GProuteResultsDetails] {
+  overflow-y: auto;
+  transition: max-height 0.5s ease-in-out 0.25s, opacity 0.5s ease-in-out 0.25s;
+}
+
+.GProuteResultsDetailsNumber,
+.GProuteResultsDetailsInstruction {
+  display: inline-block;
+  margin-top: 4px;
+  line-height: 16px;
+  color: #666;
+}
+
+.GProuteResultsDetailsNumber {
+  font-weight: bold;
+  width: 22px;
+  text-align: right;
+  vertical-align: top;
+}
+
+.GProuteResultsDetailsInstruction {
+  width: calc(100% - 30px);
+  padding-left: 5px;
+}
+/* Widgets : general */
+
+.GPwidget {
+  position: absolute;
+  font-family: "Helvetica Neue",Arial,Helvetica,sans-serif;
+  font-size: 13px;
+  color: #333;
+}
+
+.GPwidget input[type='text'],
+.GPwidget input[type='button'] {
+  -webkit-appearance: none;
+  color: #333333;
+}
+
+.GPwidget input[type="checkbox"] {
+  display: none;
+}
+
+.GPwidget select {
+  padding-left: 3px;
+  border-radius: 3px;
+}
+
+.GPwidget form {
+  margin-bottom: 0;
+}
+
+.GPwidget * {
+  box-sizing: border-box;
+  background-repeat: no-repeat;
+}
+
+/* waiting */
+
+.GPwaiting {
+    background-image : url(data:image/gif;base64,R0lGODlhNAA0AIQSAAFkpSZ5sAGV3k2Ruiao3kOj1/GUBk225pe/B4S83XrK75HH3qrS5szMzNbW1sHe797e3ubm5v///////////////////////////////////////////////////////yH/C05FVFNDQVBFMi4wAwEAAAAh+QQFAQAfACwAAAAANAA0AAAF5uAnjmRpnmiqrmzrvnAsz3T9FXhh72Ke8zWfDzgT/ogxIw55cjgiJ6XOhKjaII1sNio8Vb8ImnbMXVLBVhl2vI2hvzIHOwt9veGxyLwhu4dlcw59bzVjgjNoPHU2f0yOj5CRkpMocg2HjwaaBitzmZuaKWuGTKCgKHt8SKabqHulrJwno1qYQLGyJ56OrCuWtrChlMPExcbHH4s1ymK1NJZtM4Fxu3mvMXvMLdBj2ip60zG0WoBzENLVJL+66TDj7GQmbOc1EE9N4SURDvSRqcgj/gH8wC0LsGPtAK7pN7Chw4cQSYQAACH5BAUBAB8ALBYABAAaACcAAAVw4PdBTQOJaKquX+k2bJw6b+nIcu3isV7yLFrttioYczWWcVmICYkq5hKolB6pKOsUm9Vyu9JvKiyOls/otHqNQ7gR6ff7LJeX63Mx3n3f0+txeWyDhIVlBmsGiopoi45njo9fkZKTlIhil42RaYsxIQAh+QQFAQAfACwWAAkAGgAnAAAFdOAnjmQZOVCprmTjuikrf289y/Ub32SUuw6e6teICEuO31GVfC1Zxqd0Sq1arYVsAavNUrvdKVgrHm+l5jMazPVe3/C4/IN4I+73Kn5P3fOffn+AgXUqBocGK4QriIiKfoaNjip4LJKTT5eHU5qJnJJWjVUhACH5BAUBAB8ALAkAFgAnABoAAAV04CeOZGmepdM0Duq+5yo3cO2qcwPZPJnLveBvFezhZrsi76cM4lrNqHRKrVpPhmoBZuh2o4VwGOUtK8VoU9lcRKdJazbP/R7Fv236tnQ/If4IJ3pYa36Af4JuLl6Gh4gmYlKOgFclk4+VIpeBmSOTnZaUTSEAIfkEBQEAHwAsBAAWACcAGgAABXfg9xmkIZ5oqq5rWbJwnLqubLP0e+9nTvJAnwnIyxGJtaNyyWw6n1Ao4hmRIa7XpaPBbbCw4OO2y1WBw0Ryt4o6o3cRNdeRcmfTcojZvSr4CytyXntvKH9/gWR6X3cph4crEQ6LSo+IUYaWgJgnmpucIpagjpc3IQAh+QQFAQAfACwEAAkAGgAnAAAFb+AnjqJhkmiamqyhvmjLwrA806p946Tu8isbMNca1ozIpHLJTCKeiCYUupxOlVaqMxvdZqtWqbZJLpvPyEK5wGYz23AlPJ6c0412t9yucjQaDi98KX+FDTBtfYZ/gUmLhUqPf0p+i42Oi00QfxAiIQAh+QQFAQAfACwEAAQAGgAnAAAFc+AnjmRZGqhhrmyasrDounE7o/V64yvi6zuTb4gA0oTEn+lYSg5zSGcROpJOqVUntknc9rzgsHhMLhXOhTEaHV6vwW62N36G09tutbzM7/v/JhFlDYQNDmKFhYdeEYmFYA6OhIJbEJINYZdhlolkEA6UUCEAIfkEAQEAHwAsBAAEACcAGgAABXXgJ45kWSIoYq5sS6apK8swPN9mHeP8p6O9UmG4+qlMhmRryCwUa6uk1LBqMp9A5FQptBKDW2nX6+SFxSRyuXemjpvBz5lljYu2srX9vu/7/4CBgh8NhQ6DK4WKDYgkEIuGjSKQipKElIySj5CHlpSWIw6RoCEAOw==);
+    background-position : center center;
+    background-repeat : no-repeat;
+}
+
+/* General panels */
+
+.GPpanel {
+  background-color: #FFF;
+}
+
+.GPpanelHeader {
+  position: relative;
+  width: 100%;
+}
+
+.GPpanelTitle {
+  width: 100%;
+  height: 100%;
+  text-align: center;
+  font-weight: bold;
+}
+
+.GPpanelClose, .GPpanelReduce, .GPpanelInfo {
+  position: absolute;
+  cursor: pointer;
+}
+
+/* Showing/hiding advanced panels */
+
+.GPshowAdvancedToolPicto {
+  position: relative;
+  box-sizing: border-box;
+  cursor: pointer;
+}
+
+.GPshowAdvancedToolOpen {
+  position: absolute;
+  display: block;
+  box-sizing: border-box;
+}
+
+/* Flex inputs */
+
+.GPflexInput {
+  display: -webkit-flex;
+  display: -ms-flexbox;
+  display: -webkit-box;
+  display: flex;
+  transition: max-height 0.3s ease-out, opacity 0.3s ease-out;
+}
+
+.GPflexInput > * {
+  display: block;
+  height: 28px;
+  line-height: 26px;
+  border: 1px solid #999;
+  border-radius: 0;
+}
+
+.GPflexInput *:not(:last-child) {
+  border-right:none;
+}
+
+.GPflexInput *:first-child {
+  border-radius: 3px 0 0 3px;
+}
+
+.GPflexInput *:last-child {
+  border-radius: 0 3px 3px 0;
+}
+
+.GPflexInput > *:not(input) {
+  overflow: hidden;
+  white-space: nowrap;
+  text-overflow: ellipsis;
+}
+
+.GPflexInput > input {
+  -webkit-flex: 1;
+  -webkit-box-flex: 1;
+      -ms-flex: 1;
+          flex: 1;
+  padding: 0 5px;
+  min-width: 0;
+}
+
+.GPflexInput > select {
+  -webkit-flex: 1;
+  -webkit-box-flex: 1;
+      -ms-flex: 1;
+          flex: 1;
+  padding-right: 7px;
+}
+
+.GPflexInput > label {
+  background-color:  #F2F2F2;
+  color: #666;
+  padding-left: 7px;
+  padding-right: 9px;
+  cursor: pointer;
+}
+
+/* Particular inputs */
+
+.GPinputSelect {
+  display: block;
+  height: 28px;
+  line-height: 26px;
+  margin: auto;
+  border: 1px solid #999;
+  color: #333;
+  cursor: pointer;
+}
+
+input.GPinputSubmit {
+  display: block;
+  width: 80px;
+  margin: auto;
+  height: 28px;
+  line-height: 26px;
+  padding: 0;
+  background: none;
+  border: none;
+  border-radius: 3px;
+  font-family: "Helvetica Neue",Arial,Helvetica,sans-serif;
+  color: #FFF;
+  font-weight: bold;
+  opacity: 0.8;
+  transition: opacity 0.2s ease-out;
+  cursor: pointer;
+}
+
+input.GPinputSubmit:hover {
+  opacity: 1;
+}
+
+/* Autocomplete/geocode results */
+
+.GPautoCompleteList,
+.GPadvancedAutoCompleteList {
+  z-index: 2;
+  display: none;
+  position: absolute;
+  max-height: 140px;
+  background-color: #FFF;
+  border: 1px solid #999;
+  overflow-y: hidden;
+}
+
+.GPadvancedAutoCompleteList {
+  width: calc(100% - 28px);
+  border-top: none;
+  font-size: 0.9em;
+}
+
+.GPautoCompleteProposal {
+  width: 100%;
+  height: 28px;
+  line-height: 16px;
+  padding: 6px 10px;
+  color: #5E5E5E;
+  font-size: 1.0em;
+  overflow: hidden;
+  white-space: nowrap;
+  text-overflow:ellipsis;
+  cursor: pointer;
+}
+
+.GPautoCompleteProposal:hover {
+  color: #000000;
+  background-color: #CEDBEF
+}
+
+/* Showing additional hidden options */
+
+.GPshowMoreOptions {
+  display: block;
+  position: absolute;
+  width: 28px;
+  height: 28px;
+  cursor: pointer;
+  transition: all 0.5s ease-out 0s;
+}
+
+input[type="checkbox"]:checked + .GPshowMoreOptions {
+  -webkit-transform: rotateX(180deg);
+  transform: rotateX(180deg);
+}
+/* Location */
+
+/* Location form */
+
+.GPlocationStageFlexInput {
+  max-height: 28px;
+  opacity: 1;
+}
+
+.GPlocationStageFlexInputHidden {
+  max-height: 0;
+  opacity: 0;
+  overflow: hidden;
+}
+
+.GPlocationOriginVisible {
+  display: block;
+}
+
+.GPlocationOriginHidden {
+  display: none;
+}
+
+label.GPlocationOriginPointerImg[id*="GPlocationOriginPointerImg"] {
+  width: 28px;
+  border-top-right-radius: 3px;
+  border-bottom-right-radius: 3px;
+  border-right: 1px solid #999;
+}
+
+input[id*="GPlocationOriginPointer"] + .GPlocationOriginPointerImg {
+  background-position: -1px -1px;
+}
+
+input[id*="GPlocationOriginPointer"]:checked + .GPlocationOriginPointerImg {
+  background-position: -29px -1px;
+}
+
+.GPlocationStageRemove,
+div[id^=GPlocationStageAdd] {
+  width: 28px;
+  border: none;
+  cursor: pointer;
+}
+
+.GPlocationStageRemove {
+  background-position: -84px 0;
+}
+
+div[id^=GPlocationStageAdd] {
+  background-position: -56px 0;
+}
 /* MEASURE TOOL */
 
 .GPmeasureTooltip {
@@ -2285,181 +2280,181 @@
 .GPmeasureTooltip-static::before {
   border-top-color: #ffcc33;
 }
-/* SEARCH ENGINE */
-
-input[id^=GPshowSearchEngine-] + label + form[id^=GPsearchInput-] {
-  max-width: 0px;
-}
-
-/* Showing/hiding search engine input */
-
-input[id^=GPshowSearchEngine-] {
-  display: none;
-}
-
-label[id^=GPshowSearchEnginePicto] {
-  display: inline-block;
-  transition: border-radius 0s ease-out 0s;
-  transition-delay: 0.5s;
-}
-
-input[id^=GPshowSearchEngine-]:checked + label {
-  border-top-right-radius: 0;
-  border-bottom-right-radius: 0;
-  transition-delay: 0s;
-}
-
-input[id^=GPshowSearchEngine-] + label + form[id^=GPsearchInput-] {
-  max-width: 0px;
-  border: none;
-  transition: max-width 0.5s ease-out 0s;
-}
-
-input[id^=GPshowSearchEngine-]:checked + label + form[id^=GPsearchInput-] {
-  max-width: 280px;
-}
-
-input[id^=GPshowSearchEngine-] + label + form[id^=GPsearchInput-] + div[id^=GPshowAdvancedSearch] {
-  display: none;
-}
-
-input[id^=GPshowSearchEngine-]:checked + label + form[id^=GPsearchInput-] + div[id^=GPshowAdvancedSearch] {
-  display: inline-block;
-}
-
-div[id^=GPautoCompleteList] {
-  display: none;
-}
-
-input[id^=GPshowSearchEngine-]:checked + label + form[id^=GPsearchInput-] + div[id^=GPautoCompleteList] {
-  display: block;
-}
-
-/* Simple search input */
-
-form[id^=GPsearchInput-] {
-  display: inline-block;
-  position: relative;
-  left: -3px;
-  width: 280px;
-  overflow: hidden;
-}
-
-form[id^=GPsearchInput-] input {
-  display: block;
-  width: 100%;
-  height: 100%;
-  border: 1px solid #999;
-  border-top-right-radius: 5px;
-  border-bottom-right-radius: 5px;
-  padding: 0;
-  padding-right: 30px;
-  padding-left: 5px;
-  color: #333;
-  font-size: 1.0em;
-}
-
-form[id^=GPsearchInput-] input:disabled {
-  background-color: #DDD;
-  color: #999;
-}
-
-div[id^=GPsearchInputReset] {
-  position: absolute;
-  top: 0;
-  right: 0;
-  width: 30px;
-  height: 32px;
-  background-position: -30px 0;
-  cursor: pointer;
-}
-
-/* General panels */
-
-div[id^=GPgeocodeResultsClose],
-div[id^=GPadvancedSearchClose] {
-  top: 0;
-  right: 0;
-  width: 30px;
-  height: 32px;
-}
-
-div[id^=GPgeocodeResultsClose] {
-  background-position: 0 0;
-}
-
-div[id^=GPadvancedSearchClose] {
-  background-repeat: no-repeat;
-}
-
-/* Advanced search picto */
-
-div[id^=GPshowAdvancedSearch] {
-  transition: border-radius 0s ease-out 0s;
-  transition-delay: 0.5s;
-}
-
-/* Advanced search panel */
-
-div[id^=GPadvancedSearchPanel] {
-  display: none;
-  width: 280px;
-  vertical-align: top;
-  overflow: hidden;
-}
-
-form[id^=GPadvancedSearchForm] {
-  max-height: 220px;
-  overflow-y: auto;
-  padding-left: 15px;
-  padding-right: 15px;
-}
-
-.GPadvancedSearchCodeLabel,
-.GPadvancedSearchFilterLabel {
-  max-width: 105px;
-}
-
-.GPadvancedSearchCodeLabel,
-.GPadvancedSearchCode,
- div[id^=GPadvancedSearchFilters] {
-  margin-top: 15px;
-}
-
-.GPadvancedSearchFilterLabel,
-.GPadvancedSearchFilterInput {
-  margin-bottom: 5px;
-}
-
-input[id^=GPadvancedSearchSubmit] {
-  margin-top: 10px;
-  margin-bottom: 15px;
-}
-
-/* Autocomplete list / geocode results */
-
-div[id^=GPautoCompleteList],
-div[id^=GPgeocodeResultsList] {
-  width: 280px;
-}
-
-div[id^=GPautoCompleteList] {
-  top: 35px;
-}
-
-div[id^=GPgeocodeResultsList] {
-  display: none;
-  position: absolute;
-  top: 40px;
-  border-radius: 4px;
-  overflow: hidden;
-}
-
-div[id^=GPgeocodeResults-] {
-  background-color: #FFF;
-  max-height: 140px;
-  overflow-y: auto;
-}
+/* SEARCH ENGINE */
+
+input[id^=GPshowSearchEngine-] + label + form[id^=GPsearchInput-] {
+  max-width: 0px;
+}
+
+/* Showing/hiding search engine input */
+
+input[id^=GPshowSearchEngine-] {
+  display: none;
+}
+
+label[id^=GPshowSearchEnginePicto] {
+  display: inline-block;
+  transition: border-radius 0s ease-out 0s;
+  transition-delay: 0.5s;
+}
+
+input[id^=GPshowSearchEngine-]:checked + label {
+  border-top-right-radius: 0;
+  border-bottom-right-radius: 0;
+  transition-delay: 0s;
+}
+
+input[id^=GPshowSearchEngine-] + label + form[id^=GPsearchInput-] {
+  max-width: 0px;
+  border: none;
+  transition: max-width 0.5s ease-out 0s;
+}
+
+input[id^=GPshowSearchEngine-]:checked + label + form[id^=GPsearchInput-] {
+  max-width: 280px;
+}
+
+input[id^=GPshowSearchEngine-] + label + form[id^=GPsearchInput-] + div[id^=GPshowAdvancedSearch] {
+  display: none;
+}
+
+input[id^=GPshowSearchEngine-]:checked + label + form[id^=GPsearchInput-] + div[id^=GPshowAdvancedSearch] {
+  display: inline-block;
+}
+
+div[id^=GPautoCompleteList] {
+  display: none;
+}
+
+input[id^=GPshowSearchEngine-]:checked + label + form[id^=GPsearchInput-] + div[id^=GPautoCompleteList] {
+  display: block;
+}
+
+/* Simple search input */
+
+form[id^=GPsearchInput-] {
+  display: inline-block;
+  position: relative;
+  left: -3px;
+  width: 280px;
+  overflow: hidden;
+}
+
+form[id^=GPsearchInput-] input {
+  display: block;
+  width: 100%;
+  height: 100%;
+  border: 1px solid #999;
+  border-top-right-radius: 5px;
+  border-bottom-right-radius: 5px;
+  padding: 0;
+  padding-right: 30px;
+  padding-left: 5px;
+  color: #333;
+  font-size: 1.0em;
+}
+
+form[id^=GPsearchInput-] input:disabled {
+  background-color: #DDD;
+  color: #999;
+}
+
+div[id^=GPsearchInputReset] {
+  position: absolute;
+  top: 0;
+  right: 0;
+  width: 30px;
+  height: 32px;
+  background-position: -30px 0;
+  cursor: pointer;
+}
+
+/* General panels */
+
+div[id^=GPgeocodeResultsClose],
+div[id^=GPadvancedSearchClose] {
+  top: 0;
+  right: 0;
+  width: 30px;
+  height: 32px;
+}
+
+div[id^=GPgeocodeResultsClose] {
+  background-position: 0 0;
+}
+
+div[id^=GPadvancedSearchClose] {
+  background-repeat: no-repeat;
+}
+
+/* Advanced search picto */
+
+div[id^=GPshowAdvancedSearch] {
+  transition: border-radius 0s ease-out 0s;
+  transition-delay: 0.5s;
+}
+
+/* Advanced search panel */
+
+div[id^=GPadvancedSearchPanel] {
+  display: none;
+  width: 280px;
+  vertical-align: top;
+  overflow: hidden;
+}
+
+form[id^=GPadvancedSearchForm] {
+  max-height: 220px;
+  overflow-y: auto;
+  padding-left: 15px;
+  padding-right: 15px;
+}
+
+.GPadvancedSearchCodeLabel,
+.GPadvancedSearchFilterLabel {
+  max-width: 105px;
+}
+
+.GPadvancedSearchCodeLabel,
+.GPadvancedSearchCode,
+ div[id^=GPadvancedSearchFilters] {
+  margin-top: 15px;
+}
+
+.GPadvancedSearchFilterLabel,
+.GPadvancedSearchFilterInput {
+  margin-bottom: 5px;
+}
+
+input[id^=GPadvancedSearchSubmit] {
+  margin-top: 10px;
+  margin-bottom: 15px;
+}
+
+/* Autocomplete list / geocode results */
+
+div[id^=GPautoCompleteList],
+div[id^=GPgeocodeResultsList] {
+  width: 280px;
+}
+
+div[id^=GPautoCompleteList] {
+  top: 35px;
+}
+
+div[id^=GPgeocodeResultsList] {
+  display: none;
+  position: absolute;
+  top: 40px;
+  border-radius: 4px;
+  overflow: hidden;
+}
+
+div[id^=GPgeocodeResults-] {
+  background-color: #FFF;
+  max-height: 140px;
+  overflow-y: auto;
+}
 /* GET FEATURE INFO */
 
 label[id^=GPgetFeatureInfoPicto] {
@@ -2489,309 +2484,309 @@
 div[id^=GPgetFeatureInfo-] input[type="checkbox"]:not(:checked) + label[id^=GPgetFeatureInfoPicto] span[id^=GPgetFeatureInfoDeactivate] {
   opacity: 1;
 }
-/* Showing/hiding drawing panel */
-
-label[id^=GPshowMeasureAreaPicto-] {
-  display: inline-block;
-}
-
-input[id^=GPshowMeasureArea-] + label {
-  display: block;
-}
-
-input[id^=GPshowMeasureArea-]:checked + label {
-  display: block;
-  background-color: rgba(0,60,136,0.5);
-}
-
-input[id^=GPshowMeasureArea-] + label + div {
-  display: block;
-}
-
-input[id^=GPshowMeasureArea-]:checked + label + div {
-  display: block;
-}
-/* MOUSE POSITION */
-
-/* Showing/hiding mouse position panel */
-
-label[id^=GPshowMousePositionPicto] {
-  display: inline-block;
-}
-
-input[id^=GPshowMousePosition-] + label {
-  display: block;
-}
-
-input[id^=GPshowMousePosition-]:checked + label {
-  display: none;
-}
-
-input[id^=GPshowMousePosition-] + label + div {
-  display: none;
-}
-
-input[id^=GPshowMousePosition-]:checked + label + div {
-  display: block;
-}
-
-/* General panels */
-
-div[id^=GPmousePositionPanel-] {
-  width: 300px;
-  overflow: hidden;
-}
-
-/* Basic infos */
-
-div[id^=GPmousePositionBasicPanel] {
-  padding: 10px 15px;
-  position: relative;
-}
-
-.GPmousePositionLabel,
-.GPmousePositionCoords {
-  display: inline-block;
-  line-height: 20px;
-}
-
-.GPmousePositionLabel {
-  width: 80px;
-  font-weight: bold;
-}
-
-.GPmousePositionCoords {
-  width: 110px;
-}
-
-/* Showing settings */
-
-.GPshowMousePositionSettingsPicto {
-  bottom: 5px;
-  right: 0;
-  transition: all 0.5s ease-out 0s;
-}
-
-div[id^=GPmousePosition-] input[type="checkbox"]:checked + .GPshowMousePositionSettingsPicto {
-  bottom: 100px;
-}
-
-div[id^=GPmousePositionSettings-] {
-  display: block;
-  max-height: 0;
-  opacity: 0;
-  transition: max-height 0.5s ease-out 0s, opacity 0.5s ease-out 0s;
-}
-
-div[id^=GPmousePosition-] input[type="checkbox"]:checked + label + div[id^=GPmousePositionSettings-] {
-  max-height: 95px;
-  opacity: 1;
-}
-
-/* Settings */
-
-div[id^=GPmousePositionSettings-] {
-  height: 95px;
-  padding-left: 0 15px;
-  overflow: hidden;
-}
-
-.GPmousePositionSettingsLabel {
-  display: block;
-  margin: auto;
-  text-align: center;
-  font-weight: bold;
-  line-height: 16px;
-}
-
-.GPmousePositionSettingsSelect {
-  width: 180px;
-  margin-top: 5px;
-}
-
-/* General panels */
-
-div[id^=GPmousePositionCoordinate-] input.error {
-    border: 1px solid rgb(255, 0, 0);
-}
-div[id^=GPmousePositionCoordinate-] input[readonly] {
-    border: 1px solid transparent;
-    padding: 2px;
-    text-align: right;
-}
-
-input[id^=GPmousePositionLat-], input[id^=GPmousePositionLon-] {
-    width: 120px;
-}
-
-span[id^=GPmousePositionAlt-] {
-    display: inline-block;
-    padding: 2px;
-    width: 120px;
-    line-height: 20px;
-    text-align: right;
-}
-
-/* sexagesimal coordinates */
-
-.GPSexagesimal, .GPSexagesimalsec {
-    margin:0;
-    border: 1px solid rgb(204, 204, 204);
-    border-radius: 4px;
-}
-
-input:read-only.GPSexagesimal, input:read-only.GPSexagesimalsec {
-    text-align: right;
-}
-
-.GPSexagesimal {
-    width: 25px;
-}
-
-.GPSexagesimalsec {
-    width: 38px;
-}
-.GPmousePositionSexagesimalLabel {
-    font-size: 1.2em;
-    vertical-align: middle;
-    padding: 0;
-}
-
-/* direction N/S ou E/O */
-select.GPmousePositionDirection {
-    border: 1px solid #999;
-    margin-left: 2px;
-}
-
-select.GPmousePositionDirection:disabled{
-    border: none;
-    background: transparent;
-    color: black;
-    /*For FireFox*/
-   -webkit-appearance: none;
-   /*For Chrome*/
-   -moz-appearance: none;
-}
-
-/*For IE10+*/
-select.GPmousePositionDirection:disabled::-ms-expand {
-    display: none;
-}
-select.GPmousePositionDirection:disabled::-ms-value {
-    color: black;
-}
-
-.GPmousePositionUnits,
-.GPmousePositionAltitudeUnits {
-    margin-left: 5px;
-}
-
-/* EDIT COORDINATES TOOLS */
-.GPmousePositionPanelEditTools {
-    position: absolute;
-    top: 20px;
-    right: 5px;
-}
-
-.GPmousePositionEditTool {
-    width: 18px;
-    height: 18px;
-    display: inline-block;
-    cursor: pointer;
-}
-
-span[id^=GPmousePositionCloseEdit] {
-    background-position: -18px 0;
-    margin-left: 5px;
-}
-
-img[id^=GPmousePositionMarker]:hover {
-    cursor: pointer;
-    opacity: 0.7;
-}
-
-/* Map center localisation */
-
-#GPmapCenter {
-  display: none;
-  position: absolute;
-  top: 50%;
-  left: 50%;
-  width: 50px;
-  height: 50px;
-  margin-top: -25px;
-  margin-left: -25px;
-}
-
-#GPmapCenter.GPmapCenterVisible {
-  display: block;
-}
-/* General panels */
-
-.GPpanel {
-  box-shadow: 0 0 6px #000;
-  border-radius: 4px;
-}
-
-.GPpanelHeader {
-  height: 32px;
-  padding: 3px;
-  background-color: #9DB1BD;
-  border-top-left-radius: 4px;
-  border-top-right-radius: 4px;
-}
-
-.GPpanelTitle {
-  line-height: 26px;
-  border-top-left-radius: 2px;
-  border-top-right-radius: 2px;
-  background-color: #366291;
-  color: #FFF;
-} 
-
-.GPpanelClose {
-  top: 3px;
-  right: 3px;
-  width: 26px;
-  height: 26px;
-  background-position: -26px 0;
-}
-
-/* Showing/hiding advanced panels */
-
-.GPshowAdvancedToolPicto {
-  width: 32px;
-  height: 32px;
-  padding: 3px;
-  background-color: rgba(255, 255, 255, 0.4);
-  border-radius: 4px;
-}
-
-.GPshowAdvancedToolPicto:hover {
-  background-color: rgba(255, 255, 255, 0.6);
-}
-
-.GPshowAdvancedToolOpen {
-  width: 26px;
-  height: 26px;
-  background-color: rgba(0,60,136,0.5);
-  border-radius: 2px;
-}
-
-.GPshowAdvancedToolPicto:hover .GPshowAdvancedToolOpen {
-  background-color: rgba(0,60,136,0.7);
-}
-
-/* Submit inputs */
-
-input.GPinputSubmit {
-  background-color: #366291;
-}
-
-/* Showing additional hidden options */
-
-.GPshowMoreOptions {
-  background-image: url(data:image/png;base64,iVBORw0KGgoAAAANSUhEUgAAABwAAAAcCAYAAAByDd+UAAAA7ElEQVRIx+3UvUoDQRSG4ffMLhbaLIEFvQSxtN1ALiGymkswpZVoupS6Vt6BYBMWf+s0Kaa1FG9BEBYbDQRnj4UKqTRgtjtPeWaYb4YPBowxpmmyyKbs6PpJVCfVan3wOOzN5te2huVK692dq0jHn+abf53lFrqWMlKRfjKNxu1Bmf6M24MyTabRWEX6KKOlvRAgO77ZQ/UCqBDXdSqzmnAPbKDs+yK/XGrgV+jtNlrfAcn36BVxXX+y89BYh+kbrQ+JrgBiDbsva1SNdhhigi/yzBd5FmKCdfivQIDOYbk+3+HkrPds35kx5lef+y50/JHC/FoAAAAASUVORK5CYII=);
+/* Showing/hiding drawing panel */
+
+label[id^=GPshowMeasureAreaPicto-] {
+  display: inline-block;
+}
+
+input[id^=GPshowMeasureArea-] + label {
+  display: block;
+}
+
+input[id^=GPshowMeasureArea-]:checked + label {
+  display: block;
+  background-color: rgba(0,60,136,0.5);
+}
+
+input[id^=GPshowMeasureArea-] + label + div {
+  display: block;
+}
+
+input[id^=GPshowMeasureArea-]:checked + label + div {
+  display: block;
+}
+/* MOUSE POSITION */
+
+/* Showing/hiding mouse position panel */
+
+label[id^=GPshowMousePositionPicto] {
+  display: inline-block;
+}
+
+input[id^=GPshowMousePosition-] + label {
+  display: block;
+}
+
+input[id^=GPshowMousePosition-]:checked + label {
+  display: none;
+}
+
+input[id^=GPshowMousePosition-] + label + div {
+  display: none;
+}
+
+input[id^=GPshowMousePosition-]:checked + label + div {
+  display: block;
+}
+
+/* General panels */
+
+div[id^=GPmousePositionPanel-] {
+  width: 300px;
+  overflow: hidden;
+}
+
+/* Basic infos */
+
+div[id^=GPmousePositionBasicPanel] {
+  padding: 10px 15px;
+  position: relative;
+}
+
+.GPmousePositionLabel,
+.GPmousePositionCoords {
+  display: inline-block;
+  line-height: 20px;
+}
+
+.GPmousePositionLabel {
+  width: 80px;
+  font-weight: bold;
+}
+
+.GPmousePositionCoords {
+  width: 110px;
+}
+
+/* Showing settings */
+
+.GPshowMousePositionSettingsPicto {
+  bottom: 5px;
+  right: 0;
+  transition: all 0.5s ease-out 0s;
+}
+
+div[id^=GPmousePosition-] input[type="checkbox"]:checked + .GPshowMousePositionSettingsPicto {
+  bottom: 100px;
+}
+
+div[id^=GPmousePositionSettings-] {
+  display: block;
+  max-height: 0;
+  opacity: 0;
+  transition: max-height 0.5s ease-out 0s, opacity 0.5s ease-out 0s;
+}
+
+div[id^=GPmousePosition-] input[type="checkbox"]:checked + label + div[id^=GPmousePositionSettings-] {
+  max-height: 95px;
+  opacity: 1;
+}
+
+/* Settings */
+
+div[id^=GPmousePositionSettings-] {
+  height: 95px;
+  padding-left: 0 15px;
+  overflow: hidden;
+}
+
+.GPmousePositionSettingsLabel {
+  display: block;
+  margin: auto;
+  text-align: center;
+  font-weight: bold;
+  line-height: 16px;
+}
+
+.GPmousePositionSettingsSelect {
+  width: 180px;
+  margin-top: 5px;
+}
+
+/* General panels */
+
+div[id^=GPmousePositionCoordinate-] input.error {
+    border: 1px solid rgb(255, 0, 0);
+}
+div[id^=GPmousePositionCoordinate-] input[readonly] {
+    border: 1px solid transparent;
+    padding: 2px;
+    text-align: right;
+}
+
+input[id^=GPmousePositionLat-], input[id^=GPmousePositionLon-] {
+    width: 120px;
+}
+
+span[id^=GPmousePositionAlt-] {
+    display: inline-block;
+    padding: 2px;
+    width: 120px;
+    line-height: 20px;
+    text-align: right;
+}
+
+/* sexagesimal coordinates */
+
+.GPSexagesimal, .GPSexagesimalsec {
+    margin:0;
+    border: 1px solid rgb(204, 204, 204);
+    border-radius: 4px;
+}
+
+input:read-only.GPSexagesimal, input:read-only.GPSexagesimalsec {
+    text-align: right;
+}
+
+.GPSexagesimal {
+    width: 25px;
+}
+
+.GPSexagesimalsec {
+    width: 38px;
+}
+.GPmousePositionSexagesimalLabel {
+    font-size: 1.2em;
+    vertical-align: middle;
+    padding: 0;
+}
+
+/* direction N/S ou E/O */
+select.GPmousePositionDirection {
+    border: 1px solid #999;
+    margin-left: 2px;
+}
+
+select.GPmousePositionDirection:disabled{
+    border: none;
+    background: transparent;
+    color: black;
+    /*For FireFox*/
+   -webkit-appearance: none;
+   /*For Chrome*/
+   -moz-appearance: none;
+}
+
+/*For IE10+*/
+select.GPmousePositionDirection:disabled::-ms-expand {
+    display: none;
+}
+select.GPmousePositionDirection:disabled::-ms-value {
+    color: black;
+}
+
+.GPmousePositionUnits,
+.GPmousePositionAltitudeUnits {
+    margin-left: 5px;
+}
+
+/* EDIT COORDINATES TOOLS */
+.GPmousePositionPanelEditTools {
+    position: absolute;
+    top: 20px;
+    right: 5px;
+}
+
+.GPmousePositionEditTool {
+    width: 18px;
+    height: 18px;
+    display: inline-block;
+    cursor: pointer;
+}
+
+span[id^=GPmousePositionCloseEdit] {
+    background-position: -18px 0;
+    margin-left: 5px;
+}
+
+img[id^=GPmousePositionMarker]:hover {
+    cursor: pointer;
+    opacity: 0.7;
+}
+
+/* Map center localisation */
+
+#GPmapCenter {
+  display: none;
+  position: absolute;
+  top: 50%;
+  left: 50%;
+  width: 50px;
+  height: 50px;
+  margin-top: -25px;
+  margin-left: -25px;
+}
+
+#GPmapCenter.GPmapCenterVisible {
+  display: block;
+}
+/* General panels */
+
+.GPpanel {
+  box-shadow: 0 0 6px #000;
+  border-radius: 4px;
+}
+
+.GPpanelHeader {
+  height: 32px;
+  padding: 3px;
+  background-color: #9DB1BD;
+  border-top-left-radius: 4px;
+  border-top-right-radius: 4px;
+}
+
+.GPpanelTitle {
+  line-height: 26px;
+  border-top-left-radius: 2px;
+  border-top-right-radius: 2px;
+  background-color: #366291;
+  color: #FFF;
+} 
+
+.GPpanelClose {
+  top: 3px;
+  right: 3px;
+  width: 26px;
+  height: 26px;
+  background-position: -26px 0;
+}
+
+/* Showing/hiding advanced panels */
+
+.GPshowAdvancedToolPicto {
+  width: 32px;
+  height: 32px;
+  padding: 3px;
+  background-color: rgba(255, 255, 255, 0.4);
+  border-radius: 4px;
+}
+
+.GPshowAdvancedToolPicto:hover {
+  background-color: rgba(255, 255, 255, 0.6);
+}
+
+.GPshowAdvancedToolOpen {
+  width: 26px;
+  height: 26px;
+  background-color: rgba(0,60,136,0.5);
+  border-radius: 2px;
+}
+
+.GPshowAdvancedToolPicto:hover .GPshowAdvancedToolOpen {
+  background-color: rgba(0,60,136,0.7);
+}
+
+/* Submit inputs */
+
+input.GPinputSubmit {
+  background-color: #366291;
+}
+
+/* Showing additional hidden options */
+
+.GPshowMoreOptions {
+  background-image: url(data:image/png;base64,iVBORw0KGgoAAAANSUhEUgAAABwAAAAcCAYAAAByDd+UAAAA7ElEQVRIx+3UvUoDQRSG4ffMLhbaLIEFvQSxtN1ALiGymkswpZVoupS6Vt6BYBMWf+s0Kaa1FG9BEBYbDQRnj4UKqTRgtjtPeWaYb4YPBowxpmmyyKbs6PpJVCfVan3wOOzN5te2huVK692dq0jHn+abf53lFrqWMlKRfjKNxu1Bmf6M24MyTabRWEX6KKOlvRAgO77ZQ/UCqBDXdSqzmnAPbKDs+yK/XGrgV+jtNlrfAcn36BVxXX+y89BYh+kbrQ+JrgBiDbsva1SNdhhigi/yzBd5FmKCdfivQIDOYbk+3+HkrPds35kx5lef+y50/JHC/FoAAAAASUVORK5CYII=);
 }div[id^=GPAttribution-] {
     display: flex;
     bottom: 8px;
@@ -2858,97 +2853,97 @@
 div[id^=GPAttributionsListContainer-] a:visited {
     text-decoration: none;
 }
-/* LAYER SWITCHER OL3 */
-
-div[id^=GPlayerSwitcher-]  {
-  top: 8px;
-  right: 8px;
-}
-
-/* Showing/hiding layers list */
-
-label[id^=GPshowLayersListPicto]  {
-  width: 38px;
-  height: 38px;
-}
-
-span[id^=GPshowLayersListOpen] ,
-span[id^=GPshowLayersListClose]  {
-  top: 3px;
-  left: 3px;
-  width: 32px;
-  height: 32px;
-  background-image: url(data:image/png;base64,iVBORw0KGgoAAAANSUhEUgAAAEAAAAAgCAYAAACinX6EAAACAklEQVRo3u3YsWsUQRgF8DMoBlFzikUQbMRGSG1xJ8QYWxFrMb3YpFI7g1jYibX4B4ilqI2EgIeVkE4sLCIWYmOCEVEUfxZ+J8uy5wVvZ3c192CbY/Z78958OzfzWq0xxhjjfwNmML1dxU9gFZvopCZro90wAxb8whomU5Hsw1V8wEfcwoEGiJ/EmzDgQmrhedRuBK7FXFYxkVp4D6fRwcO6jcDBzPzOJBdeMLZWI3AneB9VKrwJRuAovuA7ZkYttoiNjIDX6P5FnW6828cGFhMZ8CA47ta6+nV0AU7gBz7jSCUbX8Pa/1lw3Si78O6tGjFMeL9WAvHng+899pdVtBti8iKmcB3rGaFP4+ljPcZMFZjXw3yJ4nfiZfBeKtPVkzlReSOKOmIrY3o4W+I8L0fdV9iVor2GGdHviEErnkR48OzFu6h/LvUB449GVCk8w3czOJ5jR9nF+yv7GLOZ3+ewUvC95/eFFcxl3puNWr87ZcT5Hcan+OvrpHA3fxBazhmR74jCFQ/hy2UfhHAv6t1P2faDWnq+oCPyK95NdRbAcXzDVxyr4oIx1IgqhGc4nkTt21Xfs9tYKvo0BrT6UtlJEU5l9p5DdQUOtQQikfO9CJ4rTcjdKo3EcDHEv8WeJgWQyUPRyPnWwoCF1nZDXLQ2S8/5/jETpkdOesYYY4wi/ATOin+8BhQ7TwAAAABJRU5ErkJggg==);
-}
-
-span[id^=GPshowLayersListClose]  {
-  background-position: -32px 0;
-}
-
-
-div[id^=GPlayerSwitcher-]  input[type="checkbox"]:checked + div + label[id^=GPshowLayersListPicto]  span[id^=GPshowLayersListOpen]  {
-  opacity: 0.7;
-}
-
-div[id^=GPlayerSwitcher-]  input[type="checkbox"]:checked + div + label[id^=GPshowLayersListPicto]  span[id^=GPshowLayersListClose]  {
-  background-color: rgba(0,60,136,0.3);
-}
-
-div[id^=GPlayerSwitcher-]  input[type="checkbox"]:checked + div + label[id^=GPshowLayersListPicto] :hover span[id^=GPshowLayersListClose]  {
-  background-color: rgba(0,60,136,0.4);
-}
-
-/* Layers list */
-
-.GPlayerVisibility,
-.GPshowLayerAdvancedTools,
-.GPlayerInfo,
-.GPlayerInfoOpened,
-.GPlayerRemove {
-  background-image: url(data:image/png;base64,iVBORw0KGgoAAAANSUhEUgAAAKgAAAAcCAYAAAD1EPTXAAAIgElEQVR42u2abWxT1xnHf8dOINhQXqpbRUEkiBECd0IghseLYhKhIAZkCIibfUFFQmpRPoAT8f62lQ8wSBaFJB/8CSEYIJoZglRKhFpFycgaJnspGZ1ZwoJITS23Fw2lyM40x/fsA7HLS4D4ha6p7u+Tfc699/Fzzv885znPNRgYGBgYGBgYGBgYGBgYGIwNhDEEBm+KnTt3zjWbzSuebotGo3+ura3952ifkTHWnL527Zr85ptvmDVrFkVFRWlbYDU1Ne+MGzduh5RyHZA/3NwLfBKJRBp37979bTr9WL7r8jumDHYg9XUg8gEk9Ar4RI+Kxs//sOnbsS5Qs9m8QkppF0LcAJBS2s1mM8CoBTrmIui2bdvkvXv3OHToUNoEevLkyXeBU8Ckl1zyWEq5taqqyp0Oe4X7Lr+LlK+0JyRbb1SXucfS3NTV1c0ymUwlUsoS4Fev8O8/QogOKeVnQojPnE7n39IWQc+dOyfb29vRNC3epigKRUVFbN68Oa2C9/v9MhAIcP/+fcLhMAAXLlwAICsrC7/fL2fMmCHSIM6PXrNYJwkhmurq6spTFemwOF9rTwqa7HsulY8lkQoh+qSUo7k0a1jEJcPXi5QjaF1dnfR6vaxZs4aioiK2b98e71NVFVVVcbvdOByOtAi1tbVVBgIB8vPzycvLo6WlhWAwSGtrK7m5uXzwwQf4fD5UVWXJkiVJ2aupqXknMzPzX8+vdKfTCUB9ff3zt3xnMplm79ixQ0t6WzfLF+zdOL4JAPu+y8/dIb8TJn32jd+Xayktir2X7ggp2/5t0Z3/+LD8v0/3/fzDpnHTwqZ6KURxx4myeT820WeMJoq5XC40TeP48ePEIlYsenV1dcmzZ88CcOLECVwuFwcOHJDHjh1LSjTBYFB6vV7C4TAlJSVkZ2eLWHtLSwsAb7/9NgAlJSV4vV6uXr0qS0tLE7Y3nHNOSuCWt6LR6Hbgt8n49iTnJAF74i2kOWl73+uci1KI300ZNKv2/U2OmODt+5sUfdDslgI7kiNpSpcGgLdGGXEHnE7nlFeO2esecvbsWcLhMMeOHRNPb6der5cNGzZIt9tNRUUF7e3tWCwWdu7ciaZpHD16VCbjYHd3N5FIhNLSUhETJ0AgEKC1tRWApUuXcv/+fTIzM1m2bBmhUIjr168nbE/X9dKR2uvr60eKnrFBLU1eKHLEe+37Lo8QPYd/o6Q0VdF0VJcdQYjfCFgsdXNX4b7mX6zYe2W+1M1/FfBLJFs6qsuOpCnoPQAoLi6ON+Tm5pGbmxf/HuuTUj547aJ+VWdzc7P0eDxUVFTEo2lPT48E2Lhxo7Barfh8Pq5du4bNZqO/v58ZM2aILVu24PF4EhZNV1eXDAQCLF68OB5N/X6/BFi0aJEIBoPx/HP69OkMDAyQnZ0tFi5cSCAQ4Pbt2wnZE0L8bKR2p9MZ3+ZHYHYKkzeivRvHN8W3+RFysNnpUE3H8U1/QpielHyk3qYT/RzIRJgKO6rL/piuLTkmOrPZzPjx4+PzlZWVFf88fJKPizlpgXo8HlRVpaCgQAD4fD48Hg+VlZXy3LlzMiYkn8+Hoijxg1NhYaFQFIX29vaEnAsEAiiKEk8jNE0jEAjQ3NwsL1y4IAGmTZvG48ePsVgshEIhAAoKCoTFYqG/vz/xzS+ZDTOVzTaJKU+5arD30h37HrfrUVbkdoYetSHpRtKdoUdtj7Iit+173K7CvZfupEOgJpPpAcDg4CAWi+WFfovFEj/wpixQm82Gz+ejq6vrmUFSFAW32x0XoKqqaJqGoihPVmtHh9Q0jaKiooScy8nJQdM07t27J5936osvvgAgOzsbRVEIh8NYrVYAenp6ZDgcJi8vL9Hx7EtiDvpS0Gdf4ooWfamHNS5KIbZNGTR/Gs0g2lFdVthRXVYYzSA6ZdD8qRRiG5KL6YygoVDotQJNeYvfuHGjsNlsuFwu/H6/VFUVn8+Hw+Fg5syZcXGuXbsWn89HXl4efr9fnjlzBpvNxurVqxM6uCxatEjk5OTg8XgIBoMyFpVVVeXhw4cAzJw5k/z8fDRNY/LkyQSDQXnr1i1ycnKYP39+ogelq0nMwccpFGKSsCc+TlU0P2QOKoT4GngmgDzNhAkTGBwcfObalA5J7733HoqiUFtbSzgcRlVVzpw5Q0VFBVeuXBEOhwOXy4WqqgDU1taiKAoHDx5M6hS/YMECrFYrnZ2dRCIRFEWhu7ubR48eAbBq1Sq8Xm88Wnd2dmK1WhNeDACRSKQReJzA4A8MDQ01Jjt5elQkZA8YyBzKbEyHcH6oHFTX9a9jW/yECRNe6LdarfHUbDQCTagO2t7ejsPhQNO0Z/LLWB20paWFNWvWpK0O2t/fj6qq9PX1cfr0aSZOnMj69etRFAVFUbh79y75+flJ10GH/XIIIZpGMRZSSumoqqq6nIpf9j2XHFIwSnvC8ZfqTZdJI8W7m7KHhNkNkCGjjraa8mA6n9/Q0LBA1/VbU6dOZe7cuXR2djJnTgEAvb09LF++nDt37sQCzoLKysq/p1QHjVFVVSUAHA6H9Pl8z/TFDkfnz58X58+fT4ujK1euFLE3SV9++WU8/4zlN7G3V6m+SaqqqnLX1dWVCyFOvax+J4QY0HV9a6riBLhRXea277lULoU8BeJl9cIBKcXWdIsTYFiQhbwhTCbTA13XR3VI0nX9Qdoi6P+Tw4cPy5s3b/L+++9TXl7+Rn5zQ0ODEo1Gtwsh1gFzhpt7gatDQ0ONu3btephOe/b9TQrSvF1KnrEnEVczhzIb22p//ZAxysmTJ0OApbi4mLa2tngN9Kuv+om1AeHKykrrT0KgGzZskKFQiIaGBubNm2f8RfDHL9Bevv9H2Mvy+V6n01lgjJaBgYGBgYGBgYGBgYGBwU+F/wFeHcFLHB+SVgAAAABJRU5ErkJggg==);
-}
-
-/* Opacity slider : Chrome, Safari, Opera */
-
-.GPlayerOpacity input[type="range"]::-webkit-slider-runnable-track {
-  background: url(data:image/png;base64,iVBORw0KGgoAAAANSUhEUgAAAFAAAAAECAYAAAAZDrhMAAAABHNCSVQICAgIfAhkiAAAAAlwSFlzAAAN1wAADdcBQiibeAAAABl0RVh0U29mdHdhcmUAd3d3Lmlua3NjYXBlLm9yZ5vuPBoAAAAwSURBVDiNY/z379//v3//Mvz9+5fh379/DITYxKobKWYxMYwCisBoAFIIRgOQQgAADrTuhXfc36kAAAAASUVORK5CYII=);
-}
-
-/* Opacity slider : Firefox */
-
-.GPlayerOpacity input[type="range"]::-moz-range-track {
-  background: url(data:image/png;base64,iVBORw0KGgoAAAANSUhEUgAAAFAAAAAECAYAAAAZDrhMAAAABHNCSVQICAgIfAhkiAAAAAlwSFlzAAAN1wAADdcBQiibeAAAABl0RVh0U29mdHdhcmUAd3d3Lmlua3NjYXBlLm9yZ5vuPBoAAAAwSURBVDiNY/z379//v3//Mvz9+5fh379/DITYxKobKWYxMYwCisBoAFIIRgOQQgAADrTuhXfc36kAAAAASUVORK5CYII=);
-}
-
-/* Opacity slider : IE */
-
-.GPlayerOpacity input[type="range"]::-ms-track {
-  background: url(data:image/png;base64,iVBORw0KGgoAAAANSUhEUgAAAFAAAAAECAYAAAAZDrhMAAAABHNCSVQICAgIfAhkiAAAAAlwSFlzAAAN1wAADdcBQiibeAAAABl0RVh0U29mdHdhcmUAd3d3Lmlua3NjYXBlLm9yZ5vuPBoAAAAwSURBVDiNY/z379//v3//Mvz9+5fh379/DITYxKobKWYxMYwCisBoAFIIRgOQQgAADrTuhXfc36kAAAAASUVORK5CYII=);
-}
-
-/* Layer info panel */
-
-div[id^=GPlayerInfoPanel]  {
-  right: 190px;
-}
-
-div[id^=GPlayerInfoTitle]  {
-  color: #366291;
-  border-bottom: 1px solid #366291;
-}
-
-div[id^=GPlayerInfoQuicklook]  {
-  background-image: url(data:image/png;base64,iVBORw0KGgoAAAANSUhEUgAAABQAAAAoCAYAAAD+MdrbAAAABHNCSVQICAgIfAhkiAAAAAlwSFlzAAAN1wAADdcBQiibeAAAABl0RVh0U29mdHdhcmUAd3d3Lmlua3NjYXBlLm9yZ5vuPBoAAAJTSURBVEiJ7ZZdSJNRGMd/59Vo9m6jQYKWRV/MQYGBXSStC2/S27YmXYfQZRexZiBhdNE2ke68qq5rY3rRjRFE1Du0KKIcwQYtaGpCH+r01ZrsPV2lc853c0IE+r87z3P+Px7OOc85B7adROFgcHDQAbRWYtR1fdTv9+vF8do1dCFanE7nU6vVagpbWFgglUq1A89NgQB2ux2Hw2EKVBRl45ypswqtq7BYM/oyD8emSE7rgMTVaKPTtac64E99mZtDKRZzeZobVABef55lPDPH6b2W+k0DH72aYjGX51rnEU4csAGQmJhnYCTNmx/qFSBa7DFdw+RXneYGdQUGcLLJxvF6C78M5VQpT5lNkebpzQJdjTaS0zqJifmVWGJynk/fflNXa7wr5Vm3htlsFsMwADjvtDCeEQyMpDm2bzcA6e85LLWwvy434vNFaqLRrnyhf03r9ff3q6qqthXGJhct9W9nrN1LeaUFoK7GeH/YujScmLWGhRCRl5YPl+nrM0oCNyN3INYL3AbxQAtd6AYhAWqqBX6JR14cOndpF8irB90f7Zl45AlssfW0oKdXIu8qQslshbOjba+SneIOxFavGSG6tKAn6u4ZCiBlsHCeFvKu85sd7AkgKg2ZAdCCnpCU3CtXodmNPaqFvF0rVfcMtyINbzlgRa139nrsDDL/DHCAzAL3twQE2kHYQWalFB1ayNuN4FbVwHjYewfkDSlFRzzsHXP3xI6C8rjU3LLv8l9poYurOywJguGjxCn5pz+HNncgFtkoVw2wCfBVUtWO/nP9AYuuwXn+Xm/WAAAAAElFTkSuQmCC);
-}
-
-div[id^=GPlayerInfoClose]  {
-  background-image: url(data:image/png;base64,iVBORw0KGgoAAAANSUhEUgAAAB4AAAAgCAYAAAAFQMh/AAAABHNCSVQICAgIfAhkiAAAAAlwSFlzAAAN1wAADdcBQiibeAAAABl0RVh0U29mdHdhcmUAd3d3Lmlua3NjYXBlLm9yZ5vuPBoAAAGUSURBVEiJ7ZQxT8JQEMf/hxOsDg6GOGtiYgyy0I4Ormj8BBqpZW9HFhNxRKom8AU0tHFRRx1KYlwcQIkrzM4mGnoOtlJKsa/q2N/4ernfu97dAxISEhJ+CYkEyZq1y8w5O9NRUKk44VFMsm7VHIdf2kdb9aicM0JS8BkIuezH3PxgfekKd3cclEqaeQxQmYg2soXt10H74uGnvKkoMROveHFE2JHelusAkz9C0iwDINU9IErRYlTeyIr79vnNgtybBZB3j9ayhZ5b+S3cSvd9F2nY6a46+VfGEeqx1z9mlL9PmJqE4TsoFZSWps9BbHG4PPBdWBpT7Mkva8zOmJzZabYzT3uiUkBguCbUPAy5LMUsQGC4fEpvZdTgFyJanb5qfxKHSbkB4B6g/JccseQC4nCpne6W+gfKtX/V4sgjeyPppgGGb2VwaleLKkA8uphlAFB8WU/sw82JlviJHC4CHgG408oNO90pj6QAQGxXiyoRvPeZwfQclVcIWWspkm4a409lECZJNw1ZaynTYxISEhL+gU/lu7XSwAzyjAAAAABJRU5ErkJggg==);
-}
-
-.GPlayerInfoLink,
-.GPlayerInfoPopup {
-  background-image: url(data:image/png;base64,iVBORw0KGgoAAAANSUhEUgAAABQAAAAoCAYAAAD+MdrbAAAABHNCSVQICAgIfAhkiAAAAAlwSFlzAAAN1wAADdcBQiibeAAAABl0RVh0U29mdHdhcmUAd3d3Lmlua3NjYXBlLm9yZ5vuPBoAAAJTSURBVEiJ7ZZdSJNRGMd/59Vo9m6jQYKWRV/MQYGBXSStC2/S27YmXYfQZRexZiBhdNE2ke68qq5rY3rRjRFE1Du0KKIcwQYtaGpCH+r01ZrsPV2lc853c0IE+r87z3P+Px7OOc85B7adROFgcHDQAbRWYtR1fdTv9+vF8do1dCFanE7nU6vVagpbWFgglUq1A89NgQB2ux2Hw2EKVBRl45ypswqtq7BYM/oyD8emSE7rgMTVaKPTtac64E99mZtDKRZzeZobVABef55lPDPH6b2W+k0DH72aYjGX51rnEU4csAGQmJhnYCTNmx/qFSBa7DFdw+RXneYGdQUGcLLJxvF6C78M5VQpT5lNkebpzQJdjTaS0zqJifmVWGJynk/fflNXa7wr5Vm3htlsFsMwADjvtDCeEQyMpDm2bzcA6e85LLWwvy434vNFaqLRrnyhf03r9ff3q6qqthXGJhct9W9nrN1LeaUFoK7GeH/YujScmLWGhRCRl5YPl+nrM0oCNyN3INYL3AbxQAtd6AYhAWqqBX6JR14cOndpF8irB90f7Zl45AlssfW0oKdXIu8qQslshbOjba+SneIOxFavGSG6tKAn6u4ZCiBlsHCeFvKu85sd7AkgKg2ZAdCCnpCU3CtXodmNPaqFvF0rVfcMtyINbzlgRa139nrsDDL/DHCAzAL3twQE2kHYQWalFB1ayNuN4FbVwHjYewfkDSlFRzzsHXP3xI6C8rjU3LLv8l9poYurOywJguGjxCn5pz+HNncgFtkoVw2wCfBVUtWO/nP9AYuuwXn+Xm/WAAAAAElFTkSuQmCC);
-}
+/* LAYER SWITCHER OL3 */
+
+div[id^=GPlayerSwitcher-]  {
+  top: 8px;
+  right: 8px;
+}
+
+/* Showing/hiding layers list */
+
+label[id^=GPshowLayersListPicto]  {
+  width: 38px;
+  height: 38px;
+}
+
+span[id^=GPshowLayersListOpen] ,
+span[id^=GPshowLayersListClose]  {
+  top: 3px;
+  left: 3px;
+  width: 32px;
+  height: 32px;
+  background-image: url(data:image/png;base64,iVBORw0KGgoAAAANSUhEUgAAAEAAAAAgCAYAAACinX6EAAACAklEQVRo3u3YsWsUQRgF8DMoBlFzikUQbMRGSG1xJ8QYWxFrMb3YpFI7g1jYibX4B4ilqI2EgIeVkE4sLCIWYmOCEVEUfxZ+J8uy5wVvZ3c192CbY/Z78958OzfzWq0xxhjjfwNmML1dxU9gFZvopCZro90wAxb8whomU5Hsw1V8wEfcwoEGiJ/EmzDgQmrhedRuBK7FXFYxkVp4D6fRwcO6jcDBzPzOJBdeMLZWI3AneB9VKrwJRuAovuA7ZkYttoiNjIDX6P5FnW6828cGFhMZ8CA47ta6+nV0AU7gBz7jSCUbX8Pa/1lw3Si78O6tGjFMeL9WAvHng+899pdVtBti8iKmcB3rGaFP4+ljPcZMFZjXw3yJ4nfiZfBeKtPVkzlReSOKOmIrY3o4W+I8L0fdV9iVor2GGdHviEErnkR48OzFu6h/LvUB449GVCk8w3czOJ5jR9nF+yv7GLOZ3+ewUvC95/eFFcxl3puNWr87ZcT5Hcan+OvrpHA3fxBazhmR74jCFQ/hy2UfhHAv6t1P2faDWnq+oCPyK95NdRbAcXzDVxyr4oIx1IgqhGc4nkTt21Xfs9tYKvo0BrT6UtlJEU5l9p5DdQUOtQQikfO9CJ4rTcjdKo3EcDHEv8WeJgWQyUPRyPnWwoCF1nZDXLQ2S8/5/jETpkdOesYYY4wi/ATOin+8BhQ7TwAAAABJRU5ErkJggg==);
+}
+
+span[id^=GPshowLayersListClose]  {
+  background-position: -32px 0;
+}
+
+
+div[id^=GPlayerSwitcher-]  input[type="checkbox"]:checked + div + label[id^=GPshowLayersListPicto]  span[id^=GPshowLayersListOpen]  {
+  opacity: 0.7;
+}
+
+div[id^=GPlayerSwitcher-]  input[type="checkbox"]:checked + div + label[id^=GPshowLayersListPicto]  span[id^=GPshowLayersListClose]  {
+  background-color: rgba(0,60,136,0.3);
+}
+
+div[id^=GPlayerSwitcher-]  input[type="checkbox"]:checked + div + label[id^=GPshowLayersListPicto] :hover span[id^=GPshowLayersListClose]  {
+  background-color: rgba(0,60,136,0.4);
+}
+
+/* Layers list */
+
+.GPlayerVisibility,
+.GPshowLayerAdvancedTools,
+.GPlayerInfo,
+.GPlayerInfoOpened,
+.GPlayerRemove {
+  background-image: url(data:image/png;base64,iVBORw0KGgoAAAANSUhEUgAAAKgAAAAcCAYAAAD1EPTXAAAIgElEQVR42u2abWxT1xnHf8dOINhQXqpbRUEkiBECd0IghseLYhKhIAZkCIibfUFFQmpRPoAT8f62lQ8wSBaFJB/8CSEYIJoZglRKhFpFycgaJnspGZ1ZwoJITS23Fw2lyM40x/fsA7HLS4D4ha6p7u+Tfc699/Fzzv885znPNRgYGBgYGBgYGBgYGBgYGIwNhDEEBm+KnTt3zjWbzSuebotGo3+ura3952ifkTHWnL527Zr85ptvmDVrFkVFRWlbYDU1Ne+MGzduh5RyHZA/3NwLfBKJRBp37979bTr9WL7r8jumDHYg9XUg8gEk9Ar4RI+Kxs//sOnbsS5Qs9m8QkppF0LcAJBS2s1mM8CoBTrmIui2bdvkvXv3OHToUNoEevLkyXeBU8Ckl1zyWEq5taqqyp0Oe4X7Lr+LlK+0JyRbb1SXucfS3NTV1c0ymUwlUsoS4Fev8O8/QogOKeVnQojPnE7n39IWQc+dOyfb29vRNC3epigKRUVFbN68Oa2C9/v9MhAIcP/+fcLhMAAXLlwAICsrC7/fL2fMmCHSIM6PXrNYJwkhmurq6spTFemwOF9rTwqa7HsulY8lkQoh+qSUo7k0a1jEJcPXi5QjaF1dnfR6vaxZs4aioiK2b98e71NVFVVVcbvdOByOtAi1tbVVBgIB8vPzycvLo6WlhWAwSGtrK7m5uXzwwQf4fD5UVWXJkiVJ2aupqXknMzPzX8+vdKfTCUB9ff3zt3xnMplm79ixQ0t6WzfLF+zdOL4JAPu+y8/dIb8TJn32jd+Xayktir2X7ggp2/5t0Z3/+LD8v0/3/fzDpnHTwqZ6KURxx4myeT820WeMJoq5XC40TeP48ePEIlYsenV1dcmzZ88CcOLECVwuFwcOHJDHjh1LSjTBYFB6vV7C4TAlJSVkZ2eLWHtLSwsAb7/9NgAlJSV4vV6uXr0qS0tLE7Y3nHNOSuCWt6LR6Hbgt8n49iTnJAF74i2kOWl73+uci1KI300ZNKv2/U2OmODt+5sUfdDslgI7kiNpSpcGgLdGGXEHnE7nlFeO2esecvbsWcLhMMeOHRNPb6der5cNGzZIt9tNRUUF7e3tWCwWdu7ciaZpHD16VCbjYHd3N5FIhNLSUhETJ0AgEKC1tRWApUuXcv/+fTIzM1m2bBmhUIjr168nbE/X9dKR2uvr60eKnrFBLU1eKHLEe+37Lo8QPYd/o6Q0VdF0VJcdQYjfCFgsdXNX4b7mX6zYe2W+1M1/FfBLJFs6qsuOpCnoPQAoLi6ON+Tm5pGbmxf/HuuTUj547aJ+VWdzc7P0eDxUVFTEo2lPT48E2Lhxo7Barfh8Pq5du4bNZqO/v58ZM2aILVu24PF4EhZNV1eXDAQCLF68OB5N/X6/BFi0aJEIBoPx/HP69OkMDAyQnZ0tFi5cSCAQ4Pbt2wnZE0L8bKR2p9MZ3+ZHYHYKkzeivRvHN8W3+RFysNnpUE3H8U1/QpielHyk3qYT/RzIRJgKO6rL/piuLTkmOrPZzPjx4+PzlZWVFf88fJKPizlpgXo8HlRVpaCgQAD4fD48Hg+VlZXy3LlzMiYkn8+Hoijxg1NhYaFQFIX29vaEnAsEAiiKEk8jNE0jEAjQ3NwsL1y4IAGmTZvG48ePsVgshEIhAAoKCoTFYqG/vz/xzS+ZDTOVzTaJKU+5arD30h37HrfrUVbkdoYetSHpRtKdoUdtj7Iit+173K7CvZfupEOgJpPpAcDg4CAWi+WFfovFEj/wpixQm82Gz+ejq6vrmUFSFAW32x0XoKqqaJqGoihPVmtHh9Q0jaKiooScy8nJQdM07t27J5936osvvgAgOzsbRVEIh8NYrVYAenp6ZDgcJi8vL9Hx7EtiDvpS0Gdf4ooWfamHNS5KIbZNGTR/Gs0g2lFdVthRXVYYzSA6ZdD8qRRiG5KL6YygoVDotQJNeYvfuHGjsNlsuFwu/H6/VFUVn8+Hw+Fg5syZcXGuXbsWn89HXl4efr9fnjlzBpvNxurVqxM6uCxatEjk5OTg8XgIBoMyFpVVVeXhw4cAzJw5k/z8fDRNY/LkyQSDQXnr1i1ycnKYP39+ogelq0nMwccpFGKSsCc+TlU0P2QOKoT4GngmgDzNhAkTGBwcfObalA5J7733HoqiUFtbSzgcRlVVzpw5Q0VFBVeuXBEOhwOXy4WqqgDU1taiKAoHDx5M6hS/YMECrFYrnZ2dRCIRFEWhu7ubR48eAbBq1Sq8Xm88Wnd2dmK1WhNeDACRSKQReJzA4A8MDQ01Jjt5elQkZA8YyBzKbEyHcH6oHFTX9a9jW/yECRNe6LdarfHUbDQCTagO2t7ejsPhQNO0Z/LLWB20paWFNWvWpK0O2t/fj6qq9PX1cfr0aSZOnMj69etRFAVFUbh79y75+flJ10GH/XIIIZpGMRZSSumoqqq6nIpf9j2XHFIwSnvC8ZfqTZdJI8W7m7KHhNkNkCGjjraa8mA6n9/Q0LBA1/VbU6dOZe7cuXR2djJnTgEAvb09LF++nDt37sQCzoLKysq/p1QHjVFVVSUAHA6H9Pl8z/TFDkfnz58X58+fT4ujK1euFLE3SV9++WU8/4zlN7G3V6m+SaqqqnLX1dWVCyFOvax+J4QY0HV9a6riBLhRXea277lULoU8BeJl9cIBKcXWdIsTYFiQhbwhTCbTA13XR3VI0nX9Qdoi6P+Tw4cPy5s3b/L+++9TXl7+Rn5zQ0ODEo1Gtwsh1gFzhpt7gatDQ0ONu3btephOe/b9TQrSvF1KnrEnEVczhzIb22p//ZAxysmTJ0OApbi4mLa2tngN9Kuv+om1AeHKykrrT0KgGzZskKFQiIaGBubNm2f8RfDHL9Bevv9H2Mvy+V6n01lgjJaBgYGBgYGBgYGBgYGBwU+F/wFeHcFLHB+SVgAAAABJRU5ErkJggg==);
+}
+
+/* Opacity slider : Chrome, Safari, Opera */
+
+.GPlayerOpacity input[type="range"]::-webkit-slider-runnable-track {
+  background: url(data:image/png;base64,iVBORw0KGgoAAAANSUhEUgAAAFAAAAAECAYAAAAZDrhMAAAABHNCSVQICAgIfAhkiAAAAAlwSFlzAAAN1wAADdcBQiibeAAAABl0RVh0U29mdHdhcmUAd3d3Lmlua3NjYXBlLm9yZ5vuPBoAAAAwSURBVDiNY/z379//v3//Mvz9+5fh379/DITYxKobKWYxMYwCisBoAFIIRgOQQgAADrTuhXfc36kAAAAASUVORK5CYII=);
+}
+
+/* Opacity slider : Firefox */
+
+.GPlayerOpacity input[type="range"]::-moz-range-track {
+  background: url(data:image/png;base64,iVBORw0KGgoAAAANSUhEUgAAAFAAAAAECAYAAAAZDrhMAAAABHNCSVQICAgIfAhkiAAAAAlwSFlzAAAN1wAADdcBQiibeAAAABl0RVh0U29mdHdhcmUAd3d3Lmlua3NjYXBlLm9yZ5vuPBoAAAAwSURBVDiNY/z379//v3//Mvz9+5fh379/DITYxKobKWYxMYwCisBoAFIIRgOQQgAADrTuhXfc36kAAAAASUVORK5CYII=);
+}
+
+/* Opacity slider : IE */
+
+.GPlayerOpacity input[type="range"]::-ms-track {
+  background: url(data:image/png;base64,iVBORw0KGgoAAAANSUhEUgAAAFAAAAAECAYAAAAZDrhMAAAABHNCSVQICAgIfAhkiAAAAAlwSFlzAAAN1wAADdcBQiibeAAAABl0RVh0U29mdHdhcmUAd3d3Lmlua3NjYXBlLm9yZ5vuPBoAAAAwSURBVDiNY/z379//v3//Mvz9+5fh379/DITYxKobKWYxMYwCisBoAFIIRgOQQgAADrTuhXfc36kAAAAASUVORK5CYII=);
+}
+
+/* Layer info panel */
+
+div[id^=GPlayerInfoPanel]  {
+  right: 190px;
+}
+
+div[id^=GPlayerInfoTitle]  {
+  color: #366291;
+  border-bottom: 1px solid #366291;
+}
+
+div[id^=GPlayerInfoQuicklook]  {
+  background-image: url(data:image/png;base64,iVBORw0KGgoAAAANSUhEUgAAABQAAAAoCAYAAAD+MdrbAAAABHNCSVQICAgIfAhkiAAAAAlwSFlzAAAN1wAADdcBQiibeAAAABl0RVh0U29mdHdhcmUAd3d3Lmlua3NjYXBlLm9yZ5vuPBoAAAJTSURBVEiJ7ZZdSJNRGMd/59Vo9m6jQYKWRV/MQYGBXSStC2/S27YmXYfQZRexZiBhdNE2ke68qq5rY3rRjRFE1Du0KKIcwQYtaGpCH+r01ZrsPV2lc853c0IE+r87z3P+Px7OOc85B7adROFgcHDQAbRWYtR1fdTv9+vF8do1dCFanE7nU6vVagpbWFgglUq1A89NgQB2ux2Hw2EKVBRl45ypswqtq7BYM/oyD8emSE7rgMTVaKPTtac64E99mZtDKRZzeZobVABef55lPDPH6b2W+k0DH72aYjGX51rnEU4csAGQmJhnYCTNmx/qFSBa7DFdw+RXneYGdQUGcLLJxvF6C78M5VQpT5lNkebpzQJdjTaS0zqJifmVWGJynk/fflNXa7wr5Vm3htlsFsMwADjvtDCeEQyMpDm2bzcA6e85LLWwvy434vNFaqLRrnyhf03r9ff3q6qqthXGJhct9W9nrN1LeaUFoK7GeH/YujScmLWGhRCRl5YPl+nrM0oCNyN3INYL3AbxQAtd6AYhAWqqBX6JR14cOndpF8irB90f7Zl45AlssfW0oKdXIu8qQslshbOjba+SneIOxFavGSG6tKAn6u4ZCiBlsHCeFvKu85sd7AkgKg2ZAdCCnpCU3CtXodmNPaqFvF0rVfcMtyINbzlgRa139nrsDDL/DHCAzAL3twQE2kHYQWalFB1ayNuN4FbVwHjYewfkDSlFRzzsHXP3xI6C8rjU3LLv8l9poYurOywJguGjxCn5pz+HNncgFtkoVw2wCfBVUtWO/nP9AYuuwXn+Xm/WAAAAAElFTkSuQmCC);
+}
+
+div[id^=GPlayerInfoClose]  {
+  background-image: url(data:image/png;base64,iVBORw0KGgoAAAANSUhEUgAAAB4AAAAgCAYAAAAFQMh/AAAABHNCSVQICAgIfAhkiAAAAAlwSFlzAAAN1wAADdcBQiibeAAAABl0RVh0U29mdHdhcmUAd3d3Lmlua3NjYXBlLm9yZ5vuPBoAAAGUSURBVEiJ7ZQxT8JQEMf/hxOsDg6GOGtiYgyy0I4Ormj8BBqpZW9HFhNxRKom8AU0tHFRRx1KYlwcQIkrzM4mGnoOtlJKsa/q2N/4ernfu97dAxISEhJ+CYkEyZq1y8w5O9NRUKk44VFMsm7VHIdf2kdb9aicM0JS8BkIuezH3PxgfekKd3cclEqaeQxQmYg2soXt10H74uGnvKkoMROveHFE2JHelusAkz9C0iwDINU9IErRYlTeyIr79vnNgtybBZB3j9ayhZ5b+S3cSvd9F2nY6a46+VfGEeqx1z9mlL9PmJqE4TsoFZSWps9BbHG4PPBdWBpT7Mkva8zOmJzZabYzT3uiUkBguCbUPAy5LMUsQGC4fEpvZdTgFyJanb5qfxKHSbkB4B6g/JccseQC4nCpne6W+gfKtX/V4sgjeyPppgGGb2VwaleLKkA8uphlAFB8WU/sw82JlviJHC4CHgG408oNO90pj6QAQGxXiyoRvPeZwfQclVcIWWspkm4a409lECZJNw1ZaynTYxISEhL+gU/lu7XSwAzyjAAAAABJRU5ErkJggg==);
+}
+
+.GPlayerInfoLink,
+.GPlayerInfoPopup {
+  background-image: url(data:image/png;base64,iVBORw0KGgoAAAANSUhEUgAAABQAAAAoCAYAAAD+MdrbAAAABHNCSVQICAgIfAhkiAAAAAlwSFlzAAAN1wAADdcBQiibeAAAABl0RVh0U29mdHdhcmUAd3d3Lmlua3NjYXBlLm9yZ5vuPBoAAAJTSURBVEiJ7ZZdSJNRGMd/59Vo9m6jQYKWRV/MQYGBXSStC2/S27YmXYfQZRexZiBhdNE2ke68qq5rY3rRjRFE1Du0KKIcwQYtaGpCH+r01ZrsPV2lc853c0IE+r87z3P+Px7OOc85B7adROFgcHDQAbRWYtR1fdTv9+vF8do1dCFanE7nU6vVagpbWFgglUq1A89NgQB2ux2Hw2EKVBRl45ypswqtq7BYM/oyD8emSE7rgMTVaKPTtac64E99mZtDKRZzeZobVABef55lPDPH6b2W+k0DH72aYjGX51rnEU4csAGQmJhnYCTNmx/qFSBa7DFdw+RXneYGdQUGcLLJxvF6C78M5VQpT5lNkebpzQJdjTaS0zqJifmVWGJynk/fflNXa7wr5Vm3htlsFsMwADjvtDCeEQyMpDm2bzcA6e85LLWwvy434vNFaqLRrnyhf03r9ff3q6qqthXGJhct9W9nrN1LeaUFoK7GeH/YujScmLWGhRCRl5YPl+nrM0oCNyN3INYL3AbxQAtd6AYhAWqqBX6JR14cOndpF8irB90f7Zl45AlssfW0oKdXIu8qQslshbOjba+SneIOxFavGSG6tKAn6u4ZCiBlsHCeFvKu85sd7AkgKg2ZAdCCnpCU3CtXodmNPaqFvF0rVfcMtyINbzlgRa139nrsDDL/DHCAzAL3twQE2kHYQWalFB1ayNuN4FbVwHjYewfkDSlFRzzsHXP3xI6C8rjU3LLv8l9poYurOywJguGjxCn5pz+HNncgFtkoVw2wCfBVUtWO/nP9AYuuwXn+Xm/WAAAAAElFTkSuQmCC);
+}
 div[id^=GPminiglobeContainer-] {
     display: block;
     width:100px;
@@ -2957,30 +2952,30 @@
     bottom: 20px;
     color: white;
 }
-/* MOUSE POSITION */
-
-div[id^=GPmousePosition-] {
-  bottom: 8px;
-  left: 10px;
-}
-
-/* Showing/hiding mouse position panel */
-
-span[id^=GPshowMousePositionOpen] {
-  background-image: url(data:image/png;base64,iVBORw0KGgoAAAANSUhEUgAAADQAAAAaCAYAAAD43n+tAAAABHNCSVQICAgIfAhkiAAAAAlwSFlzAAAN1wAADdcBQiibeAAAABl0RVh0U29mdHdhcmUAd3d3Lmlua3NjYXBlLm9yZ5vuPBoAAAD2SURBVFiF7ZbRDoIwDEUZ36oPRP9GMVF+k1c5vpQ4l24CFkfITsIDY2l70+6yqirsDITcdcSocxdQKHxhjTMEHIE7ED0CgAMuwNkyt7kgEfOUsJ0mSsRcZc9gLsoSoOWTG+C8707WfNqcNSfxRsmnA+qgMyOP1GjOSaxioCklKuyejRhJOtLLYyZI4muilosJC4y89957P2H/LMEJUapZaGzxpuAmrv3Gn0YuNIBFXZqaUMUodszNwjVbUWuQEDPatmrpueuOQu4fq+WoSbwD76uPas1BpwbgZJV/rctpI52KupmIaoHGMndh86wxcpZs1/4KO+UFLQ+rEigj9BAAAAAASUVORK5CYII=);
-}
-
-/* General panels */
-
-div[id^=GPmousePositionPanelClose]  {
-  background-image: url(data:image/png;base64,iVBORw0KGgoAAAANSUhEUgAAADQAAAAaCAYAAAD43n+tAAAABHNCSVQICAgIfAhkiAAAAAlwSFlzAAAN1wAADdcBQiibeAAAABl0RVh0U29mdHdhcmUAd3d3Lmlua3NjYXBlLm9yZ5vuPBoAAAD2SURBVFiF7ZbRDoIwDEUZ36oPRP9GMVF+k1c5vpQ4l24CFkfITsIDY2l70+6yqirsDITcdcSocxdQKHxhjTMEHIE7ED0CgAMuwNkyt7kgEfOUsJ0mSsRcZc9gLsoSoOWTG+C8707WfNqcNSfxRsmnA+qgMyOP1GjOSaxioCklKuyejRhJOtLLYyZI4muilosJC4y89957P2H/LMEJUapZaGzxpuAmrv3Gn0YuNIBFXZqaUMUodszNwjVbUWuQEDPatmrpueuOQu4fq+WoSbwD76uPas1BpwbgZJV/rctpI52KupmIaoHGMndh86wxcpZs1/4KO+UFLQ+rEigj9BAAAAAASUVORK5CYII=);
-}
-
-/* Map center localisation */
-
-#GPmapCenter {
-  background-image: url(data:image/png;base64,iVBORw0KGgoAAAANSUhEUgAAADIAAAAyCAYAAAAeP4ixAAAABHNCSVQICAgIfAhkiAAAAAlwSFlzAAAN1wAADdcBQiibeAAAABl0RVh0U29mdHdhcmUAd3d3Lmlua3NjYXBlLm9yZ5vuPBoAAAc0SURBVGiB1ZptTBzHGcefmdnz+e72bvcAO8UYUCtTKgMGmsSpGhtcJSTCRTXIaoJUjNUm5kCkFv7SSLaVqpUdKeqHIDcIDqdSgnFLXUXGqmUrNVV9pI0UavsM2FYoqKl5MQ0Gbve4F69vZ6YfeCkQXm7JwSU/6T7cvD3//+3u7MzNgzjnEAumGhyJgFkJRyQXESEVOKRwzpKBs62IM8Sx8DlCeBQQjHCqDyFOu4Hhy/Za/0Qs4qMvY0RpsKRjREpBML8ETM8j9u13UULOIBaTfUjcrhL5Oz5hS77CAIA99MpU7Zf51H2ZBUaddPJOKg8MZQESukHXLjBO2+Xa8P0NNeJrtqYRtvktQGw/ljJ6hLSi3k27XruLxW2aoYG0CZN2qz5LH/pLDvX9Kxc4ukrxo9edVaFBo5oMGVHqnTKx8BMc4AjZ9mynpfCda9jxzbDRoEsSeGAO/a26SH/QWYgA3qVhdFqu8ynRdo/ayFSjrZQj07skKee2uaD+qrD1SXXNoleAjXsd4etH99Px3jzOaY1UM/WnaPpFZcTfKL0BxFRrLax3C5kVhi/7WtD7WtPCnmMuznS3o1r5JcDKQlc0MtqMrFYun8NmKdtWctGNk/L9MVe8Amzc6wheLnPBY/VeAJSfJFfx0HJtlzUy2oysNi5/hKUdIbGs4zyYJX3dFK+EpgqB9qIKpvRbg0jZs5wZvFx/K5fPYWlHSCz/5/txMwEAYJZ08eWu97CcERJBPg+A0FLNljTid0tvYLOULZZ1nF9fldEjll5rhU3STn+T/Kul6r9gZKrBdgCQqdZWctEd1yuxGLOk20ouuhEWXGqj/ceLqxcY8TUnSJyYfmctrN/wBzsacFK+31L4thsh0qjUO+UFdfO/CMCOk6Sc2xs1xa4FIbNikCTl3CYWfmJ++ZyRcJM1hXM4Ytl35srGyzOGZd+ZKxzgVV+zNW22bM6IjsynhJQCz1fxlloMTsr3C9sKPIRtfmuuDGB6EcgBSq37mjriJ88Y1h80XQPEi5UGSzrAjBFCyQHszOgGo6vXeCJu04jz290YkVKAGSOImA6aUl+8E19lxhFSX+gFwfwSAACadDslwuiw46f//gWYEyPxFmcIbcLkf+9bv0E6T8eERYqRffu9r50JAABzYgSJqXcBsxIMgHeThJyheGtaKyQhe4gjkisgIqRiMdm3HkEiWoB8cu7EdwEAnjl0+pbJLNJYx8Bisg8RIVUADinInv6fWAf4qPHI9/s8LeVOcfpV9X5H06HMwsq2vTVnP45lHGRPV4BDFuacJRMpI+q9cTREtADp87SUP5dHLEVPTn+eyyOWPk9LeUQLkFjGIlKGwjlLxojpT+At+TE10tV6Mt8pYkiU/r+US5QwOEUMs7darMBb8hXE9CcwR5gvu7v6GoABYNoDwmP6Q6+8ag8D7K445fUFGEyobK5sQmXgCzB45tDpW7GMpT/0yoDwmIAQHqXKp04Bfvh5rAY3mUWaWVjZ9ldPS7lTnP5PwBdgkFlY2RbrmYsqnzoRwqMCIBjhgWEploMDAOytOfvx93729iddrSfzAQB+VHHKux7TLw8MS4BgROBUH2KB0bTVuxjHZBbps6/U31iPsWdhgVEnp/ogBmBddKJ3XYxsBHSiJx1x2o0pNl3lweGdEBrbFG9RRmGBB2YeGNkJDF/GzqpJFSFyQ+s5kxVvYUZ53PNOFmDhtr3WP4EBADiNfKDf/zA73sKMog9eywFduwAws7GihF6iav8u5v/MEl9p0cP8n1mY2r+LcdoOMGPEWRUaRBy1P7r+8+fjKy96wp7XioDjK7OnXHOrE4FrJ/XRvxfoYzdj/k6JNfrYTYk++EcBxY9eny2bM2KpDo0gBM1aZ11xfORFj9ZZV4wAzs4/oluwXtQBv0nHe/P0vtav7HtF72tNo+O9eTSMTs8vX2DEWTWpAopUhjrrqti417GxEleHjXsdIU+dC/HIq4vPF7+wgne4gle4rp8J/rmsCjRV2DiZq6CpQvBymQtopMFeE2xfXL3sidWUW76A5R3fsL18o2XdRUZBoO3pw1QdGJNcvoNL1S+7p7KH1MNUGbAF//hUZVyvjKYKgbanDzN1wBpCyqHlmi2/OTzGw46QuocpA/+d+n1uXTyeGTbudUz9IfcYVQfGgkjZu6bD0PmojfJxJAhHrQX1zRt5PB3y1LmARxocLvXXq7WPOmHA77btB25q2ciEAUQjr9hrg5ei6WcohcPXnCAJwI5zDlVC8p7Ozft+2xHTFI7r1c/rI52FCMFZHfCbzqrJqH+sNSXVhJusKToyn+KIlxIpo0dIf/GOedfRu2Dd+tjQQDNJNZGhD7OZrz8XAbQLXDtpqQ6NGNX0pdKcfM3WNELJAURMBzmnTyHb9nskMdo0p95UPjW8E2Fyk9PIB5TQS2vJCoqJkYWmEiTCIsUAeHc0iWcArIti01Ujt89K/A+D1E+N+7GXOgAAAABJRU5ErkJggg==);
-}
+/* MOUSE POSITION */
+
+div[id^=GPmousePosition-] {
+  bottom: 8px;
+  left: 10px;
+}
+
+/* Showing/hiding mouse position panel */
+
+span[id^=GPshowMousePositionOpen] {
+  background-image: url(data:image/png;base64,iVBORw0KGgoAAAANSUhEUgAAADQAAAAaCAYAAAD43n+tAAAABHNCSVQICAgIfAhkiAAAAAlwSFlzAAAN1wAADdcBQiibeAAAABl0RVh0U29mdHdhcmUAd3d3Lmlua3NjYXBlLm9yZ5vuPBoAAAD2SURBVFiF7ZbRDoIwDEUZ36oPRP9GMVF+k1c5vpQ4l24CFkfITsIDY2l70+6yqirsDITcdcSocxdQKHxhjTMEHIE7ED0CgAMuwNkyt7kgEfOUsJ0mSsRcZc9gLsoSoOWTG+C8707WfNqcNSfxRsmnA+qgMyOP1GjOSaxioCklKuyejRhJOtLLYyZI4muilosJC4y89957P2H/LMEJUapZaGzxpuAmrv3Gn0YuNIBFXZqaUMUodszNwjVbUWuQEDPatmrpueuOQu4fq+WoSbwD76uPas1BpwbgZJV/rctpI52KupmIaoHGMndh86wxcpZs1/4KO+UFLQ+rEigj9BAAAAAASUVORK5CYII=);
+}
+
+/* General panels */
+
+div[id^=GPmousePositionPanelClose]  {
+  background-image: url(data:image/png;base64,iVBORw0KGgoAAAANSUhEUgAAADQAAAAaCAYAAAD43n+tAAAABHNCSVQICAgIfAhkiAAAAAlwSFlzAAAN1wAADdcBQiibeAAAABl0RVh0U29mdHdhcmUAd3d3Lmlua3NjYXBlLm9yZ5vuPBoAAAD2SURBVFiF7ZbRDoIwDEUZ36oPRP9GMVF+k1c5vpQ4l24CFkfITsIDY2l70+6yqirsDITcdcSocxdQKHxhjTMEHIE7ED0CgAMuwNkyt7kgEfOUsJ0mSsRcZc9gLsoSoOWTG+C8707WfNqcNSfxRsmnA+qgMyOP1GjOSaxioCklKuyejRhJOtLLYyZI4muilosJC4y89957P2H/LMEJUapZaGzxpuAmrv3Gn0YuNIBFXZqaUMUodszNwjVbUWuQEDPatmrpueuOQu4fq+WoSbwD76uPas1BpwbgZJV/rctpI52KupmIaoHGMndh86wxcpZs1/4KO+UFLQ+rEigj9BAAAAAASUVORK5CYII=);
+}
+
+/* Map center localisation */
+
+#GPmapCenter {
+  background-image: url(data:image/png;base64,iVBORw0KGgoAAAANSUhEUgAAADIAAAAyCAYAAAAeP4ixAAAABHNCSVQICAgIfAhkiAAAAAlwSFlzAAAN1wAADdcBQiibeAAAABl0RVh0U29mdHdhcmUAd3d3Lmlua3NjYXBlLm9yZ5vuPBoAAAc0SURBVGiB1ZptTBzHGcefmdnz+e72bvcAO8UYUCtTKgMGmsSpGhtcJSTCRTXIaoJUjNUm5kCkFv7SSLaVqpUdKeqHIDcIDqdSgnFLXUXGqmUrNVV9pI0UavsM2FYoqKl5MQ0Gbve4F69vZ6YfeCkQXm7JwSU/6T7cvD3//+3u7MzNgzjnEAumGhyJgFkJRyQXESEVOKRwzpKBs62IM8Sx8DlCeBQQjHCqDyFOu4Hhy/Za/0Qs4qMvY0RpsKRjREpBML8ETM8j9u13UULOIBaTfUjcrhL5Oz5hS77CAIA99MpU7Zf51H2ZBUaddPJOKg8MZQESukHXLjBO2+Xa8P0NNeJrtqYRtvktQGw/ljJ6hLSi3k27XruLxW2aoYG0CZN2qz5LH/pLDvX9Kxc4ukrxo9edVaFBo5oMGVHqnTKx8BMc4AjZ9mynpfCda9jxzbDRoEsSeGAO/a26SH/QWYgA3qVhdFqu8ynRdo/ayFSjrZQj07skKee2uaD+qrD1SXXNoleAjXsd4etH99Px3jzOaY1UM/WnaPpFZcTfKL0BxFRrLax3C5kVhi/7WtD7WtPCnmMuznS3o1r5JcDKQlc0MtqMrFYun8NmKdtWctGNk/L9MVe8Amzc6wheLnPBY/VeAJSfJFfx0HJtlzUy2oysNi5/hKUdIbGs4zyYJX3dFK+EpgqB9qIKpvRbg0jZs5wZvFx/K5fPYWlHSCz/5/txMwEAYJZ08eWu97CcERJBPg+A0FLNljTid0tvYLOULZZ1nF9fldEjll5rhU3STn+T/Kul6r9gZKrBdgCQqdZWctEd1yuxGLOk20ouuhEWXGqj/ceLqxcY8TUnSJyYfmctrN/wBzsacFK+31L4thsh0qjUO+UFdfO/CMCOk6Sc2xs1xa4FIbNikCTl3CYWfmJ++ZyRcJM1hXM4Ytl35srGyzOGZd+ZKxzgVV+zNW22bM6IjsynhJQCz1fxlloMTsr3C9sKPIRtfmuuDGB6EcgBSq37mjriJ88Y1h80XQPEi5UGSzrAjBFCyQHszOgGo6vXeCJu04jz290YkVKAGSOImA6aUl+8E19lxhFSX+gFwfwSAACadDslwuiw46f//gWYEyPxFmcIbcLkf+9bv0E6T8eERYqRffu9r50JAABzYgSJqXcBsxIMgHeThJyheGtaKyQhe4gjkisgIqRiMdm3HkEiWoB8cu7EdwEAnjl0+pbJLNJYx8Bisg8RIVUADinInv6fWAf4qPHI9/s8LeVOcfpV9X5H06HMwsq2vTVnP45lHGRPV4BDFuacJRMpI+q9cTREtADp87SUP5dHLEVPTn+eyyOWPk9LeUQLkFjGIlKGwjlLxojpT+At+TE10tV6Mt8pYkiU/r+US5QwOEUMs7darMBb8hXE9CcwR5gvu7v6GoABYNoDwmP6Q6+8ag8D7K445fUFGEyobK5sQmXgCzB45tDpW7GMpT/0yoDwmIAQHqXKp04Bfvh5rAY3mUWaWVjZ9ldPS7lTnP5PwBdgkFlY2RbrmYsqnzoRwqMCIBjhgWEploMDAOytOfvx93729iddrSfzAQB+VHHKux7TLw8MS4BgROBUH2KB0bTVuxjHZBbps6/U31iPsWdhgVEnp/ogBmBddKJ3XYxsBHSiJx1x2o0pNl3lweGdEBrbFG9RRmGBB2YeGNkJDF/GzqpJFSFyQ+s5kxVvYUZ53PNOFmDhtr3WP4EBADiNfKDf/zA73sKMog9eywFduwAws7GihF6iav8u5v/MEl9p0cP8n1mY2r+LcdoOMGPEWRUaRBy1P7r+8+fjKy96wp7XioDjK7OnXHOrE4FrJ/XRvxfoYzdj/k6JNfrYTYk++EcBxY9eny2bM2KpDo0gBM1aZ11xfORFj9ZZV4wAzs4/oluwXtQBv0nHe/P0vtav7HtF72tNo+O9eTSMTs8vX2DEWTWpAopUhjrrqti417GxEleHjXsdIU+dC/HIq4vPF7+wgne4gle4rp8J/rmsCjRV2DiZq6CpQvBymQtopMFeE2xfXL3sidWUW76A5R3fsL18o2XdRUZBoO3pw1QdGJNcvoNL1S+7p7KH1MNUGbAF//hUZVyvjKYKgbanDzN1wBpCyqHlmi2/OTzGw46QuocpA/+d+n1uXTyeGTbudUz9IfcYVQfGgkjZu6bD0PmojfJxJAhHrQX1zRt5PB3y1LmARxocLvXXq7WPOmHA77btB25q2ciEAUQjr9hrg5ei6WcohcPXnCAJwI5zDlVC8p7Ozft+2xHTFI7r1c/rI52FCMFZHfCbzqrJqH+sNSXVhJusKToyn+KIlxIpo0dIf/GOedfRu2Dd+tjQQDNJNZGhD7OZrz8XAbQLXDtpqQ6NGNX0pdKcfM3WNELJAURMBzmnTyHb9nskMdo0p95UPjW8E2Fyk9PIB5TQS2vJCoqJkYWmEiTCIsUAeHc0iWcArIti01Ujt89K/A+D1E+N+7GXOgAAAABJRU5ErkJggg==);
+}
 div[id^=GPscaleContainer-] {
     border: 2px solid white;
     border-top: none;
