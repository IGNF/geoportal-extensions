{
  "name": "geoportal-extensions",
  "leafletExtName": "French Geoportal Extension for Leaflet",
  "olExtName": "French Geoportal Extension for OpenLayers",
  "itownsExtName": "French Geoportal Extension for Itowns",
  "version": "1.0.0",
  "leafletExtVersion": "1.0.0",
  "olExtVersion": "1.0.0",
  "itownsExtVersion": "2.3.0",
  "description": "French Geoportal Extensions for OpenLayers, Leaflet and iTowns libraries",
  "main": "dist/leaflet/GpPluginLeaflet.js, dist/openlayers/GpPluginOl3.js, dist/itowns/GpPluginItowns.js",
  "directories": {},
  "scripts": {
    "build": "webpack",
<<<<<<< HEAD
    "build-it": "webpack --config webpack.config.itowns",
    "build-it:prod": "webpack --config webpack.config.itowns --env.production",
    "build-mix": "webpack --config webpack.config.mix.it.ol",
    "build-mix:prod": "webpack --config webpack.config.mix.it.ol --env.production",
    "build:ol": "webpack --config webpack.config.openlayers.js",
    "build:leaflet": "webpack --config webpack.config.leaflet.js"
=======
    "build:it": "webpack --config webpack.config.itowns",
    "build:ol": "webpack --config webpack.config.openlayers",
    "build:leaflet": "webpack --config webpack.config.leaflet"
>>>>>>> 2c1d7ce0
  },
  "repository": {
    "type": "git",
    "url": "https://github.com/IGNF/geoportal-extensions.git"
  },
  "author": "IGNF",
  "keywords": [
    "geoportail",
    "javascript",
    "OpenLayers",
    "Leaflet",
    "Itowns",
    "3D"
  ],
  "license": "CECILL-B",
  "bugs": {
    "url": "https://github.com/IGNF/geoportal-extensions/issues"
  },
  "homepage": "https://github.com/IGNF/geoportal-extensions#readme",
  "dependencies": {
    "geoportal-access-lib": "https://github.com/IGNF/geoportal-access-lib/tarball/migrate-es6",
    "leaflet": "^1.3.1",
    "leaflet-draw": "^1.0.2",
    "loglevel": "^1.6.1",
    "openlayers": "4.0.1",
    "proj4": "2.4.4",
    "proj4leaflet": "^1.0.2",
    "request": "^2.83.0",
    "sortablejs": "1.4.0",
    "xmldom": "^0.1.27",
    "itowns": "2.3.0"
  },
  "devDependencies": {
    "babel-core": "^6.26.0",
    "babel-loader": "^7.1.2",
    "babel-preset-env": "^1.6.1",
    "css-loader": "^0.28.10",
    "extract-text-webpack-plugin": "^3.0.2",
    "path": "^0.12.7",
    "requirejs": "^2.3.5",
    "string-template": "^1.0.0",
    "style-loader": "^0.20.2",
    "url-loader": "^1.0.1",
    "webpack": "^3.11.0",
    "webpack-merge": "^4.1.2"
  }
}<|MERGE_RESOLUTION|>--- conflicted
+++ resolved
@@ -12,18 +12,12 @@
   "directories": {},
   "scripts": {
     "build": "webpack",
-<<<<<<< HEAD
-    "build-it": "webpack --config webpack.config.itowns",
-    "build-it:prod": "webpack --config webpack.config.itowns --env.production",
-    "build-mix": "webpack --config webpack.config.mix.it.ol",
-    "build-mix:prod": "webpack --config webpack.config.mix.it.ol --env.production",
+    "build:it": "webpack --config webpack.config.itowns",
+    "build:it:prod": "webpack --config webpack.config.itowns --env.production",
+    "build:mix": "webpack --config webpack.config.mix.it.ol",
+    "build:mix:prod": "webpack --config webpack.config.mix.it.ol --env.production",
     "build:ol": "webpack --config webpack.config.openlayers.js",
     "build:leaflet": "webpack --config webpack.config.leaflet.js"
-=======
-    "build:it": "webpack --config webpack.config.itowns",
-    "build:ol": "webpack --config webpack.config.openlayers",
-    "build:leaflet": "webpack --config webpack.config.leaflet"
->>>>>>> 2c1d7ce0
   },
   "repository": {
     "type": "git",
