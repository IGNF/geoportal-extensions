--- conflicted
+++ resolved
@@ -360,14 +360,8 @@
             input.push(path.join(getDistDirName(), "CRS", "CRS"));
         } else if (isExecuteLeaflet) {
             // on ajoute ce projet pour leaflet
-<<<<<<< HEAD
             deps["proj4leaflet"] = "../../../../lib/proj4leaflet/proj4leaflet-src"  /*+ modeExt*/;
             deps["leaflet-draw" ] = "../../../../lib/leaflet-plugins/leaflet-draw/leaflet.draw-src" /*+ modeExt*/;
-=======
-            deps["proj4leaflet-0.7.x"] = "../../../../lib/proj4leaflet/proj4leaflet-src"  /*+ modeExt*/;
-            deps["proj4leaflet-1.0.x"] = "../../../../lib/proj4leaflet/1.0.0-beta.2/proj4leaflet-src"  /*+ modeExt*/;
-            deps["leaflet-draw" ] = "../../../../lib/leaflet/plugins/leaflet-draw/leaflet.draw-src" /*+ modeExt*/;
->>>>>>> 906e591c
         } else if (isExecuteVg) {
             // do nothing
             $.util.log("executVg : nothing to do");
